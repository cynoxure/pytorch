#pragma once

#include <c10/macros/Macros.h>
#include <c10/util/ArrayRef.h>
#include <c10/util/Exception.h>
#include <ostream>
#include <string>
#include <vector>

namespace c10 {

// Semantically, each value of BackendComponent identifies a "backend" for our
// dispatch. Some functionalities that we may dispatch to are allowed to
// register different handlers for each backend. The BackendComponent is then
// used to figure out which backend implementation to dispatch to.

// In implementation terms, the backend component identifies a specific "bit" in
// a DispatchKeySet. The bits in the DispatchKeySet are split between the bottom
// ~12 "BackendComponent" bits, while the remaining upper bits are assigned to
// functionalities. When we encounter a functionality bit that is known to be
// customizeable per-backend, then we also look at the lower BackendComponent
// bits and take the highest bit to determine which backend's implementation to
// use.

enum class BackendComponent : uint8_t {

  // A "backend" is colloquially used to refer to handlers for dispatch
  // which actually implement the numerics of an operation in question.
  //
  // Due to the nature of the enum, these backends are specified in
  // an ordered way, but for most backends this order is not semantically
  // meaningful (e.g., it's valid to reorder these backends without changing
  // semantics).  The only situation when backend ordering is meaningful
  // is when the backend participates in multiple dispatch with another
  // backend; e.g., CPU and CUDA (cuda must have higher priority).

  // These keys don't correspond to individual kernels.
  // Instead, they represent the backends that are allowed to override specific
  // pieces of functionality:
  // - dense kernels (e.g. DispatchKey::CPU)
  // - sparse kernels (e.g. DispatchKey::SparseCPU)
  // - quantized kernels (e.g. DispatchKey::QuantizedCPU)
  // - autograd kernels (e.g. DispatchKey::AutogradCPU)
  // We reserve space in the runtime operator table for this full cross product
  // of
  // [backends in this enum] x [keys below that are explicitly marked as having
  // per-backend functionality]

  InvalidBit = 0,
  CPUBit,
  CUDABit,
  HIPBit,
  XLABit,
  MLCBit,
  XPUBit,
  HPUBit,
  VEBit,
  LazyBit,
  PrivateUse1Bit,
  PrivateUse2Bit,
  PrivateUse3Bit,
  // Define an alias to represent end of backend dispatch keys.
  // If you add new backend keys after PrivateUse3, please also update it here.
  // (But you shouldn't: private use keys should have higher precedence than
  // all built-in keys)
  EndOfBackendKeys = PrivateUse3Bit,
};

// Semantically, a dispatch key identifies a possible "level" in our
// dispatch, for which a handler may be registered. Each handler corresponds
// to a type of functionality.
//
// In implementation terms, the dispatch key identifies a specific "bit" in a
// DispatchKeySet.  Higher bit indexes get handled by dispatching first (because
// we "count leading zeros" when we extract the highest priority dispatch
// key.)
//
// Note [DispatchKey Classification]
// This enum actually contains several types of keys, which are explained
// in more detail further down:
// (1) non-customizable backends (e.g. FPGA)
// (2) non-customizable functionalities (e.g. Functionalize)
// (3) functionalized that are customizable per backend (e.g. Dense, Sparse,
// AutogradFunctionality) (4) per-backend instances of customizable
// functionalities (e.g. CPU, SparseCPU, AutogradCPU) (5) alias keys (e.g.
// CompositeImplicitAutograd)
//
// Of the categories above, it's important to note:
// (a) which keys are assigned individual bits in a DispatchKeySet
// (b) which keys are assigned individual slots in the runtime operator table
// ("Runtime keys")
//
// (1), (2) and (3) all get their own dedicated bits in the DispatchKeySet.
// (1), (2) and (4) all get their own dedicated slots in the runtime operator
// table.

// See Note [DispatchKeySet Internal Representation] for more details.
//
// NOTE: Keep the list in sync with `DispatchKey` in tools/codegen/model.py
enum class DispatchKey : uint16_t {

  // ~~~~~~~~~~~~~~~~~~~~~~~~~~ UNDEFINED ~~~~~~~~~~~~~~~~~~~~~~~~~~~~~~~~ //
  // This is not a "real" functionality, but it exists to give us a "nullopt"
  // element we can return for cases when a DispatchKeySet contains no elements.
  // You can think a more semantically accurate definition of DispatchKey is:
  //
  //    using DispatchKey = optional<RealDispatchKey>
  //
  // and Undefined == nullopt.  We didn't actually represent
  // it this way because optional<RealDispatchKey> would take two
  // words, when DispatchKey fits in eight bits.

  Undefined = 0,

  // Define an alias for Undefined to represent CatchAll (long term
  // this will get eliminated, but for now it's convenient)
  CatchAll = Undefined,

  // ~~~~~~~~~~~~~~~~~~~~~~~~~~ Functionality Keys ~~~~~~~~~~~~~~~~~~~~~~ //
  // Every value in the enum (up to EndOfFunctionalityKeys)
  // corresponds to an individual "functionality" that can be dispatched to.
  // This is represented in the DispatchKeySet by assigning each of these enum
  // values
  // to each of the remaining (64 - len(BackendComponent)) bits.
  //
  // Most of these functionalities have a single handler assigned to them,
  // making them "runtime keys".
  // That map to a single slot in the runtime operator table.
  //
  // A few functionalities are allowed to be customizable per backend.
  // See [Note: Per-Backend Functionality Dispatch Keys] for details.

  // See [Note: Per-Backend Functionality Dispatch Keys]
  Dense,

  // Below are non-extensible backends.
  // These are backends that currently don't have their own overrides for
  // Autograd/Sparse/Quantized kernels,
  // and we therefore don't waste space in the runtime operator table allocating
  // space for them.
  // If any of these backends ever need to customize, e.g., Autograd, then we'll
  // need to add a DispatchKey::*Bit for them.

<<<<<<< HEAD
  // Here are backends which you think of as traditionally specifying
  // how to implement operations on some device.
  CPU, // registered at build/aten/src/ATen/RegisterCPU.cpp
  CUDA, // registered at build/aten/src/ATen/RegisterCUDA.cpp
  HIP, // NB: I think this is not actually used, due to Note [Masquerading as
  // CUDA]
  // FPGA, // Xilinx support lives out of tree at
=======
  FPGA, // Xilinx support lives out of tree at
>>>>>>> 8aa3620d
  // https://gitlab.com/pytorch-complex/vitis_kernels

  // ONNX Runtime, lives out of tree at https://github.com/pytorch/ort and
  // https://github.com/microsoft/onnxruntime, and is also used to test general
  // backend/extension machinery in the core. cf:
  // - test/cpp_extensions/ort_extension.cpp
  // - test/test_torch.py
  // - aten/src/ATen/test/extension_backend_test.cpp
  ORT,

  Vulkan,
  Metal,

  // A meta tensor is a tensor without any data associated with it.  (They
  // have also colloquially been referred to as tensors on the "null" device).
  // A meta tensor can be used to dry run operators without actually doing any
  // computation, e.g., add on two meta tensors would give you another meta
  // tensor with the output shape and dtype, but wouldn't actually add anything.
  Meta,

  // See [Note: Per-Backend Functionality Dispatch Keys]
  Quantized,

  // This backend is to support custom RNGs; it lets you go
  // to a different kernel if you pass in a generator that is not a
  // traditional CPUGeneratorImpl/CUDAGeneratorImpl.  To make use of this
  // key:
  //  1) set it as a second parameter of at::Generator constructor call in
  //     the user-defined PRNG class.
  //  2) use it as a dispatch key while registering custom kernels
  //     (templatized kernels specialized for user-defined PRNG class)
  // intended for out of tree use; tested by aten/src/ATen/test/rng_test.cpp
  CustomRNGKeyId,

  // Here are backends which specify more specialized operators
  // based on the layout of the tensor.  Note that the sparse backends
  // are one case where ordering matters: sparse multi-dispatches with
  // the corresponding dense tensors, and must be handled before them.
  MkldnnCPU, // registered at build/aten/src/ATen/RegisterMkldnnCPU.cpp
  // NB: not to be confused with MKLDNN, which is Caffe2 only

  // See [Note: Per-Backend Functionality Dispatch Keys]
  Sparse,

  SparseCsrCPU,
  SparseCsrCUDA,

  // Note [Non-Customizable Backend Keys]
  // Every key above here is considered a "non-customizable backend".
  // These are backends that will work correctly with autograd, but
  // but currently don't require separate implementations
  // for autograd sparse or quantized kernels.
  // Any new backends that don't need to be customized should go above here.
  // If an existing backend needs to e.g. override autograd, then we can
  // consider promoting it into the "BackendComponent" enum
  //
  // For all intents and purposes from the perspective of DispatchKeySet,
  // "non-customizable backend" keys are treated the same way
  // as other functionality keys
  EndOfNonCustomizableBackends = SparseCsrCUDA,

  NestedTensor, // lives out of tree at https://github.com/pytorch/nestedtensor

  // In some situations, it is not immediately obvious what the correct
  // backend for function is, because the function in question doesn't
  // have any "tensor" arguments.  In this case, a BackendSelect function
  // can be registered to implement the custom determination of the
  // correct backend.
  BackendSelect,

  Python,

  // The named dispatch key is set for any tensors with named dimensions.
  // Although we have a dispatch key for named tensors, for historical reasons,
  // this dispatch key doesn't do any of the substantive functionality for named
  // tensor (though, hypothetically, it could!)  At the moment, it's just
  // responsible for letting us give good error messages when operations
  // don't support named tensors.
  //
  // NB: If you ever consider moving named tensor functionality into
  // this dispatch key, note that it might be necessary add another dispatch
  // key that triggers before composite operators, in case a composite operator
  // has named dimension propagation that doesn't match that of its
  // constituent parts.
  Named,

  // The Conjugate dispatch key is set for any tensors that need to perform
  // conjugation
  // This is implemented at a dispatch level right before any backends run
  Conjugate,

  // The Negative dispatch key is set for any tensors that need to perform
  // negation
  // This is implemented at a dispatch level right before any backends run
  Negative,

  ZeroTensor, // registered at build/aten/src/ATen/RegisterZeroTensor.cpp

  // See Note [Out-of-tree vmap+grad prototype]. The purpose of this key
  // is to insert code after the "autograd subsystem" runs, so this key should
  // be directly after ADInplaceOrView and all of the autograd keys.
  FuncTorchDynamicLayerBackMode,

  // Note [ADInplaceOrView key]
  // ADInplaceOrView key is used by inplace or view ops to register a kernel
  // that does additional setup for future autograd computation.
  //
  // 1. For inplace ops this kernel does version bump
  // 2. For view ops this kernel does `as_view` setup where we properly setup
  //    DifferentiableViewMeta on the view tensors.
  //
  // For other ops it's fallthrough kernel since there's no extra
  // work to do.
  //
  // Note [Dream: skip VariableType kernel when requires_grad=false]
  //
  // In an ideal world where we can skip VariableType kernel for inputs
  // with requires_grad=false, instead of a fallthrough kernel, we'll
  // register a kernel shown below to all functional ops as well:
  // torch::Tensor my_functional_op(...) {
  //   {
  //     // Note for every op in VariableType, you need to go through
  //     // `AutoDispatchBelowADInplaceOrView` guard exactly once to add the
  //     // key to TLS excluded set. If you don't go through it at all,
  //     // inplace/view ops called through `at::` inside your backend
  //     // kernel will dispatch to ADInplaceOrView kernels and do a lot
  //     // of extra work.
  //     at::AutoDispatchBelowADInplaceOrView guard;
  //     at::redispatch::my_functional_op(...);
  //   }
  // }
  // But this work is currently blocked since it adds an extra dispatch
  // for all ops and it's non-trivial overhead at model level(a few percents).
  // Thus our current approach takes advantage of the fact every kernel go
  // through VariableType kernel first and pulls the
  // `at::AutoDispatchBelowADInplaceOrView` guard of functional ops
  // up to the `VariableType` kernel. Thus we only add the extra dispatch
  // to view/inplace ops to minimize its perf impact to real models.
  ADInplaceOrView,
  // Note [Alias Dispatch Key : Autograd]
  // All backends are oblivious to autograd; autograd is handled as a
  // layer which happens on top of all backends. It inspects the autograd
  // metadata of all inputs, determines what autograd metadata should be
  // constructed by the output, and otherwise defers to the backend to
  // actually do the numeric computation.  Autograd contains
  // the bulk of this logic.

  // Autograd is now an alias dispatch key which by default maps to all
  // backend-specific autograd keys.
  // Backend-specific allow backends to override the default kernel registered
  // to Autograd key as needed.
  // For example, XLA wants to define autograd for einsum directly.
  // Registering a custom autograd implementation at the XLA key won't work
  // because we process Autograd before XLA.  This key has higher priority and
  // gets processed first.  You generally should NOT redispatch after handling
  // autograd here (since that would result in execution of the Autograd
  // operator, which you're trying to skip).  In AutogradXLA implementations,
  // you are responsible for handling autograd yourself, or deferring to other
  // operators which support autograd.

  // Currently we only have backend-specific autograd keys for CPU/CUDA/XLA and
  // reserved user-defined backends. All other in-tree backends share the
  // AutogradOther key. We can add specific autograd key for those backends
  // upon request.
  AutogradOther,

  // See [Note: Per-Backend Functionality Dispatch Keys]
  AutogradFunctionality,

  // NestedTensor is an example of something that isn't a "real backend"
  // (because it mostly consists of redispatching kernels)
  // but it would like to override autograd functionality in C++.
  // We can handle cases like this by adding an extra functionality key
  // exclusively for handling autograd for NestedTensor.
  // lives out of tree at
  // https://github.com/pytorch/nestedtensor
  AutogradNestedTensor,

  Tracer,

  // Autocasting precedes VariableTypeId, to ensure casts are autograd-exposed
  // and inputs are saved for backward in the post-autocast type.
  AutocastCPU,
  // Naughtily, AutocastCUDA is also being used for XLA.  In the terminal state,
  // it probably should get its own Autocast key
  AutocastCUDA,

  // ~~~~~~~~~~~~~~~~~~~~~~~~~~~ WRAPPERS ~~~~~~~~~~~~~~~~~~~~~~~~~~~~~~~~ //
  // There are a number of alternative modes which may want to handle before
  // autograd; for example, error checking, tracing, profiling or vmap.  They
  // go here.

  FuncTorchBatched, // See Note [Out-of-tree vmap+grad prototype]
  FuncTorchVmapMode, // See Note [Out-of-tree vmap+grad prototype]

  // This is the dispatch key for BatchedTensorImpl, which is used to implement
  // batching rules for vmap.
  Batched,

  // When we are inside a vmap, all tensors dispatch on this key.
  // See Note: [DispatchKey::VmapMode usage] for more details.
  VmapMode,

  FuncTorchGradWrapper, // See Note [Out-of-tree vmap+grad prototype]
  // Alias and mutation removal.
  // If some backends want to opt into only alias removal or only mutation
  // removal,
  // we can consider adding separate keys dedicated to those individual passes.
  // See Note [Functionalization Pass In Core] for details.
  Functionalize,
  FuncTorchDynamicLayerFrontMode, // See Note [Out-of-tree vmap+grad prototype]

  // TESTING: This is intended to be a generic testing tensor type id.
  // Don't use it for anything real; its only acceptable use is within a single
  // process test.  Use it by creating a TensorImpl with this DispatchKey, and
  // then registering operators to operate on this type id.  See
  // aten/src/ATen/core/dispatch/backend_fallback_test.cpp for a usage example.
  TESTING_ONLY_GenericWrapper,

  // TESTING: This is intended to be a generic testing tensor type id.
  // Don't use it for anything real; its only acceptable use is within a ingle
  // process test.  Use it by toggling the mode on and off via
  // TESTING_ONLY_tls_generic_mode_set_enabled and then registering operators
  // to operate on this type id.  See
  // aten/src/ATen/core/dispatch/backend_fallback_test.cpp
  // for a usage example
  TESTING_ONLY_GenericMode,

  // ~~~~~~~~~~~~~~~~~~~~~~~~~~~~~ FIN ~~~~~~~~~~~~~~~~~~~~~~~~~~~~~~~~~~~ //
  EndOfFunctionalityKeys, // End of functionality keys.

  // ~~~~~~~~~~~~~~ "Dense" Per-Backend Dispatch keys ~~~~~~~~~~~~~~~~~~~~ //
  // Here are backends which you think of as traditionally specifying
  // how to implement operations on some device.

  // See Note [The Ordering of Per-Backend Dispatch Keys Matters!]
  StartOfDenseBackends,
  CPU, // registered at build/aten/src/ATen/RegisterCPU.cpp
  CUDA, // registered at build/aten/src/ATen/RegisterCUDA.cpp
  HIP, // NB: I think this is not actually used, due to Note [Masquerading as
  // CUDA]
  XLA, // lives out of tree at https://github.com/pytorch/xla
  MLC, // lives out of tree at https://github.com/pytorch/MLCompute
  XPU, // For out of tree Intel's heterogeneous computing plug-in
  HPU, // For out of tree & closed source integration of HPU / Habana
  VE, // For out of tree & closed source integration of SX-Aurora / NEC
  Lazy, // For lazy tensor backends
  // Here are reserved backends for user-defined backends, see Note [Private use
  // DispatchKey]
  // To see some example about how to use this, check out ORT
  PrivateUse1,
  PrivateUse2,
  PrivateUse3,
  EndOfDenseBackends = PrivateUse3,

  // ~~~~~~~~~~~~~~ "Quantized" Per-Backend Dispatch keys ~~~~~~~~~~~~~~~~ //
  // keys starting with an _ are not currently used,
  // but are needed to ensure that every backend is indexed correctly.

  // See Note [The Ordering of Per-Backend Dispatch Keys Matters!]
  StartOfQuantizedBackends,
  QuantizedCPU, // registered at build/aten/src/ATen/RegisterQuantizedCPU.cpp
  QuantizedCUDA, // registered at build/aten/src/ATen/RegisterQuantizedCUDA.cpp
  _QuantizedHIP,
  _QuantizedXLA,
  _QuantizedMLC,
  QuantizedXPU, // For out of tree Intel's heterogeneous computing plug-in
  _QuantizedHPU,
  _QuantizedVE,
  _QuantizedLazy,
  _QuantizedPrivateUse1,
  _QuantizedPrivateUse2,
  _QuantizedPrivateUse3,
  EndOfQuantizedBackends = _QuantizedPrivateUse3,

  // ~~~~~~~~~~~~~~ "Sparse" Per-Backend Dispatch keys ~~~~~~~~~~~~~~~~~~~ //
  // keys starting with an _ are not currently used,
  // but are needed to ensure that every backend is indexed correctly.

  // See Note [The Ordering of Per-Backend Dispatch Keys Matters!]
  StartOfSparseBackends,
  SparseCPU, // registered at build/aten/src/ATen/RegisterSparseCPU.cpp
  SparseCUDA, // registered at build/aten/src/ATen/RegisterSparseCUDA.cpp
  SparseHIP, // TODO: I think this is not actually used, due to Note
  // [Masquerading as CUDA]
  _SparseXLA,
  _SparseMLC,
  SparseXPU, // For out of tree Intel's heterogeneous computing plug-in
  _SparseHPU,
  SparseVE, // For out of tree & closed source integration of SX-Aurora / NEC
  _SparseLazy,
  _SparsePrivateUse1,
  _SparsePrivateUse2,
  _SparsePrivateUse3,
  EndOfSparseBackends = _SparsePrivateUse3,

  // ~~~~~~~~~~~~~~ "Autograd" Per-Backend Dispatch keys ~~~~~~~~~~~~~~~~~ //
  // keys starting with an _ are not currently used,
  // but are needed to ensure that every backend is indexed correctly.

  // See Note [The Ordering of Per-Backend Dispatch Keys Matters!]
  StartOfAutogradBackends,
  AutogradCPU,
  AutogradCUDA,
  _AutogradHIP,
  AutogradXLA,
  AutogradMLC,
  AutogradXPU,
  AutogradHPU,
  _AutogradVE,
  AutogradLazy,
  // Here are some reserved pre-autograd keys for user-defined backends, see
  // Note [Private use DispatchKey]
  AutogradPrivateUse1,
  AutogradPrivateUse2,
  AutogradPrivateUse3,
  EndOfAutogradBackends = AutogradPrivateUse3,
  // If we add a new per-backend functionality key that has higher priority
  // than Autograd, then this key should be updated.
  EndOfRuntimeBackendKeys = EndOfAutogradBackends,

  // ~~~~~~~~~~~~~~~~~~~~~~ Alias Dispatch Keys ~~~~~~~~~~~~~~~~~~~~~~~~~~ //
  // Note [Alias Dispatch Keys]
  // Alias dispatch keys are synthetic dispatch keys which map to multiple
  // runtime dispatch keys. Alisa keys have precedence, but they are always
  // lower precedence than runtime keys. You can register a kernel to an
  // alias key, the kernel might be populated to the mapped runtime keys
  // during dispatch table computation.
  // If a runtime dispatch key has multiple kernels from alias keys, which
  // kernel wins is done based on the precedence of alias keys (but runtime
  // keys always have precedence over alias keys).
  // Alias keys won't be directly called during runtime.

  // See Note [Alias Dispatch Key : Autograd]
  Autograd,
  CompositeImplicitAutograd, // registered at
  // build/aten/src/ATen/RegisterCompositeImplicitAutograd.cpp
  CompositeExplicitAutograd, // registered at
  // build/aten/src/ATen/RegisterCompositeExplicitAutograd.cpp

  // Define an alias key to represent end of alias dispatch keys.
  // If you add new alias keys after Autograd, please also update it here.
  StartOfAliasKeys = Autograd,
  EndOfAliasKeys = CompositeExplicitAutograd, //

  // ~~~~~~~~~~~~~~~~~~~~~~~~~ BC ALIASES ~~~~~~~~~~~~~~~~~~~~~~~~~~~~~~~~ //
  // The aliases exist for backwards compatibility reasons, they shouldn't
  // be used
  CPUTensorId = CPU,
  CUDATensorId = CUDA,
  DefaultBackend = CompositeExplicitAutograd,
  PrivateUse1_PreAutograd = AutogradPrivateUse1,
  PrivateUse2_PreAutograd = AutogradPrivateUse2,
  PrivateUse3_PreAutograd = AutogradPrivateUse3,
  Autocast = AutocastCUDA,
};

// Note [Private use DispatchKey]
// ~~~~~~~~~~~~~~~~~~~~~~~~~~~
// Private use tensor IDs are preallocated tensor type IDs for use in user
// applications.  Similar to private use fields in HTTP, they can be used
// by end users for experimental or private applications, without needing
// to "standardize" the tensor ID (which would be done by submitting a PR
// to PyTorch to add your type ID).
//
// Private use tensor IDs are appropriate to use if you want to experiment
// with adding a new tensor type (without having to patch PyTorch first) or
// have a private, non-distributed application that needs to make use of a
// new tensor type.  Private use tensor IDs are NOT appropriate to use for
// libraries intended to be distributed to further users: please contact
// the PyTorch developers to get a type ID registered in this case.
//
// We provide two classes of private user tensor id: regular DispatchKeys
// and Autograd DispatchKeys.  DispatchKeys serve the role of ordinary "backend"
// DispatchKeys; if you were adding support for a new type of accelerator, you
// would use a backend DispatchKey, and ideally automatically reuse
// AutogradOther definitions already defined in PyTorch.  AutogradPrivateUse
// DispatchKeys serve as "wrapper" DispatchKeys: they are only necessary for
// tensors that compose multiple internal tensors, and for cases when the
// built-in autograd formulas for operators are not appropriate.

static_assert(
    (static_cast<uint8_t>(BackendComponent::EndOfBackendKeys) +
     static_cast<uint8_t>(DispatchKey::EndOfFunctionalityKeys)) <= 64,
    "The BackendComponent and DispatchKey enums (below EndOfFunctionalityKeys)"
    " both map to backend and functionality bits"
    " into a 64-bit bitmask; you must have less than 64 total entries between them");

// Check if a DispatchKey is an alias mapping to other runtime keys.
constexpr bool isAliasDispatchKey(DispatchKey k) {
  return k >= DispatchKey::StartOfAliasKeys && k <= DispatchKey::EndOfAliasKeys;
}

// [Note: Per-Backend Functionality Dispatch Keys]
// Check if a DispatchKey is a per-backend functionality key
// Any functionalities that can be customized per-backend should be added here.
// These keys correspond to functionalities that can be customized indivually
// per backend. While they only take up one bit in the `DispatchKeySet` bitset,
// they map to (# backends) slots in the operator table.
// Each of these keys also has a separate set of "runtime keys" in the dispatch
// key enum, per backend, which *do* map to the individual operator table slots.
// For example, the "Sparse" key maps to an individual bit in the
// DispatchKeySet, while `SparseCPU`, `SparseCUDA`, etc all map to individual
// slots in the runtime operator table.

constexpr bool isPerBackendFunctionalityKey(DispatchKey k) {
  if (k == DispatchKey::Dense || k == DispatchKey::Quantized ||
      k == DispatchKey::Sparse || k == DispatchKey::AutogradFunctionality) {
    return true;
  } else {
    return false;
  }
}

// Note that this includes Undefined in the total count.
// BUT EndOfFunctionalityKeys is its own (placeholder) key.
// e.g. Undefined=0, Dense=1, Sparse=2, EndOfFunctionalityKeys=3.
// In the above example, there are 3 total functionality keys.
constexpr uint8_t num_functionality_keys =
    static_cast<uint8_t>(DispatchKey::EndOfFunctionalityKeys);

// Note [No More Than 16 Backends]
// Search for this note to find places in the code where the "no more than 16
// backends" invariant is baked in.
static_assert(
    static_cast<uint8_t>(BackendComponent::EndOfBackendKeys) <= 16,
    "BackendComponent currently only supports <= 16 backends. If we really need to extend this, \
there are a few places where this invariant is baked in");

constexpr uint8_t numPerBackendFunctionalityKeys() {
  uint8_t count = 0;
  for (uint8_t k = 0; k <= num_functionality_keys; ++k) {
    if (isPerBackendFunctionalityKey(static_cast<DispatchKey>(k)))
      ++count;
  }
  return count;
}

#if defined(C10_MOBILE_TRIM_DISPATCH_KEYS)
// See [Note: Trimmed Mobile Dispatch Keys]
constexpr uint8_t num_backends = 1; // Only CPU
constexpr uint16_t num_runtime_entries = 8;
#else
constexpr uint8_t num_backends =
    static_cast<uint8_t>(BackendComponent::EndOfBackendKeys);
constexpr uint16_t num_runtime_entries = num_functionality_keys +
    (numPerBackendFunctionalityKeys() * (num_backends - 1));
#endif

// See Note [No More Than 16 Backends]
constexpr uint16_t full_backend_mask =
    (static_cast<uint16_t>(1) << num_backends) - 1;

C10_API const char* toString(DispatchKey);
C10_API const char* toString(BackendComponent);
C10_API std::ostream& operator<<(std::ostream&, DispatchKey);
C10_API std::ostream& operator<<(std::ostream&, BackendComponent);

C10_API DispatchKey getAutogradKeyFromBackend(BackendComponent k);

// Parses a string into a dispatch key.
// If the string cannot be correctly parsed, throws an exception.
C10_API c10::DispatchKey parseDispatchKey(const std::string& k);

// These are some convenience identifiers for dispatch keys which are
// shorter to type than their long counterparts.  Note that some of these
// dispatch keys directly correspond to DeviceType; and most APIs that
// accept DispatchKey also accept DeviceType; e.g.,
// torch::dispatch(torch::kCPU, ...) is also valid.
constexpr DispatchKey kAutograd = DispatchKey::Autograd;

// See Note [The Ordering of Per-Backend Dispatch Keys Matters!]
// This function relies on the invariant that the dispatch keys between
// StartOfDenseBackends and EndOfRuntimeBackendKeys are ordered by backend
// in the same order as `BackendComponent`.
constexpr BackendComponent toBackendComponent(DispatchKey k) {
  if (k >= DispatchKey::StartOfDenseBackends &&
      k <= DispatchKey::EndOfDenseBackends) {
    return static_cast<BackendComponent>(
        static_cast<uint8_t>(k) -
        static_cast<uint8_t>(DispatchKey::StartOfDenseBackends));
  } else if (
      k >= DispatchKey::StartOfQuantizedBackends &&
      k <= DispatchKey::EndOfQuantizedBackends) {
    return static_cast<BackendComponent>(
        static_cast<uint8_t>(k) -
        static_cast<uint8_t>(DispatchKey::StartOfQuantizedBackends));
  } else if (
      k >= DispatchKey::StartOfSparseBackends &&
      k <= DispatchKey::EndOfSparseBackends) {
    return static_cast<BackendComponent>(
        static_cast<uint8_t>(k) -
        static_cast<uint8_t>(DispatchKey::StartOfSparseBackends));
  } else if (
      k >= DispatchKey::StartOfAutogradBackends &&
      k <= DispatchKey::EndOfAutogradBackends) {
    return static_cast<BackendComponent>(
        static_cast<uint8_t>(k) -
        static_cast<uint8_t>(DispatchKey::StartOfAutogradBackends));
  } else {
    return BackendComponent::InvalidBit;
  }
}

constexpr DispatchKey toFunctionalityKey(DispatchKey k) {
  if (k <= DispatchKey::EndOfFunctionalityKeys) {
    return k;
  } else if (k <= DispatchKey::EndOfDenseBackends) {
    return DispatchKey::Dense;
  } else if (k <= DispatchKey::EndOfQuantizedBackends) {
    return DispatchKey::Quantized;
  } else if (k <= DispatchKey::EndOfSparseBackends) {
    return DispatchKey::Sparse;
  } else if (k <= DispatchKey::EndOfAutogradBackends) {
    return DispatchKey::AutogradFunctionality;
  } else {
    return DispatchKey::Undefined;
  }
}

// Given (DispatchKey::Dense, DispatchKey::CUDABit), returns DispatchKey::CUDA
// See Note [The Ordering of Per-Backend Dispatch Keys Matters!]
// This function relies on the invariant that the dispatch keys between
// StartOfDenseBackends and EndOfRuntimeBackendKeys are ordered by backend
// in the same order as `BackendComponent`.
constexpr DispatchKey toRuntimePerBackendFunctionalityKey(
    DispatchKey functionality_k,
    BackendComponent backend_k) {
  if (functionality_k == DispatchKey::Dense) {
    return static_cast<DispatchKey>(
        static_cast<uint8_t>(DispatchKey::StartOfDenseBackends) +
        static_cast<uint8_t>(backend_k));
  }
  if (functionality_k == DispatchKey::Sparse) {
    return static_cast<DispatchKey>(
        static_cast<uint8_t>(DispatchKey::StartOfSparseBackends) +
        static_cast<uint8_t>(backend_k));
  }
  if (functionality_k == DispatchKey::Quantized) {
    return static_cast<DispatchKey>(
        static_cast<uint8_t>(DispatchKey::StartOfQuantizedBackends) +
        static_cast<uint8_t>(backend_k));
  }
  if (functionality_k == DispatchKey::AutogradFunctionality) {
    return static_cast<DispatchKey>(
        static_cast<uint8_t>(DispatchKey::StartOfAutogradBackends) +
        static_cast<uint8_t>(backend_k));
  }
  return DispatchKey::Undefined;
}

} // namespace c10

namespace torch {
// Expose the constant, but not the TYPE (DispatchKey is an implementation
// detail!)
using c10::kAutograd;
} // namespace torch

// NB: You really shouldn't use this instance; this enum is guaranteed
// to be pretty small so a regular array should be acceptable.
namespace std {
template <>
struct hash<c10::DispatchKey> {
  typedef size_t result_type;
  typedef c10::DispatchKey argument_type;

  size_t operator()(c10::DispatchKey x) const {
    return static_cast<size_t>(x);
  }
};
} // namespace std<|MERGE_RESOLUTION|>--- conflicted
+++ resolved
@@ -141,17 +141,7 @@
   // If any of these backends ever need to customize, e.g., Autograd, then we'll
   // need to add a DispatchKey::*Bit for them.
 
-<<<<<<< HEAD
-  // Here are backends which you think of as traditionally specifying
-  // how to implement operations on some device.
-  CPU, // registered at build/aten/src/ATen/RegisterCPU.cpp
-  CUDA, // registered at build/aten/src/ATen/RegisterCUDA.cpp
-  HIP, // NB: I think this is not actually used, due to Note [Masquerading as
-  // CUDA]
-  // FPGA, // Xilinx support lives out of tree at
-=======
   FPGA, // Xilinx support lives out of tree at
->>>>>>> 8aa3620d
   // https://gitlab.com/pytorch-complex/vitis_kernels
 
   // ONNX Runtime, lives out of tree at https://github.com/pytorch/ort and
