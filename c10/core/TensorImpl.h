#pragma once

#include <c10/core/Backend.h>
#include <c10/core/CopyBytes.h>
#include <c10/core/DispatchKeySet.h>
#include <c10/core/InferenceMode.h>
#include <c10/core/MemoryFormat.h>
#include <c10/core/Storage.h>
#include <c10/core/TensorOptions.h>
#include <c10/core/impl/LocalDispatchKeySet.h>
#include <c10/core/impl/SizesAndStrides.h>
#include <c10/util/Exception.h>
#include <c10/util/Flags.h>
#include <c10/util/Logging.h>
#include <c10/util/Optional.h>
#include <c10/util/accumulate.h>
#include <c10/util/irange.h>
#include <c10/util/python_stub.h>

#include <algorithm>
#include <atomic>
#include <memory>
#include <numeric>

// A global boolean variable to control whether we free memory when a Tensor
// is shrunk to a smaller size. As a result, a Tensor is always going to
// keep the memory allocated for its maximum capacity reshaped to so far.
//
// This parameter is respected "upper-case" methods which call Resize()
// (e.g., CopyFrom, ResizeLike); it is NOT respected by Tensor::resize_
// or ShrinkTo, both of which guarantee to never to free memory.
C10_DECLARE_bool(caffe2_keep_on_shrink);

// Since we can have high variance in blob memory allocated across different
// inputs in the same run, we will shrink the blob only if the memory gain
// is larger than this flag in bytes.  This only applies to functions which
// respect caffe2_keep_on_shrink.
C10_DECLARE_int64(caffe2_max_keep_on_shrink_memory);

C10_CLANG_DIAGNOSTIC_PUSH()
#if C10_CLANG_HAS_WARNING("-Wimplicit-int-float-conversion")
C10_CLANG_DIAGNOSTIC_IGNORE("-Wimplicit-int-float-conversion")
#endif

namespace at {
class Tensor;
class TensorBase;
} // namespace at

namespace c10 {
class Scalar;
struct IValue;
struct Storage;
class OperatorHandle;
} // namespace c10

namespace torch {
namespace jit {
using Stack = std::vector<c10::IValue>;
}
} // namespace torch

namespace c10 {

/**
 * A utility function to convert vector<int> to vector<int64_t>.
 */
inline std::vector<int64_t> ToVectorint64_t(const ArrayRef<int>& src) {
  return std::vector<int64_t>(src.begin(), src.end());
}

/**
 * Return product of all dimensions starting from k
 */
inline int64_t size_from_dim_(int k, IntArrayRef dims) {
  int64_t r = 1;
  for (const auto i : c10::irange(k, dims.size())) {
    r *= dims[i];
  }
  return r;
}

// Product of all dims up to k (not including dims[k])
inline int64_t size_to_dim_(int k, IntArrayRef dims) {
  TORCH_CHECK((unsigned)k <= dims.size());
  int64_t r = 1;
  for (const auto i : c10::irange(k)) {
    r *= dims[i];
  }
  return r;
}

// Product of all dims between k and l (not including dims[k] and dims[l])
inline int64_t size_between_dim_(int k, int l, IntArrayRef dims) {
  TORCH_CHECK((unsigned)l < dims.size());
  int64_t r = 1;
  if (k < l) {
    for (int i = k + 1; i < l; ++i) {
      r *= dims[i];
    }
  } else {
    for (int i = l + 1; i < k; ++i) {
      r *= dims[i];
    }
  }
  return r;
}

// Wrap around axis_index if it is negative, s.t., -1 is the last dim
inline int canonical_axis_index_(int axis_index, int ndims) {
  TORCH_CHECK(axis_index >= -ndims);
  TORCH_CHECK(axis_index < ndims);
  if (axis_index < 0) {
    return axis_index + ndims;
  }
  return axis_index;
}

using PlacementDtor = void (*)(void*, size_t);

/*
 * A Context that will call extra placement deleter during
 * deconstruction.
 *
 * Accept a already constructed DataPtr and store it as member
 * during destruction, we'll call extra deleter on the underlying
 * data pointer before the DataPtr is destructed.
 * `data_ptr_` owns the memory.
 */
struct C10_API PlacementDeleteContext {
  DataPtr data_ptr_;
  PlacementDtor placement_dtor_;
  size_t size_;
  PlacementDeleteContext(
      DataPtr&& data_ptr,
      PlacementDtor placement_dtor,
      size_t size)
      : data_ptr_(std::move(data_ptr)),
        placement_dtor_(placement_dtor),
        size_(size) {}
  static DataPtr makeDataPtr(
      DataPtr&& data_ptr,
      PlacementDtor placement_dtor,
      size_t size,
      Device device);
  ~PlacementDeleteContext() {
    placement_dtor_(data_ptr_.get(), size_);
    // original memory will be freed when data_ptr_ is destructed
  }
};

struct TensorImpl;

struct C10_API AutogradMetaInterface {
  virtual void set_requires_grad(
      bool requires_grad,
      at::TensorImpl* self_impl) = 0;
  virtual bool requires_grad() const = 0;
  virtual at::Tensor& mutable_grad() = 0;
  virtual const at::Tensor& grad() const = 0;
  virtual const at::Tensor& fw_grad(uint64_t level, const at::TensorBase& self)
      const = 0;
  virtual void set_fw_grad(
      const at::TensorBase& new_grad,
      const at::TensorBase& self,
      uint64_t level,
      bool is_inplace_op) = 0;
  virtual ~AutogradMetaInterface();
};

// forward declared
struct TorchDispatchTypeObject;

namespace impl {

// Unfortunately, the definition of AutogradMeta lives in a separate
// compilation unit than TensorImpl (libtorch.so versus libc10.so)
// which means that we cannot construct an AutogradMeta from TensorImpl,
// not even from the cpp file.  So we have to indirect it through a factory
// function which will be initialized when we load libtorch.so.

struct C10_API AutogradMetaFactory {
  virtual ~AutogradMetaFactory() = default;
  virtual std::unique_ptr<AutogradMetaInterface> make() const = 0;
  // This method is the dumbest method.  But I don't have access
  // to Tensor (not TensorImpl) which is undefined in this header.
  virtual const at::Tensor& undefined_tensor() const = 0;
};

C10_API void SetAutogradMetaFactory(AutogradMetaFactory* factory);
C10_API AutogradMetaFactory* GetAutogradMetaFactory();

struct C10_API AutogradMetaFactoryRegisterer {
  explicit AutogradMetaFactoryRegisterer(AutogradMetaFactory* factory) {
    SetAutogradMetaFactory(factory);
  }
};

// Note [Python interpreter tag]
// ~~~~~~~~~~~~~~~~~~~~~~~~~~~~~
// We store a PyObject on TensorImpl so that we can efficiently translate
// tensors into the Python representations.  However, in some situations
// (torchdeploy) there may be multiple Python interpreters in a single process
// and we must take care not to accidentally mix up PyObjects with the wrong
// interpreters.  Thus, we also tag every TensorImpl with the Python interpreter
// it corresponds to.
//
// With torchdeploy, we have these invariants:
//  - Any given TensorImpl can be associated with AT MOST one Python
//  interpreter.
//    We represent the interpreter tag as a memory address to an instance of
//    a virtual class that is allocated once per interpreter (this is so that
//    we can request the interpreter to perform operations for us, if
//    necessary).
//  - A given TensorImpl's interpreter tag can only go from uninitialized to
//    tagged; once tagged, this is a quiescent state (once tagged to an
//    interpreter, ALWAYS tagged to that interpreter)
//  - A thread may mutate the PyObject field of a TensorImpl if and only if it
//    holds the GIL for the interpreter tagged on the TensorImpl.  (If the
//    TensorImpl is not tagged, it must first atomically claim its tag before it
//    can validly write)

// The PyInterpreter object itself is a class that contains some function
// pointers for interacting with the interpreter.  For now this is just for
// debugging, but if a Tensor can own a PyObject, the interpreter can be used to
// free it.
//
// WARNING: This class has to be written very carefully, because it may be
// possible for a Tensor to have a reference an interpreter corresponding to
// a shared library that has ALREADY BEEN UNLOADED.  This makes blindly calling
// virtual methods very dangerous, because the vtable may be garbage at that
// point (on a good day, you might get "pure virtual method called").
//
// The idea to solve this problem is we always leak PyInterpreters (so they
// always stay live even after dlclose), and disarm the "virtual methods" by
// replacing them with function pointers that just no-op.  This can't be done
// with a traditional C++ vtable, so we have to roll our own.
//
// NB: The downside with representing PyInterpreter tags as full objects is that
// it takes an extra word on TensorImpl.  If tags were instead just integer
// indices, on 64-bit architectures we could pack the tag and PyObject together
// into a single atomic word.  On 32-bit architectures we could simply say that
// only one Python interpreter is supported (erroring if a nontrivial
// interpreter tag is attempted to be set).
//
// The difficulty with this scheme is we need to maintain an out-of-line table
// to get at the PyInterpreters so that we can do virtual method calls on them,
// and registration/deregistration to this table must be done in a thread safe
// manner.  This can be easily done if the number of possible PyInterpreters is
// small enough (e.g., 8-bit integer) by simply preallocating an array of
// sufficient size to hold all possible interpreters.  Surely 128 threads is
// more than enough for anyone!
//
// I didn't decide to do this technique at the moment, because the extra word
// added by the PyInterpreter tag takes us to 24 words, which means that we
// still fit inside three eight word cache lines.  If you need to penny pinch
// another word consider doing this!

struct PyInterpreter;
struct C10_API PyInterpreter {
  using name_sig = std::string(const PyInterpreter*);
  using decref_sig = void(const PyInterpreter*, PyObject*, bool);
  using detach_sig =
      c10::intrusive_ptr<TensorImpl>(const PyInterpreter*, const TensorImpl*);
  using dispatch_sig = void(
      const PyInterpreter*,
      const c10::OperatorHandle&,
      torch::jit::Stack* stack,
      const std::shared_ptr<TorchDispatchTypeObject>& type);

  PyInterpreter(
      name_sig* name_fn,
      decref_sig* decref_fn,
      detach_sig* detach,
      dispatch_sig* dispatch)
      : name_fn_(name_fn),
        decref_fn_(decref_fn),
        detach_fn_(detach),
        dispatch_fn_(dispatch) {}

  name_sig* name_fn_;
  decref_sig* decref_fn_;
  detach_sig* detach_fn_;
  dispatch_sig* dispatch_fn_;

  // UBSAN suppression fixes: "call to function
  // (anonymous namespace)::concrete_decref_fn(c10::impl::PyInterpreter const*,
  // _object*) through pointer to incorrect function type 'void (*)(const
  // c10::impl::PyInterpreter *, _object *)'" See
  // https://github.com/google/sanitizers/issues/911

  // Report the name of this interpreter
  __ubsan_ignore_function__ std::string name() const {
    return (*name_fn_)(this);
  }

  // Run Py_DECREF on a PyObject.  We DO NOT assume the GIL is held on call
  // See NOTE [PyInterpreter::decref takes an `is_tensor` arg]
  __ubsan_ignore_function__ void decref(PyObject* pyobj, bool is_tensor) const {
    return (*decref_fn_)(this, pyobj, is_tensor);
  }

  // Perform a detach by deferring to the __torch_dispatch__ implementation of
  // detach, which will also arrange for the PyObject to get copied in this
  // situation
  __ubsan_ignore_function__ c10::intrusive_ptr<TensorImpl> detach(
      const TensorImpl* self) const {
    return (*detach_fn_)(this, self);
  }

  // Invoke the Python boxed fallback dispatch to go back into Python
  __ubsan_ignore_function__ void dispatch(
      const c10::OperatorHandle& op,
      torch::jit::Stack* stack,
      const std::shared_ptr<TorchDispatchTypeObject>& type) const {
    return (*dispatch_fn_)(this, op, stack, type);
  }

  // Disarm this PyInterpreter, making all of its methods noops.
  // Because the function pointers are raw pointers (not atomics),
  // a disarm() invocation that is concurrent with active destructors
  // is not thread safe and will trigger TSAN.  My hope is that this
  // situations doesn't ever actually happen; tensor destruction should
  // quiesce when a dlclose happens, and any long lived tensors whose
  // destructors would be disarmed here only begin the destruction process
  // on process shutdown (long after the dlclose has occurred).
  void disarm() noexcept;
};

// PyInterpreterStatus describes what the state of its interpreter tag
// is, relative to the thread currently holding the GIL.
enum class PyInterpreterStatus {
  // We just allocated the Tensor, it hasn't escaped to other threads,
  // we know that it definitely hasn't been tagged to be associated
  // with an interpreter.
  DEFINITELY_UNINITIALIZED,
  // We queried the interpreter field and it looked uninitialized.  But
  // another thread may have raced with us to tag it with some other
  // interpreter id.  So we will have to do a CEX to make sure we can
  // actually nab it.
  MAYBE_UNINITIALIZED,
  // We queried the interpreter field and it was tagged to belong to us.
  // This means we have sole write access (as we hold the GIL for this
  // interpreter)
  TAGGED_BY_US,
  // Someone else tagged this.  We can't use this TensorImpl from Python.
  TAGGED_BY_OTHER,
};

} // namespace impl

struct C10_API NamedTensorMetaInterface {
  virtual ~NamedTensorMetaInterface(){};
  virtual std::unique_ptr<NamedTensorMetaInterface> clone() const {
    TORCH_INTERNAL_ASSERT(
        false, "Not implemented: NamedTensorMetaInterface::clone");
  };
  virtual int64_t slow_dim() const {
    TORCH_INTERNAL_ASSERT(
        false, "Not implemented: NamedTensorMetaInterface::slow_dim");
  };
};

// NOTE [What is TorchDispatchTypeObject?]
// A TorchDispatchTypeObject represents the type of a Tensor subclass that has
// a __torch_dispatch__ classmethod. Concretely, it holds the class as a
// PyObject* and a PyInterpreter* that says which python interpreter the class
// came from.
//
// See NOTE [dispatch_fn's type argument] for more details
struct C10_API TorchDispatchTypeObject {
  // Steals a reference to type_object
  TorchDispatchTypeObject(
      PyObject* type_object,
      c10::impl::PyInterpreter* pyinterpreter);

  // Releases the stolen reference to type_object
  ~TorchDispatchTypeObject();

  c10::impl::PyInterpreter* pyinterpreter() const;
  PyObject* ptr() const;

 private:
  PyObject* data_;
  c10::impl::PyInterpreter* pyinterpreter_;
};

// NOTE [ Version Counter Sharing ]
//
// Every Tensor has a version counter. Version counters are incremented whenever
// the data or size of a tensor changes through in-place Variable operations.
// Version counters are used to detect modifications to saved variables which
// would result in incorrect gradient calculations. Version counters may be
// shared between Variables:
//
// 1. A view shares the version counter of the base Variable,
// 2. `x.detach()` shares the version counter of `x`,
// 3. Unpacked saved variables share the version counter of the source.
//
// Version counters are not shared in these scenarios:
//
// 1. When we replace a `Variable`'s underlying `Tensor` by calling
// `set_data(...)`,
// 2. `x.data` does not share the version counter of `x`. (See discussion at
// https://github.com/pytorch/pytorch/issues/5396)
//
// Question: Why do we put the version counter in TensorImpl instead of
// AutogradMeta?
//
// Answer: After the Variable/Tensor merge, a tensor will not have AutogradMeta
// when its `requires_grad_` is false, but when we use this tensor in the
// forward pass of a function that requires saving this tensor for backward, we
// need to keep track of this tensor's version to make sure it's always valid in
// the autograd graph.
//
// To achieve this goal, we put the version counter in TensorImpl instead of
// AutogradMeta, and have it always be available. This allows us to have the
// optimization of not carrying AutogradMeta when a tensor doesn't require
// gradient.
//
// A hypothetical alternative way to achieve this goal is to initialize
// AutogradMeta and create the version counter for the non-requires-grad tensor
// only when it's saved for backward. However, since saving a tensor for
// backward happens in the forward pass, and our invariant is that forward pass
// needs to be thread-safe, lazy-initializing AutogradMeta when saving a tensor
// can introduce race conditions when we are running the forward pass in
// multi-thread scenarios, thus making the forward pass not thread-safe anymore,
// which breaks the invariant.
struct C10_API VariableVersion {
 private:
  struct VersionCounter : intrusive_ptr_target {
    VersionCounter(uint32_t version) : version_(version) {}
    std::atomic<uint32_t> version_;
  };
  c10::intrusive_ptr<VersionCounter> version_counter_;

 public:
  // Note [Disabled VariableVersion]
  // VariableVersion struct has an intrusive_ptr pointing VersionCounter struct
  // with an atomic variable. Thus `VariableVersion(/*version=*/0)` is not as
  // cheap as we expected. In some cases constructing a VariableVersion with
  // version 0 is not necessary so we add a cheap constructor which
  // doesn't allocate the intrusive_ptr.
  // Example use cases are:
  //  - Inference tensors don't track version counter, so they'll just always
  //    have disbaled VariableVersion.
  //  - In SavedVariable class we override version_counter_ inside its
  //  construtor
  //    so that we can use the cheap constructor there.
  enum Disabled { DISABLED };
  // It's okay to return true even for inference tensor which
  // doesn't have version counter enabled.
  // We want to be permissive here since in many cases (e.g. make_variable)
  // we can std::move a TensorImpl if there's no other uses which saves us
  // an additional TensorImpl allocation.
  bool unique() const {
    return version_counter_ ? 1 == version_counter_.use_count() : true;
  }
  // NOTE: As of C++11 and 14, default-constructing a std::atomic variable
  // leaves it in a persistently undefined state. See
  // https://cplusplus.github.io/LWG/issue2334.
  VariableVersion(uint32_t version)
      : version_counter_(c10::make_intrusive<VersionCounter>(version)) {}
  VariableVersion(Disabled = DISABLED) {}

  bool enabled() const {
    return version_counter_;
  }

  // Note [Inplace update inference tensor]
  // 1. Inplace update to inference tensor is forbidden in normal mode.
  //   For example:
  //     inference_tensor.copy_(normal_tensor_requires_grad)
  //   This inplace makes inference_tensor have requires_grad=True and
  //   have a grad_fn.  This is bad because views of `inference_tensor`
  //   created in InferenceMode won't be able to know the grad_fn since
  //   their ViewMeta were not recorded. To match NoGradMode behavior
  //   that "inplace update to a view created in NoGradMode raise an error",
  //   we just ban inplace update to inference tensor since we can't tell
  //   if an inference tensor is a view created in InferenceMode.
  //
  //   Note that views of normal tensor created in InferenceMode has proper
  //   ViewMeta so that they're aware of the grad_fn correctly.
  //
  // 2. Inplace update to inference tensor in inference tensor doesn't bump
  //    version counter.
  //    * It either doesn't call bump() by skipping ADInplaceOrView kernel,
  //      - e.g. inference_tensor.add_(1)
  //    * or bump() is a no-op for inference tensor.
  //      - e.g. inference_tensor.add_(normal_tensor)
  void bump() {
    // TODO: Replace the link to the documentation once it's available.
    TORCH_CHECK(
        version_counter_ || InferenceMode::is_enabled(),
        "Inplace update to inference tensor outside InferenceMode is not allowed."
        "You can make a clone to get a normal tensor before doing inplace update."
        "See https://github.com/pytorch/rfcs/pull/17 for more details.");
    if (version_counter_) {
      ++version_counter_->version_;
    }
  }

  // Inference tensor doesn't have version counter so it shouldn't be
  // accessed.
  uint32_t current_version() const {
    TORCH_CHECK(
        version_counter_, "Inference tensors do not track version counter.");
    return version_counter_->version_;
  }
};

// Forward declaration of TensorImpl needed for forward declaration of
// C10_TensorImpl_Size_Check_Dummy_Class
struct C10_API TensorImpl;

// Forward declaration needed because TensorImpl needs to be friends with
// C10_TensorImpl_Size_Check_Dummy_Class in order to check the size
// of its private fields.
template <
    size_t cplusplus,
    size_t clang_ver_major,
    size_t gcc_ver,
    size_t gcc_ver_minor,
    size_t nvcc,
    size_t cuda_version,
    size_t cuda_version_major,
    size_t ptr_size>
class C10_TensorImpl_Size_Check_Dummy_Class;

/**
 * NOTE: Some TensorImpl methods are small and not overridden in the
 * PyTorch codebase itself, but may theoretically need to be
 * overridden by third-party TensorImpl subclasses. This macro allows
 * users that need maximum performance and don't need these extension
 * points to disable them with a build-time flag. (In particular,
 * XLA's XLATensorImpl currently overrides these methods, so we can't
 * enable this flag by default.)
 */
#ifdef C10_DISABLE_TENSORIMPL_EXTENSIBILITY
#define TENSORIMPL_MAYBE_VIRTUAL
#else
#define TENSORIMPL_MAYBE_VIRTUAL virtual
#endif

/**
 * The low-level representation of a tensor, which contains a pointer
 * to a storage (which contains the actual data) and metadata (e.g., sizes and
 * strides) describing this particular view of the data as a tensor.
 *
 * Some basic characteristics about our in-memory representation of
 * tensors:
 *
 *  - It contains a pointer to a storage struct (Storage/StorageImpl)
 *    which contains the pointer to the actual data and records the
 *    data type and device of the view.  This allows multiple tensors
 *    to alias the same underlying data, which allows to efficiently
 *    implement differing *views* on a tensor.
 *
 *  - The tensor struct itself records view-specific metadata about
 *    the tensor, e.g., sizes, strides and offset into storage.
 *    Each view of a storage can have a different size or offset.
 *
 *  - This class is intrusively refcounted.  It is refcounted so that
 *    we can support prompt deallocation of large tensors; it is
 *    intrusively refcounted so that we can still perform reference
 *    counted operations on raw pointers, which is often more convenient
 *    when passing tensors across language boundaries.
 *
 *  - For backwards-compatibility reasons, a tensor may be in an
 *    uninitialized state.  A tensor may be uninitialized in the following
 *    two ways:
 *
 *      - A tensor may be DTYPE UNINITIALIZED.  A tensor of this
 *        form has an uninitialized dtype.  This situation most
 *        frequently arises when a user writes Tensor x(CPU).  The dtype and
 *        is subsequently initialized when mutable_data<T>() is
 *        invoked for the first time.
 *
 *      - A tensor may be STORAGE UNINITIALIZED.  A tensor of this form
 *        has non-zero size, but has a storage with a null data pointer.
 *        This situation most frequently arises when a user calls
 *        Resize() or FreeMemory().  This is because Caffe2 historically
 *        does lazy allocation: allocation of data doesn't occur until
 *        mutable_data<T>() is invoked.  A tensor with zero size is
 *        always storage initialized, because no allocation is necessary
 *        in this case.
 *
 *    All combinations of these two uninitialized states are possible.
 *    Consider the following transcript in idiomatic Caffe2 API:
 *
 *      Tensor x(CPU); // x is storage-initialized, dtype-UNINITIALIZED
 *      x.Resize(4); // x is storage-UNINITIALIZED, dtype-UNINITIALIZED
 *      x.mutable_data<float>(); // x is storage-initialized, dtype-initialized
 *      x.FreeMemory(); // x is storage-UNINITIALIZED, dtype-initialized.
 *
 *    All other fields on tensor are always initialized.  In particular,
 *    size is always valid. (Historically, a tensor declared as Tensor x(CPU)
 *    also had uninitialized size, encoded as numel == -1, but we have now
 *    decided to default to zero size, resulting in numel == 0).
 *
 *    Uninitialized storages MUST be uniquely owned, to keep our model
 *    simple.  Thus, we will reject operations which could cause an
 *    uninitialized storage to become shared (or a shared storage to
 *    become uninitialized, e.g., from FreeMemory).
 *
 *    In practice, tensors which are storage-UNINITIALIZED and
 *    dtype-UNINITIALIZED are *extremely* ephemeral: essentially,
 *    after you do a Resize(), you basically always call mutable_data()
 *    immediately afterwards.  Most functions are not designed to
 *    work if given a storage-UNINITIALIZED, dtype-UNINITIALIZED tensor.
 *
 *    We intend to eliminate all uninitialized states, so that every
 *    tensor is fully initialized in all fields.  Please do not write new code
 *    that depends on these uninitialized states.
 */
struct C10_API TensorImpl : public c10::intrusive_ptr_target {
  TensorImpl() = delete;
  virtual ~TensorImpl() override;
  // Note [Enum ImplType]
  // This enum is temporary. In the followup refactor we should
  // think about how to specialize TensorImpl creation for view
  // tensors. Currently we only special case its key_set_ but
  // there's also potential to share version_counter_ directly
  // without creating first and then override in as_view.
  enum ImplType { VIEW };

  /**
   * Construct a 1-dim 0-size tensor backed by the given storage.
   */
  TensorImpl(
      Storage&& storage,
      DispatchKeySet,
      const caffe2::TypeMeta data_type);

  // See Note [Enum ImplType]
  TensorImpl(
      ImplType,
      Storage&& storage,
      DispatchKeySet,
      const caffe2::TypeMeta data_type);

  /**
   * Construct a 1-dim 0 size tensor that doesn't have a storage.
   */
  TensorImpl(
      DispatchKeySet,
      const caffe2::TypeMeta data_type,
      c10::optional<c10::Device> device_opt);

  // Legacy constructors so I don't have to go update call sites.
  // TODO: When Variable is added, delete these constructors
  TensorImpl(
      Storage&& storage,
      DispatchKey dispatch_key,
      const caffe2::TypeMeta data_type)
      : TensorImpl(
            std::move(storage),
            DispatchKeySet(dispatch_key),
            data_type) {}
  TensorImpl(
      DispatchKey dispatch_key,
      const caffe2::TypeMeta data_type,
      c10::optional<c10::Device> device_opt)
      : TensorImpl(DispatchKeySet(dispatch_key), data_type, device_opt) {}

 private:
  // This constructor is private, because the data_type is redundant with
  // storage.  Still, we pass it in separately because it's easier to write
  // the initializer list if we're not worried about storage being moved out
  // from under us.
  TensorImpl(
      Storage&& storage,
      DispatchKeySet,
      const caffe2::TypeMeta data_type,
      c10::optional<c10::Device>);

 public:
  TensorImpl(const TensorImpl&) = delete;
  TensorImpl& operator=(const TensorImpl&) = delete;
  TensorImpl(TensorImpl&&) = delete;
  TensorImpl& operator=(TensorImpl&&) = delete;

  /**
   * Release (decref) storage, and any other external allocations.  This
   * override is for `intrusive_ptr_target` and is used to implement weak
   * tensors.
   */
  void release_resources() override;

  /**
   * Return the DispatchKeySet corresponding to this Tensor, specifying
   * all of the DispatchKeys that this Tensor identifies as.  This is the
   * information used to dispatch operations on this tensor.
   */
  DispatchKeySet key_set() const {
    return key_set_;
  }

  /**
   * Return a reference to the sizes of this tensor.  This reference remains
   * valid as long as the tensor is live and not resized.
   */
  TENSORIMPL_MAYBE_VIRTUAL IntArrayRef sizes() const
#ifdef C10_DISABLE_TENSORIMPL_EXTENSIBILITY
  {
    return sizes_and_strides_.sizes_arrayref();
  }
#else
      ;
#endif

  /**
   * Return a reference to the strides of this tensor.  This reference remains
   * valid as long as the tensor is live and not restrided.
   */
  virtual IntArrayRef strides() const;

  /**
   * Return the number of dimensions of this tensor.  Note that 0-dimension
   * represents a Tensor that is a Scalar, e.g., one that has a single element.
   */
  TENSORIMPL_MAYBE_VIRTUAL int64_t dim() const
#ifdef C10_DISABLE_TENSORIMPL_EXTENSIBILITY
  {
    return sizes_and_strides_.size();
  }
#else
      ;
#endif

  /**
   * True if this tensor has storage. See storage() for details.
   */
#ifdef DEBUG
  // Allow subclasses to check that their storage_ is never getting set in debug
  // builds.
  virtual
#else
  TENSORIMPL_MAYBE_VIRTUAL
#endif
      bool
      has_storage() const
  // NOTE: we devirtualize this because it arguably shouldn't be an
  // error just to ask subclasses if they have storage.
  // This used to throw for most subclasses, but OpaqueTensorImpl
  // wanted it to successfully return false, so we went ahead and made
  // it a non-error.
#ifdef C10_DISABLE_TENSORIMPL_EXTENSIBILITY
  {
    return storage_;
  }
#else
      ;
#endif

  /**
   * Return the underlying storage of a Tensor.  Multiple tensors may share
   * a single storage.  A Storage is an impoverished, Tensor-like class
   * which supports far less operations than Tensor.
   *
   * Avoid using this method if possible; try to use only Tensor APIs to perform
   * operations.
   */
  TENSORIMPL_MAYBE_VIRTUAL const Storage& storage() const {
    if (C10_UNLIKELY(storage_access_should_throw_)) {
      throw_storage_access_error();
    }
    return storage_;
  }

  /**
   * Return the underlying storage, unsafely assuming this is a basic strided
   * tensor. In cases where `storage` access would throw, this returns a
   * default-constructed Storage.
   */
  inline const Storage& unsafe_storage() const {
    return storage_;
  }

  /**
   * The number of elements in a tensor.
   *
   * WARNING: Previously, if you were using the Caffe2 API, you could
   * test numel() == -1 to see if a tensor was uninitialized.  This
   * is no longer true; numel always accurately reports the product
   * of sizes of a tensor.
   */
  TENSORIMPL_MAYBE_VIRTUAL int64_t numel() const {
#ifdef DEBUG
    TORCH_INTERNAL_ASSERT(compute_numel() == numel_);
#endif
    return numel_;
  }

  bool unique_version() const {
    return version_counter_.unique();
  }

  /**
   * Whether or not a tensor is laid out in contiguous memory.
   *
   * Tensors with non-trivial strides are not contiguous.  See
   * compute_contiguous() for the exact definition of whether or not
   * a tensor is contiguous or not.
   *
   * NOTE: is_contiguous is only `TENSORIMPL_MAYBE_VIRTUAL` for
   * backward compatibility. See `set_has_contiguity_policy` and
   * `is_contiguous_custom` for the encouraged customization point.
   */
  TENSORIMPL_MAYBE_VIRTUAL bool is_contiguous(
      at::MemoryFormat memory_format = at::MemoryFormat::Contiguous) const {
    if (C10_UNLIKELY(
            has_contiguity_ !=
            static_cast<uint8_t>(HasContiguityPolicy::Default))) {
      return is_contiguous_nondefault_policy_impl(memory_format);
    }
    TORCH_INTERNAL_ASSERT_DEBUG_ONLY(compute_contiguous() == is_contiguous_);
    if (memory_format == at::MemoryFormat::ChannelsLast) {
      return is_channels_last_contiguous_;
    } else if (memory_format == at::MemoryFormat::ChannelsLast3d) {
      return is_channels_last_3d_contiguous_;
    }
    return is_contiguous_;
  }

 private:
  bool is_contiguous_nondefault_policy_impl(at::MemoryFormat) const;

 protected:
  /**
   * Customization point for is_contiguous; must also
   * set_has_contiguity_policy(HasContiguityPolicy::Custom) for this
   * to be called.
   */
  virtual bool is_contiguous_custom(at::MemoryFormat memory_format) const;

 public:
  bool is_sparse() const {
    // NB: This method is not virtual and avoid dispatches for performance
    // reasons.
    return key_set_.has_all(c10::sparse_ks);
  }

  // Whether a tensor is sparse COO or not. Use is_sparse_csr for checking CSR
  // format.
  bool is_sparse_csr() const {
    return key_set_.has_any(c10::sparse_csr_ks);
  }

  bool is_quantized() const {
    // NB: This method is not virtual and avoid dispatches for performance
    // reasons.
    constexpr auto quantized_ks = DispatchKeySet(DispatchKey::Quantized);
    return key_set_.has_all(quantized_ks);
  }

  bool is_meta() const {
    // NB: This method is not virtual and avoid dispatches for performance
    // reasons.
    constexpr auto meta_ks = DispatchKeySet(DispatchKey::Meta);
    return key_set_.has_all(meta_ks);
  }

  bool is_cpu() const {
    // NB: This method is not virtual and avoid dispatches for performance
    // reasons.
    constexpr auto cpu_bits_ks = DispatchKeySet(BackendComponent::CPUBit) |
        DispatchKeySet({DispatchKey::SparseCsrCPU, DispatchKey::MkldnnCPU});
    return key_set_.has_any(cpu_bits_ks);
  }

  bool is_cuda() const {
    // NB: This method is not virtual and avoid dispatches for performance
    // reasons.
    constexpr auto cuda_bits_ks = DispatchKeySet(BackendComponent::CUDABit) |
        DispatchKeySet(DispatchKey::SparseCsrCUDA);
    return key_set_.has_any(cuda_bits_ks);
  }

  bool is_xpu() const {
    // NB: This method is not virtual and avoid dispatches for performance
    // reasons.
    constexpr auto xpu_ks = DispatchKeySet(BackendComponent::XPUBit);
    return key_set_.has_all(xpu_ks);
  }

  bool is_xla() const {
    constexpr auto xla_ks = DispatchKeySet(BackendComponent::XLABit);
    return key_set_.has_all(xla_ks);
  }

  bool is_hpu() const {
    constexpr auto hpu_ks = DispatchKeySet(BackendComponent::HPUBit);
    return key_set_.has_all(hpu_ks);
  }

  bool is_lazy() const {
    constexpr auto lazy_ks = DispatchKeySet(BackendComponent::LazyBit);
    return key_set_.has_all(lazy_ks);
  }

  bool is_hip() const {
    // NB: This method is not virtual and avoid dispatches for performance
    // reasons.
    constexpr auto hip_ks = DispatchKeySet(BackendComponent::HIPBit);
    return key_set_.has_all(hip_ks);
  }

  bool is_ve() const {
    // NB: This method is not virtual and avoid dispatches for performance
    // reasons.
    constexpr auto ve_ks = DispatchKeySet(BackendComponent::VEBit);
    return key_set_.has_all(ve_ks);
  }

  bool is_mkldnn() const {
    return key_set_.has_all(c10::mkldnn_ks);
  }

  bool is_vulkan() const {
    constexpr auto vulkan_ks = DispatchKeySet(DispatchKey::Vulkan);
    return key_set_.has_all(vulkan_ks);
  }

  bool is_metal() const {
    constexpr auto metal_ks = DispatchKeySet(DispatchKey::Metal);
    return key_set_.has_all(metal_ks);
  }

  bool is_mlc() const {
    constexpr auto mls_ks = DispatchKeySet(DispatchKey::MLC);
    return key_set_.has_all(mls_ks);
  }

  bool is_ort() const {
    constexpr auto ort_ks = DispatchKeySet(DispatchKey::ORT);
    return key_set_.has_all(ort_ks);
  }

  // TODO: remove this once we don't automatically enabled Autograd dispatch
  // keys
  //       in TensorImpl constructor.
  // DON'T USE THIS API!! It's only created for testing purpose in
  // file aten/src/ATen/core/boxing/impl/test_helpers.h
  void remove_autograd_key() {
    key_set_ = key_set_ - autograd_dispatch_keyset;
  }

  // Inference tensor doesn't have autograd or ADInplaceOrView key.
  // Invariant:
  //   Inference tensor has version_counter_.enabled() == false
  bool is_inference() {
    bool no_ADInplaceOrView = !key_set_.has_any(c10::inplace_or_view_ks);
    bool no_Autograd = !key_set_.has_any(c10::autograd_dispatch_keyset);
    TORCH_INTERNAL_ASSERT_DEBUG_ONLY(
        no_ADInplaceOrView == no_Autograd,
        "ADInplaceOrView and Autograd keys must be on/off at the same time.");
    return no_ADInplaceOrView && no_Autograd;
  }

  int64_t get_device() const {
    TORCH_CHECK(device_opt_.has_value(), "tensor does not have a device");
    // See NOTE [c10::optional operator usage in CUDA]
    return (*device_opt_).index();
  }

  Device device() const {
    TORCH_CHECK(device_opt_.has_value(), "tensor does not have a device");
    // See NOTE [c10::optional operator usage in CUDA]
    return *device_opt_;
  }

  Layout layout() const {
    // NB: This method is not virtual and avoid dispatches for perf.
    // strided is also the most common layout type, so we check for
    // strided case first.
    // This keyset must also be kept in sync with the logic in
    // is_sparse() / is_sparse_csr() / is_mkldnn()
    constexpr auto sparse_and_sparsecsr_and_mkldnn_ks =
        c10::sparse_ks | c10::sparse_csr_ks | c10::mkldnn_ks;
    if (!key_set_.has_any(sparse_and_sparsecsr_and_mkldnn_ks)) {
      return kStrided;
    } else if (is_sparse()) {
      return kSparse;
    } else if (is_sparse_csr()) {
      return kSparseCsr;
    } else {
      TORCH_INTERNAL_ASSERT(
          is_mkldnn(), "There is an error in the layout calculation logic.");
      return kMkldnn;
    }
  }

  /**
   * True if a tensor was auto-wrapped from a C++ or Python number.
   * For example, when you write 't + 2', 2 is auto-wrapped into a Tensor
   * with `is_wrapped_number_` set to true.
   *
   * Wrapped numbers do not participate in the result type computation for
   * mixed-type operations if there are any Tensors that are not wrapped
   * numbers.  This is useful, because we want 't + 2' to work with
   * any type of tensor, not just LongTensor (which is what integers
   * in Python represent).
   *
   * Otherwise, they behave like their non-wrapped equivalents.
   * See [Result type computation] in TensorIterator.h.
   *
   * Why did we opt for wrapped numbers, as opposed to just having
   * an extra function add(Tensor, Scalar)?  This helps greatly reduce
   * the amount of code we have to write for add, when actually
   * a Tensor-Scalar addition is really just a Tensor-Tensor
   * addition when the RHS is 0-dim (except for promotion behavior.)
   */
  bool is_wrapped_number() const {
    return is_wrapped_number_;
  }

  /**
   * Set whether or not a tensor was auto-wrapped from a C++ or Python
   * number.  You probably don't want to call this, unless you are
   * writing binding code.
   */
  void set_wrapped_number(bool value) {
    TORCH_INTERNAL_ASSERT(dim() == 0);
    is_wrapped_number_ = value;
  }

  /**
   * Returns true if Tensor supports as_strided and as_strided_backward.
   * This is used in autograd to perform inplace update on view Tensors.
   * See Note [View + Inplace update for base tensor] and
   * [View + Inplace update for view tensor] for details.
   * Note this method only returns true for XLA backend, where it
   * simulates strided Tensor to support most view ops, but it cannot
   * fully support general `as_strided` case.
   * It can be expanded as needed in the future, e.g sparse Tensor.
   */
  inline bool support_as_strided() const {
    return device().supports_as_strided();
  }

  // ~~~~~ Autograd API ~~~~~
  // Some methods below are defined in TensorImpl.cpp because Tensor is an
  // incomplete type.

  /**
   * Set whether or not a tensor requires gradient.
   */
  void set_requires_grad(bool requires_grad);

  /**
   * True if a tensor requires gradient.  Tensors which require gradient
   * have history tracked for any operations performed on them, so that
   * we can automatically differentiate back to them.  A tensor that
   * requires gradient and has no history is a "leaf" tensor, which we
   * accumulate gradients into.
   */
  bool requires_grad() const;

  /**
   * Return a mutable reference to the gradient.  This is conventionally
   * used as `t.grad() = x` to set a gradient to a completely new tensor.
   */
  at::Tensor& mutable_grad();

  /**
   * Return the accumulated gradient of a tensor.  This gradient is written
   * into when performing backwards, when this tensor is a leaf tensor.
   */
  const at::Tensor& grad() const;

  /**
   * Whether or not the imaginary part of the tensor should be negated
   */
  inline bool is_conj() const {
    constexpr auto conjugate_ks = DispatchKeySet(DispatchKey::Conjugate);
    return key_set_.has_all(conjugate_ks);
  }

  /**
   * Set whether or not to take the conjugate of the tensor (flip the imaginary
   * bit).
   */
  void _set_conj(bool value) {
    if (value) {
      key_set_ = key_set_.add(DispatchKey::Conjugate);
      TORCH_INTERNAL_ASSERT(isComplexType(typeMetaToScalarType(dtype())));
    } else {
      key_set_ = key_set_.remove(DispatchKey::Conjugate);
    }
  }

  /**
   * Whether or not the tensor is a zerotensor
   */
  inline bool _is_zerotensor() const {
    constexpr auto zerotensor_ks = DispatchKeySet(DispatchKey::ZeroTensor);
    return key_set_.has_all(zerotensor_ks);
  }

  /**
   Set whether or not the tensor is a zero tensor
  */
  void _set_zero(bool value) {
    if (value) {
      TORCH_INTERNAL_ASSERT(
          false,
          "Please call `torch._efficientzerotensor` if you want to create a tensor with no storage.");
    } else {
      key_set_ = key_set_.remove(DispatchKey::ZeroTensor);
    }
  }

  /**
   * Whether or not the tensor should be negated
   */
  inline bool is_neg() const {
    constexpr auto negative_ks = DispatchKeySet(DispatchKey::Negative);
    return key_set_.has_all(negative_ks);
  }

  /**
   * Set whether or not to take the conjugate of the tensor (flip the imaginary
   * bit).
   */
  void _set_neg(bool value) {
    if (value) {
      key_set_ = key_set_.add(DispatchKey::Negative);
    } else {
      key_set_ = key_set_.remove(DispatchKey::Negative);
    }
  }

  /**
   * Return the accumulated gradient of a tensor. This gradient is computed
   * using forward mode AD.
   *
   * This is an internal API that should never be used by end users.
   *
   * The API is as follows:
   *   - "level" allows to specify the level of forward AD nesting for which the
   *     gradient should be returned. Note that since levels are not fully
   *     supported yet, this argument should be 0. See documentation for
   *     torch::autograd::enter_dual_level for more details about forward AD
   * nesting.
   *   - "self" should represent the Tensor whose forward grad is accessed. It
   * is required when dealing with view.
   */
  const at::Tensor& _fw_grad(uint64_t level, const at::TensorBase& self) const;

  /**
   * Sets the forward gradient for this Tensor.
   * The given Tensor might not be used directly and its content will be copied.
   *
   * This is an internal API that should never be used by end users.
   *
   * The API is as follows:
   *   - "new_grad" is a Tensor containing the new value of the gradient that
   * should be set
   *   - "self" should represent the Tensor whose forward grad is accessed. It
   * is required when dealing with view.
   *   - "level" allows to specify the level of forward AD nesting for which the
   *     gradient should be set. Note that since levels are not fully supported
   *     yet, this argument should be 0. See documentation for
   * torch::autograd::enter_dual_level for more details about forward AD
   * nesting.
   *   - "is_inplace_op" is a boolean flag that tells if this gradient was
   * generated by an inplace operation or an out of place one. This allows
   * better error checking.
   */
  void _set_fw_grad(
      const at::TensorBase& new_grad,
      const at::TensorBase& self,
      uint64_t level,
      bool is_inplace_op);

  /**
   * Return a typed data pointer to the actual data which this tensor refers to.
   * This checks that the requested type (from the template parameter) matches
   * the internal type of the tensor.
   *
   * It is invalid to call data() on a dtype-uninitialized tensor, even if
   * the size is 0.
   *
   * WARNING: If a tensor is not contiguous, you MUST use strides when
   * performing index calculations to determine the location of elements in
   * the tensor.  We recommend using 'TensorAccessor' to handle this computation
   * for you; this class is available from 'Tensor'.
   */
  template <typename T>
  inline T* data() const {
    TORCH_CHECK(
        data_type_.Match<T>(),
        "Tensor type mismatch, caller expects elements to be ",
        caffe2::TypeMeta::TypeName<T>(),
        ", while tensor contains ",
        data_type_.name(),
        ". ");
    return data_ptr_impl<T>();
  }

  /**
   * More efficient helper for Tensor::data_ptr(). Like data<T>(), but
   * does not do a type check. Unlike the untemplated data(), does
   * check has_storage() and storage_initialized().
   */
  template <typename T>
  inline T* data_ptr_impl() const {
    TORCH_CHECK(
        has_storage(),
        "Cannot access data pointer of Tensor that doesn't have storage");
    TORCH_CHECK(
        storage_initialized(),
        "The tensor has a non-zero number of elements, but its data is not allocated yet. "
        "Caffe2 uses a lazy allocation, so you will need to call "
        "mutable_data() or raw_mutable_data() to actually allocate memory.");
    // Caller does the type check.
    return storage_.unsafe_data<T>() + storage_offset_;
  }

  /**
   * Return a void* data pointer to the actual data which this tensor refers to.
   *
   * It is invalid to call data() on a dtype-uninitialized tensor, even if the
   * size is 0.
   *
   * WARNING: The data pointed to by this tensor may not contiguous; do NOT
   * assume that itemsize() * numel() is sufficient to compute the bytes that
   * can be validly read from this tensor.
   */
  inline void* data() const {
    TORCH_CHECK(
        has_storage(),
        "Cannot access data pointer of Tensor that doesn't have storage");
    TORCH_CHECK(
        dtype_initialized(),
        "Cannot access data pointer of Tensor that doesn't have initialized dtype "
        "(e.g., caffe2::Tensor x(CPU), prior to calling mutable_data<T>() on x)");
    // Computing an offset into an empty tensor would be UB, since an empty
    // tensor's storage will be nullptr, and adding a nonzero offset to nullptr
    // is UB.  So we skip the offset computation in this case.
    if (is_empty()) {
      return nullptr;
    }
    return static_cast<void*>(
        static_cast<char*>(storage_.data()) +
        data_type_.itemsize() * storage_offset_);
  }

  /**
   * Like data<T>(), but performs no checks.  You are responsible for ensuring
   * that all invariants required by data() are upheld here.
   */
  template <typename T>
  inline T* unsafe_data() const {
    return storage_.unsafe_data<T>() + storage_offset_;
  }

  /**
   * Returns the TypeMeta of a tensor, which describes what data type
   * it is (e.g., int, float, ...)
   */
  const caffe2::TypeMeta dtype() const {
    return data_type_;
  }

  /**
   * Return the size of a single element of this tensor in bytes.
   */
  size_t itemsize() const {
    TORCH_CHECK(
        dtype_initialized(),
        "Cannot report itemsize of Tensor that doesn't have initialized dtype "
        "(e.g., caffe2::Tensor x(CPU), prior to calling mutable_data<T>() on x)");
    return data_type_.itemsize();
  }

  /**
   * Return the offset in number of elements into the storage that this
   * tensor points to.  Most tensors have storage_offset() == 0, but,
   * for example, an index into a tensor will have a non-zero storage_offset().
   *
   * WARNING: This is NOT computed in bytes.
   */
  TENSORIMPL_MAYBE_VIRTUAL int64_t storage_offset() const {
    return storage_offset_;
  }

 protected:
  /**
   * Returns the human-readable name of the actual type of this object (e.g.,
   * TensorImpl, BatchedTensorImpl, etc.). Used for error messages.
   */
  virtual const char* tensorimpl_type_name() const {
    return "TensorImpl";
  }

 private:
  [[noreturn]] void throw_storage_access_error() const;

 public:
  /**
   * True if a tensor has no elements (e.g., numel() == 0).
   */
  inline bool is_empty() const {
    return numel() == 0;
  }

  /**
   * Change the size at some dimension.  This DOES NOT update strides;
   * thus, most changes to size will not preserve contiguity.  You probably
   * also want to call set_stride() when you call this.
   *
   * TODO: This should be jettisoned in favor of `set_sizes_and_strides`,
   * which is harder to misuse.
   */
  virtual void set_size(int64_t dim, int64_t new_size) {
    TORCH_CHECK(
        allow_tensor_metadata_change(),
        "set_size ",
        err_msg_tensor_metadata_change_not_allowed);
    sizes_and_strides_.size_at(dim) = new_size;
    refresh_numel();
    refresh_contiguous();
  }

  /**
   * Change the stride at some dimension.
   *
   * TODO: This should be jettisoned in favor of `set_sizes_and_strides`,
   * which is harder to misuse.
   */
  virtual void set_stride(int64_t dim, int64_t new_stride) {
    TORCH_CHECK(
        allow_tensor_metadata_change(),
        "set_stride ",
        err_msg_tensor_metadata_change_not_allowed);
    sizes_and_strides_.stride_at_unchecked(dim) = new_stride;
    refresh_contiguous();
  }

  /**
   * Set the offset into the storage of this tensor.
   *
   * WARNING: This does NOT check if the tensor is in bounds for the new
   * location at the storage; the caller is responsible for checking this
   * (and resizing if necessary.)
   */
  virtual void set_storage_offset(int64_t storage_offset) {
    TORCH_CHECK(
        allow_tensor_metadata_change(),
        "set_storage_offset ",
        err_msg_tensor_metadata_change_not_allowed);
    storage_offset_ = storage_offset;
  }

  /**
   * Like set_sizes_and_strides but assumes contiguous strides.
   *
   * WARNING: This function does not check if the requested
   * sizes/strides are in bounds for the storage that is allocated;
   * this is the responsibility of the caller
   */
  void set_sizes_contiguous(IntArrayRef new_size) {
    TORCH_CHECK(
        allow_tensor_metadata_change(),
        "set_sizes_contiguous ",
        err_msg_tensor_metadata_change_not_allowed);

    sizes_and_strides_.set_sizes(new_size);

    refresh_numel();
    empty_tensor_restride(MemoryFormat::Contiguous);
  }

  /**
   * Set the sizes and strides of a tensor.
   *
   * WARNING: This function does not check if the requested
   * sizes/strides are in bounds for the storage that is allocated;
   * this is the responsibility of the caller
   */
  void set_sizes_and_strides(IntArrayRef new_size, IntArrayRef new_stride) {
    TORCH_CHECK(
        allow_tensor_metadata_change(),
        "set_sizes_and_strides ",
        err_msg_tensor_metadata_change_not_allowed);
    TORCH_CHECK(
        new_size.size() == new_stride.size(),
        "dimensionality of sizes (",
        new_size.size(),
        ") must match dimensionality of strides (",
        new_stride.size(),
        ")");
    const auto new_dim = new_size.size();

    sizes_and_strides_.set_sizes(new_size);

    if (new_dim > 0) {
      for (size_t dim = new_dim - 1;; dim--) {
        if (new_stride[dim] >= 0) {
          sizes_and_strides_.stride_at_unchecked(dim) = new_stride[dim];
        } else {
          // XXX: This behavior is surprising and may need to be removed to
          // support negative strides. Some pytorch functions rely on it:
          // for example, torch.cat (run TestTorch.test_cat_empty).
          if (dim == new_dim - 1) {
            sizes_and_strides_.stride_at_unchecked(dim) = 1;
          } else {
            // Keep stride monotonically increasing to match NumPy.
            sizes_and_strides_.stride_at_unchecked(dim) =
                std::max<int64_t>(
                    sizes_and_strides_.size_at_unchecked(dim + 1), 1) *
                sizes_and_strides_.stride_at_unchecked(dim + 1);
          }
        }
        if (dim == 0)
          break;
      }
    }

    refresh_numel();
    refresh_contiguous();
  }

  /**
   * Return the size of a tensor at some dimension.
   */
  virtual int64_t size(int64_t d) const;

  /**
   * Return the stride of a tensor at some dimension.
   */
  virtual int64_t stride(int64_t d) const;

  /**
   * Set whether a tensor allows changes to its metadata (e.g. sizes / strides /
   * storage / storage_offset). See NOTE [ Metadata Change for a Detached Tensor
   * ] for details.
   */
  void set_allow_tensor_metadata_change(bool value) {
    allow_tensor_metadata_change_ = value;
  }

  /**
   * True if a tensor allows changes to its metadata (e.g. sizes / strides /
   * storage / storage_offset). See NOTE [ Metadata Change for a Detached Tensor
   * ] for details.
   */
  bool allow_tensor_metadata_change() const {
    return allow_tensor_metadata_change_;
  }

  /**
   * Set the pointer to autograd metadata.
   */
  void set_autograd_meta(
      std::unique_ptr<c10::AutogradMetaInterface> autograd_meta);

  /**
   * Return the pointer to autograd metadata.  May return nullptr if the
   * tensor does not track gradients.
   */
  c10::AutogradMetaInterface* autograd_meta() const;

  /**
   * Set the pointer to named tensor metadata.
   */
  void set_named_tensor_meta(
      std::unique_ptr<c10::NamedTensorMetaInterface> named_tensor_meta) {
    TORCH_WARN_ONCE(
        "Named tensors and all their associated APIs are an experimental feature ",
        "and subject to change. Please do not use them for anything important ",
        "until they are released as stable.");
#ifdef DEBUG
    if (named_tensor_meta) {
      TORCH_INTERNAL_ASSERT(named_tensor_meta->slow_dim() == dim());
    }
#endif
    named_tensor_meta_ = std::move(named_tensor_meta);
    if (named_tensor_meta_ == nullptr) {
      key_set_ = key_set_.remove(DispatchKey::Named);
    } else {
      key_set_ = key_set_.add(DispatchKey::Named);
    }
  }

  void set_python_dispatch(bool k) {
    if (k) {
<<<<<<< HEAD
      key_set_ = key_set_.add(DispatchKey::Python);
      key_set_ = key_set_.add(DispatchKey::PythonTLSSnapshot);
    } else {
      key_set_ = key_set_.remove(DispatchKey::Python);
      key_set_ = key_set_.remove(DispatchKey::PythonTLSSnapshot);
=======
      key_set_ = key_set_.add(c10::python_ks);
    } else {
      key_set_ = key_set_ - c10::python_ks;
>>>>>>> 9a55a93f
    }
  }

  bool is_python_dispatch() const {
    return key_set_.has_all(c10::python_ks);
  }

  /**
   * Return the pointer to named tensor metadata.
   */
  const c10::NamedTensorMetaInterface* named_tensor_meta() const {
    return named_tensor_meta_.get();
  }

  c10::NamedTensorMetaInterface* named_tensor_meta() {
    return named_tensor_meta_.get();
  }

  bool has_named_tensor_meta() const {
    return named_tensor_meta_ != nullptr;
  }

  // NOTE [ TensorImpl Shallow-Copying ]
  //
  // TensorImpl shallow-copying is used when we want to have two Variables share
  // the same tensor metadata (e.g. sizes / strides / storage pointer /
  // storage_offset), but each with a different autograd history. Example call
  // sites:
  //
  // 1. `var_detached = var.detach()` uses `shallow_copy_and_detach()` to create
  // `var_detached` that shares the same tensor metadata with `var`, but with a
  // completely new autograd history.
  // 2. `var.set_data(tensor)` uses `shallow_copy_from()` to copy tensor
  // metadata from `tensor` into `var`, while keeping `var`'s original
  // AutogradMeta.
  //
  // Functions that shallow-copy a TensorImpl (such as
  // `shallow_copy_and_detach()` / `shallow_copy_from()` /
  // `copy_tensor_metadata()`) copy the tensor metadata fields (e.g. sizes /
  // strides / storage pointer / storage_offset) by value. However, the
  // following fields are not copied:
  //
  // 1. the AutogradMeta pointer, because it is unique for each Variable.
  // 2. the version counter, because the destination TensorImpl's version
  // counter is either set to the passed-in `version_counter` (in
  // `shallow_copy_and_detach()` and `copy_tensor_metadata()`), or it is kept
  // intact (in `shallow_copy_from()`). See NOTE [ Version Counter Sharing ] for
  // details.
  //
  // In `shallow_copy_and_detach()` and `copy_tensor_metadata()`, the passed-in
  // `allow_tensor_metadata_change` determines whether the TensorImpl
  // shallow-copy allows changes to its metadata (e.g. sizes / strides / storage
  // / storage_offset). See NOTE [ Metadata Change for a Detached Tensor ] for
  // details.
  //
  // In `shallow_copy_from()`, we don't check the destination TensorImpl's
  // `allow_tensor_metadata_change_`, because `shallow_copy_from()` is used for
  // implementing functions such as `var.set_data(tensor)`, which changes
  // `var`'s tensor metadata and expects its `allow_tensor_metadata_change_` to
  // be ignored.

  /**
   * One TensorImpl can be copied to another TensorImpl if they have the same
   * DispatchKeySet. The only two special cases (for legacy reason) are:
   * CPU is compatible with CUDA and SparseCPU is
   * compatible with SparseCUDA.
   */
  inline bool has_compatible_shallow_copy_type(DispatchKeySet from) {
    auto is_dense = [](DispatchKeySet ts) {
      constexpr auto dense_backends = DispatchKeySet(
          {BackendComponent::CPUBit,
           BackendComponent::CUDABit,
           BackendComponent::HIPBit,
           BackendComponent::XPUBit});
      constexpr auto dense_k = DispatchKeySet(DispatchKey::Dense);
      return ts.has_any(dense_k) && ts.has_any(dense_backends);
    };
    auto is_sparse = [](DispatchKeySet ts) {
      constexpr auto sparse_backends = DispatchKeySet(
          {BackendComponent::CPUBit,
           BackendComponent::CUDABit,
           BackendComponent::HIPBit,
           BackendComponent::XPUBit});
      constexpr auto sparse_k = DispatchKeySet(DispatchKey::Sparse);
      return ts.has_any(sparse_k) && ts.has_any(sparse_backends);
    };
    return (key_set_ == from) || (is_dense(key_set_) && is_dense(from)) ||
        (is_sparse(key_set_) && is_sparse(from));
  }

 private:
  template <typename VariableVersion>
  c10::intrusive_ptr<TensorImpl> shallow_copy_and_detach_core(
      VariableVersion&& version_counter,
      bool allow_tensor_metadata_change) const;

 public:
  /**
   * Return a TensorImpl that is a shallow-copy of this TensorImpl.
   *
   * For usage of `version_counter` and `allow_tensor_metadata_change`,
   * see NOTE [ TensorImpl Shallow-Copying ].
   */
  virtual c10::intrusive_ptr<TensorImpl> shallow_copy_and_detach(
      const c10::VariableVersion& version_counter,
      bool allow_tensor_metadata_change) const;

  /**
   * Return a TensorImpl that is a shallow-copy of this TensorImpl.
   *
   * For usage of `version_counter` and `allow_tensor_metadata_change`,
   * see NOTE [ TensorImpl Shallow-Copying ].
   */
  virtual c10::intrusive_ptr<TensorImpl> shallow_copy_and_detach(
      c10::VariableVersion&& version_counter,
      bool allow_tensor_metadata_change) const;

  /**
   * Shallow-copies data from another TensorImpl into this TensorImpl.
   *
   * For why this function doesn't check this TensorImpl's
   * `allow_tensor_metadata_change_`, see NOTE [ TensorImpl Shallow-Copying ].
   */
  virtual void shallow_copy_from(const c10::intrusive_ptr<TensorImpl>& impl) {
    copy_tensor_metadata(
        /*src_impl=*/impl.get(),
        /*dest_impl=*/this,
        /*version_counter=*/version_counter(),
        /*allow_tensor_metadata_change=*/allow_tensor_metadata_change());
    refresh_numel();
    refresh_contiguous();
  }

  // Inference tensor doesn't have version counter,
  // set_version_counter is no-op for them.
  void set_version_counter(const c10::VariableVersion& version_counter) {
    TORCH_CHECK(
        !(is_inference() && version_counter.enabled()),
        "Cannot set version_counter for inference tensor");
    version_counter_ = version_counter;
  }

  void set_version_counter(c10::VariableVersion&& version_counter) {
    TORCH_CHECK(
        !(is_inference() && version_counter.enabled()),
        "Cannot set version_counter for inference tensor");
    version_counter_ = std::move(version_counter);
  }

  const c10::VariableVersion& version_counter() const noexcept {
    return version_counter_;
  }

  void bump_version() {
    version_counter_.bump();
  }

  // Associate the TensorImpl with the specified PyObject, and, if necessary,
  // also tag the interpreter.
  //
  // NB: This lives in a header so that we can inline away the switch on status
  //
  // NB: THIS FUNCTION CAN RAISE AN EXCEPTION.  Make sure to clean up after
  // PyObject if necessary!
  void init_pyobj(
      impl::PyInterpreter* self_interpreter,
      PyObject* pyobj,
      c10::impl::PyInterpreterStatus status) {
    impl::PyInterpreter* expected = nullptr;
    switch (status) {
      case impl::PyInterpreterStatus::DEFINITELY_UNINITIALIZED:
        // caller guarantees there is no multithreaded access; if there is
        // no data race OK to do a relaxed store
        pyobj_interpreter_.store(self_interpreter, std::memory_order_relaxed);
        break;
      case impl::PyInterpreterStatus::TAGGED_BY_US:
        // no tagging is necessary, the tag is already correct
        break;
      case impl::PyInterpreterStatus::MAYBE_UNINITIALIZED:
        // attempt to claim this TensorImpl with the specified interpreter
        // tag
        if (pyobj_interpreter_.compare_exchange_strong(
                expected, self_interpreter, std::memory_order_acq_rel)) {
          break;
        }
        // test if, actually, it was already tagged by us!  this situation can't
        // be caused by a race, but it could be caused by a situation
        // where someone conservatively tagged the tensor as MAYBE_UNINITIALIZED
        // (because they didn't pre-check the tag) when actually it was
        // owned by the interpreter
        if (expected == self_interpreter) {
          break;
        }
        // fallthrough, we lost the race.  We are guaranteed not to lose the
        // race with ourself, as calls to init_pyobj with the same interpreter
        // ID must be sequentialized by the GIL
        C10_FALLTHROUGH;
      case impl::PyInterpreterStatus::TAGGED_BY_OTHER:
        TORCH_CHECK(
            false,
            "cannot allocate PyObject for Tensor on interpreter ",
            self_interpreter,
            " that has already been used by another torch deploy interpreter ",
            pyobj_interpreter_.load());
    }

    // we are the ONLY thread that can have gotten to this point.  It is not
    // possible to conflict with another zero interpreter as access is protected
    // by GIL
    pyobj_ = pyobj;
  }

  // Query the PyObject interpreter.  This may return null if there is no
  // interpreter.  This is racy!
  impl::PyInterpreter* pyobj_interpreter() {
    return pyobj_interpreter_.load(std::memory_order_acquire);
  }

  // Test the interpreter tag.  If tagged for the current interpreter, return
  // a non-nullopt (but possibly null) PyObject.  If (possibly) untagged,
  // returns a nullopt.  If it is definitely invalid, raises an error.
  //
  // NB: this lives in header so that we can avoid actually creating the
  // c10::optional
  c10::optional<PyObject*> check_pyobj(impl::PyInterpreter* self_interpreter) {
    // Note [Memory ordering on Python interpreter tag]
    impl::PyInterpreter* interpreter =
        pyobj_interpreter_.load(std::memory_order_acquire);
    if (interpreter == nullptr) {
      // NB: This never returns DEFINITELY_UNINITIALIZED because there is
      // always the possibility that another thread races to initialize
      // after we query here.  The only time when we can conclude a tensor
      // is definitely uninitialized is when we have just allocated it and
      // it cannot have escaped to other threads yet
      return c10::nullopt;
    } else if (interpreter == self_interpreter) {
      // NB: pyobj_ could still be null!
      return c10::make_optional(pyobj_);
    } else {
      TORCH_CHECK(
          false,
          "cannot access PyObject for Tensor on interpreter ",
          self_interpreter->name(),
          " that has already been used by another torch deploy interpreter ",
          pyobj_interpreter_.load()->name());
    }
  }

  // Clear the PyObject field for an interpreter, in situations where we
  // statically know the tensor is tagged with our interpreter.
  void unchecked_clear_pyobj(impl::PyInterpreter* interpreter) {
    TORCH_INTERNAL_ASSERT_DEBUG_ONLY(interpreter == pyobj_interpreter_.load());
    pyobj_ = nullptr;
  }

 private:
  // See NOTE [c10::optional operator usage in CUDA]
  // We probably don't want to expose this publicly until
  // the note is addressed.
  c10::optional<c10::Device> device_opt() const {
    return device_opt_;
  }

 public:
  /**
   * The device type of a Tensor, e.g., DeviceType::CPU or DeviceType::CUDA.
   */
  DeviceType device_type() const {
    // TODO: A useful internal assert would be to show that device_opt_ is null
    // only if you are an undefined tensor
    TORCH_CHECK(
        device_opt_.has_value(),
        "device_type cannot be run on undefined Tensor");
    // See NOTE [c10::optional operator usage in CUDA]
    return (*device_opt_).type();
  }

  /**
   * @brief Extends the outer-most dimension of this tensor by num elements,
   * preserving the existing data.
   *
   * The underlying data may be reallocated in order to accommodate the new
   * elements, in which case this tensors' capacity is grown at a factor of
   * growthPct. This ensures that Extend runs on an amortized O(1) time
   * complexity.
   *
   * This op is auto-asynchronous if the underlying device (CUDA) supports it.
   */
  void Extend(int64_t num, float growthPct) {
    TORCH_CHECK(sizes_and_strides_.size() >= 1u);
    TORCH_CHECK(num >= 0, "`num` must be non-negative for Extend");
    TORCH_CHECK(
        is_contiguous_,
        "Right now Extend is only supported for contiguous Tensor.");
    using SizesVector = SmallVector<int64_t, 5>;
    SizesVector newDims(
        sizes_and_strides_.sizes_begin(), sizes_and_strides_.sizes_end());
    newDims[0] += num;
    if (!storage_.data()) {
      Resize(newDims);
      return;
    }
    const auto newNumel =
        c10::multiply_integers(newDims.begin(), newDims.end());
    if (newNumel * data_type_.itemsize() <= storage_.nbytes()) {
      sizes_and_strides_.set_sizes(newDims);
      numel_ = newNumel;
      return;
    }
    SizesVector newCapacity(
        sizes_and_strides_.sizes_begin(), sizes_and_strides_.sizes_end());
    newCapacity[0] = std::max(
        newDims[0],
        static_cast<int64_t>(std::ceil(
            sizes_and_strides_.size_at_unchecked(0) * (1 + growthPct / 100))));
    auto oldData = std::move(storage_.data_ptr());
    auto oldSize = numel_;
    Resize(newCapacity);
    auto* newData = raw_mutable_data(data_type_);
    if (data_type_.copy()) {
      TORCH_CHECK(
          device_type() == DeviceType::CPU, "non-POD types work only on CPU");
      data_type_.copy()(oldData.get(), newData, oldSize);
    } else {
      // The following copy uses the current (thread local) stream for copying
      // and also takes the GPU id from the device() field passed in.
      //
      // TODO: Potentially more enforcements are necessary to avoid accidental
      // switch to sync copy if the currently set device is wrong.
      //
      // Specifically, we might need to switch to a different context device
      // here explicitly to avoid relying on user synchronizing things
      // properly.
      CopyBytes(
          oldSize * itemsize(),
          oldData.get(),
          device(),
          newData,
          device(),
          true); // non-blocking
    }
    reserved_ = true;
    sizes_and_strides_.set_sizes(newDims);
    numel_ = newNumel;
  }

  /**
   * @brief Reserve space for the underlying tensor.
   *
   * This must be called after Resize(), since we only specify the first
   * dimension This does not copy over the old data to the newly allocated space
   */
  template <class T>
  void ReserveSpace(const T& outer_dim) {
    TORCH_CHECK(
        is_contiguous_,
        "Right now ReserveSpace is only supported for contiguous Tensor.");
    TORCH_CHECK(
        storage_.unique(), "Can't call ReserveSpace on shared storage.");
    // TODO: eliminate newCapacity.
    SmallVector<int64_t, 5> newCapacity(
        sizes_and_strides_.sizes_begin(), sizes_and_strides_.sizes_end());
    newCapacity[0] = outer_dim;
    auto newNumel = c10::multiply_integers(newCapacity);
    if (newNumel * data_type_.itemsize() <= storage_.nbytes()) {
      return;
    }
    // Old data is discarded
    storage_.data_ptr().clear();
    auto oldSize = numel_;
    SmallVector<int64_t, 5> oldDims(
        sizes_and_strides_.sizes_begin(), sizes_and_strides_.sizes_end());
    Resize(newCapacity);
    // Allocate new memory but don't copy over the data
    raw_mutable_data(data_type_);
    sizes_and_strides_.set_sizes(oldDims);
    numel_ = oldSize;
    reserved_ = true;
  }

  /**
   * @brief Resizes a tensor.
   *
   * Resize takes in a vector of ints specifying the dimensions of the tensor.
   * You can pass in an empty vector to specify that it is a scalar (i.e.
   * containing one single item).
   *
   * The underlying storage may be deleted after calling Resize: if the new
   * shape leads to a different number of items in the tensor, the old memory
   * is deleted and new memory will be allocated next time you call
   * mutable_data(). However, if the shape is different but the total number of
   * items is the same, the underlying storage is kept.
   *
   * This method respects caffe2_keep_on_shrink.  Consult the internal logic
   * of this method to see exactly under what circumstances this flag matters.
   */
  template <typename... Ts>
  void Resize(Ts... dim_source) {
    bool size_changed = SetDims(dim_source...);
    if (size_changed) {
      HandleResize();
    }
  }

  template <typename T>
  void Resize(const std::vector<T>& dim_source) {
    Resize(ArrayRef<T>(dim_source));
  }

  /**
   * Resizes the tensor without touching underlying storage.
   * This requires the total size of the tensor to remains constant.
   */
  inline void Reshape(const std::vector<int64_t>& dims) {
    TORCH_CHECK(
        is_contiguous_,
        "Right now Reshape is only supported for contiguous Tensor.");
    int64_t new_size = 1;
    for (auto d : dims) {
      TORCH_CHECK(d >= 0);
      new_size *= d;
    }
    TORCH_CHECK(
        new_size == numel_,
        "New size and old size are not equal. You cannot use Reshape, "
        "but should use Resize."
        // TODO(jiayq): remove the following warning after pending diffs
        // stabilize.
        " The old caffe2 mixes Reshape and Resize but this behavior has "
        "been changed. If you find this error, most likely you will need "
        "to change corresponding code from Reshape to Resize.");
    sizes_and_strides_.set_sizes(dims);
    empty_tensor_restride(MemoryFormat::Contiguous);
  }

  /**
   * Release whatever memory the tensor was holding but keep size and type
   * information. Subsequent call to mutable_data will trigger new memory
   * allocation.
   */
  inline void FreeMemory() {
    // We'll detach from the old Storage and create a new one
    storage_ = Storage::create_legacy(storage_.device());
    storage_offset_ = 0;
  }

  /**
   * @brief Shares the data with another tensor.
   *
   * To share data between two tensors, the sizes of the two tensors must be
   * equal already. The reason we do not implicitly do a Resize to make the two
   * tensors have the same shape is that we want to allow tensors of different
   * shapes but the same number of items to still be able to share data. This
   * allows one to e.g. have a n-dimensional Tensor and a flattened version
   * sharing the same underlying storage.
   *
   * The source tensor should already have its data allocated.
   */
  // To be deprecated
  void ShareData(const TensorImpl& src) {
    // Right now, we are assuming the device_type are the same, since it is
    // inherently the same in the non-templatized code. We should probably add
    // an assert here which might affect perf a little bit.
    TORCH_CHECK(
        src.numel_ == numel_,
        "Size mismatch - did you call reshape before sharing the data?");
    // It is possible that the source tensor hasn't called mutable_data() yet,
    // in which case ShareData() doesn't make much sense since we don't really
    // know what to share yet.
    // TODO: Add the assert after all uninitialized states are eliminated
    // TORCH_CHECK(src.dtype_initialized(),
    //            "Source tensor don't have a data type (did you call
    //            mutable_data<T> on the tensor?)");
    if (!src.dtype_initialized()) {
      C10_LOG_EVERY_MS(WARNING, 1000)
          << "Source tensor don't have a data type (did you call mutable_data<T> on the tensor?)";
    }
    TORCH_CHECK(
        src.storage_initialized(),
        "Source tensor has no content and has size > 0");
    // Finally, do sharing.
    /* Since we create new Storage whenever we need to change data_type/nbytes
     * this still keeps the original semantics
     */
    storage_ = src.storage();
    data_type_ = src.dtype();
    device_opt_ = src.device_opt();
    storage_offset_ = src.storage_offset();
  }

  void ShareExternalPointer(
      DataPtr&& data_ptr,
      const caffe2::TypeMeta data_type,
      size_t size_bytes) {
    TORCH_CHECK(
        data_type != ScalarType::Undefined,
        "To share with a raw external pointer you need to pass in an "
        "initialized data_type(TypeMeta).");
    if (!size_bytes) {
      size_bytes = numel_ * data_type.itemsize();
    }
    if (storage_.unique()) {
      storage_.UniqueStorageShareExternalPointer(
          std::move(data_ptr), size_bytes);
      data_type_ = data_type;
      device_opt_ = storage_.device();
      storage_offset_ = 0;
    } else {
      // Create a new Storage
      storage_ = Storage(
          Storage::use_byte_size_t(),
          size_bytes,
          std::move(data_ptr),
          /*allocator=*/nullptr,
          /*resizable=*/false);
      data_type_ = data_type;
      device_opt_ = storage_.device();
      storage_offset_ = 0;
    }
  }

  /**
   * Returns a mutable raw pointer of the underlying storage. Since we will need
   * to know the type of the data for allocation, a TypeMeta object is passed in
   * to specify the necessary information. This is conceptually equivalent of
   * calling mutable_data<T>() where the TypeMeta parameter meta is derived from
   * the type T. This function differs from mutable_data<T>() in the sense that
   * the type T can be specified during runtime via the TypeMeta object.
   *
   * If the existing data does not match the desired type, it will be deleted
   * and a new storage will be created.
   */
  inline void* raw_mutable_data(const caffe2::TypeMeta meta) {
    // For 0-size tensors it's fine to return any pointer (including nullptr)
    if (data_type_ == meta && storage_initialized()) {
      return static_cast<void*>(
          static_cast<char*>(storage_.data()) +
          storage_offset_ * meta.itemsize());
    } else {
      bool had_special_dtor = data_type_.placementDelete() != nullptr;
      storage_offset_ = 0;
      data_type_ = meta;
      // NB: device is not changed

      // We can reuse the existing buffer if the current data does not have
      // a special destructor and the new data doesn't have a special
      // constructor.
      if (numel_ == 0 ||
          (meta.placementNew() == nullptr && !had_special_dtor &&
           (storage_.nbytes() >= (numel_ * data_type_.itemsize())))) {
        TORCH_INTERNAL_ASSERT(
            storage_offset_ == 0); // because we just reallocated
        return storage_.data();
      }
      const Allocator* allocator = storage_.allocator();
      // Storage might have nullptr allocator in rare cases, for example, if
      // an external memory segment has been wrapped with Tensor and we don't
      // know how to reallocate it. However, in order to preserve legacy C2
      // behavior, we allow reallocating the memory using default allocator.
      if (allocator == nullptr) {
        allocator = GetAllocator(storage_.device_type());
      }
      if (meta.placementNew()) {
        // For types that need placement new, we will call it, as well as
        // making sure that when the data is freed, it calls the right
        // destruction procedure.
        auto size = numel_;
        auto dtor = data_type_.placementDelete();
        auto data_ptr = allocator->allocate(numel_ * data_type_.itemsize());
        storage_.set_data_ptr_noswap(PlacementDeleteContext::makeDataPtr(
            std::move(data_ptr), dtor, size, storage_.device()));
        data_type_.placementNew()(storage_.data(), numel_);
      } else {
        // For fundamental type, new and delete is easier.
        storage_.set_data_ptr_noswap(
            allocator->allocate(numel_ * data_type_.itemsize()));
      }
      storage_.set_nbytes(numel_ * data_type_.itemsize());
      TORCH_INTERNAL_ASSERT(
          storage_offset_ == 0); // because we just reallocated
      device_opt_ = storage_.device();
      return storage_.data();
    }
  }

  /**
   * Returns a typed pointer of the underlying storage.
   *
   * For fundamental types, we reuse possible existing storage if there
   * is sufficient capacity.
   */
  template <typename T>
  inline T* mutable_data() {
    if (storage_initialized() && data_type_.Match<T>()) {
      return static_cast<T*>(storage_.data()) + storage_offset_;
    }
    // Check it here statically - otherwise TypeMeta would throw the runtime
    // error in attempt to invoke TypeMeta::ctor()
    static_assert(
        std::is_default_constructible<T>::value,
        "Tensor can't hold non-default-constructable types");
    return static_cast<T*>(raw_mutable_data(caffe2::TypeMeta::Make<T>()));
  }

  /**
   * True if a tensor is storage initialized.  A tensor may become
   * storage UNINITIALIZED after a Resize() or FreeMemory()
   */
  bool storage_initialized() const {
    TORCH_CHECK(
        has_storage(),
        "cannot call storage_initialized on tensor that does not have storage");
    return storage_.data() || numel_ == 0;
  }

  /**
   * True if a tensor is dtype initialized.  A tensor allocated with
   * Caffe2-style constructors is dtype uninitialized until the
   * first time mutable_data<T>() is called.
   */
  bool dtype_initialized() const noexcept {
    return data_type_ != caffe2::TypeMeta();
  }

  void set_storage_keep_dtype(at::Storage storage) {
    TORCH_CHECK(
        allow_tensor_metadata_change(),
        "set_storage ",
        err_msg_tensor_metadata_change_not_allowed);
    storage_ = std::move(storage);
    device_opt_ = storage_.device();
  }

  void set_storage_and_dtype(
      at::Storage storage,
      const caffe2::TypeMeta data_type) {
    set_storage_keep_dtype(storage);
    data_type_ = data_type;
  }

  /**
   * Set the strides of the tensor to match memory_format
   *
   * WARNING: This function doesn't rearrange data and assumes tensor is a
   * memory contiguous
   */
  void empty_tensor_restride(MemoryFormat memory_format) {
#ifdef DEBUG
    TORCH_INTERNAL_ASSERT(
        compute_numel() == numel_,
        "If you are seeing this error, that means empty_tensor_restride was "
        "called before setting correct numel");
#endif
    switch (memory_format) {
      case MemoryFormat::Contiguous: {
        // dim_ is a virtual call, don't repeat it
        const auto dim_ = dim();
        sizes_and_strides_.resize(dim_);
        if (dim_ > 0) {
          const auto last_idx = dim_ - 1;
          sizes_and_strides_.stride_at_unchecked(last_idx) = 1;
          for (auto i = last_idx - 1; i >= 0; --i) {
            sizes_and_strides_.stride_at_unchecked(i) =
                sizes_and_strides_.stride_at_unchecked(i + 1) *
                std::max<int64_t>(
                    sizes_and_strides_.size_at_unchecked(i + 1), 1);
          }
        }
        break;
      }
      case MemoryFormat::ChannelsLast: {
        TORCH_CHECK(
            dim() == 4, "required rank 4 tensor to use channels_last format");
        set_sizes_and_strides(sizes(), get_channels_last_strides_2d(sizes()));
        break;
      }
      case MemoryFormat::ChannelsLast3d: {
        TORCH_CHECK(
            dim() == 5,
            "required rank 5 tensor to use channels_last_3d format");
        set_sizes_and_strides(sizes(), get_channels_last_strides_3d(sizes()));
        break;
      }
      case MemoryFormat::Preserve:
        TORCH_CHECK(false, "unsupported memory format ", memory_format);
        // Cleaning warning messages, no need to break as TORCH_CHECK(false)
        // terminates flow.
        // break;
    }
    // recompute contiguous flag, as currently NHWC/NCHW flags are not mutually
    // exclusive see #24090
    refresh_contiguous();
  }

  bool is_strides_like_channels_last() const {
    return is_channels_last_;
  }

  bool is_strides_like_channels_last_3d() const {
    return is_channels_last_3d_;
  }

  bool is_non_overlapping_and_dense() const {
    return is_non_overlapping_and_dense_;
  }

 private:
  void HandleResize();

  // The Caffe2 Resize() method supports being called both as Resize({2,2}) as
  // well as variadic with Resize(2, 2).  These overloads provide all of the
  // supported calling configurations, while being overloads (and not templates)
  // so that implicit conversions still work.
  //
  // SetDims on ArrayRef is internally implemented as a template, so we can
  // handle both ArrayRefs of different types (there are some uses of
  // Resize in Caffe2 which pass in int, not int64_t.)

  template <
      typename T,
      typename = typename std::enable_if<std::is_integral<T>::value>::type>
  bool SetDimsTemplate(ArrayRef<T> src) {
    auto old_numel = numel_;
    sizes_and_strides_.resize(src.size());
    int64_t new_numel = 1;
    for (const auto i : c10::irange(src.size())) {
      new_numel *= src[i];
      sizes_and_strides_.size_at_unchecked(i) = src[i];
    }
    numel_ = new_numel;
    empty_tensor_restride(MemoryFormat::Contiguous);
    return numel_ != old_numel;
  }

  bool SetDims(ArrayRef<int64_t> s) {
    return SetDimsTemplate(s);
  }

  bool SetDims(ArrayRef<int> s) {
    return SetDimsTemplate(s);
  }

  bool SetDims(ArrayRef<size_t> s) {
    return SetDimsTemplate(s);
  }

  bool SetDims() {
    return SetDims(IntArrayRef{});
  }

  bool SetDims(const int64_t d0) {
    return SetDims(IntArrayRef{d0});
  }

  bool SetDims(const int64_t d0, const int64_t d1) {
    return SetDims(IntArrayRef{d0, d1});
  }

  bool SetDims(const int64_t d0, const int64_t d1, const int64_t d2) {
    return SetDims(IntArrayRef{d0, d1, d2});
  }

  bool SetDims(
      const int64_t d0,
      const int64_t d1,
      const int64_t d2,
      const int64_t d3) {
    return SetDims(IntArrayRef{d0, d1, d2, d3});
  }

  /**
   * Compute the number of elements based on the sizes of a tensor.
   */
  int64_t compute_numel() const {
    int64_t n = 1;
    for (auto s : sizes()) {
      n *= s;
    }
    return n;
  }

  /**
   * Compute the number of elements based on the sizes of a
   * tensor. Catches integer overflow that may occur when a tensor
   * using a sparse layout has multiple dimensions with large sizes.
   */
  int64_t safe_compute_numel() const {
    int64_t n = 1;
    for (auto s : sizes()) {
      TORCH_CHECK(
          s == 0 || n <= std::numeric_limits<int64_t>::max() / s,
          "numel: integer multiplication overflow");
      n *= s;
    }
    return n;
  }

  /**
   * Compute whether or not a tensor is contiguous based on the sizes and
   * strides of a tensor.
   */
  bool compute_contiguous() const;

  bool compute_channels_last_contiguous_2d() const;

  bool compute_channels_last_contiguous_3d() const;

  bool compute_strides_like_channels_last_2d() const;

  bool compute_strides_like_channels_last_3d() const;

  bool compute_non_overlapping_and_dense() const;

 protected:
  /**
   * Recompute the cached numel of a tensor.  Call this if you modify
   * sizes.
   *
   * For tensors with sparse layouts, use safe_refresh_numel() instead
   * because it will catch integer overflow that may occur for tensors
   * with sparse layouts and large dimensions.
   */
  void refresh_numel() {
    numel_ = compute_numel();
  }

  /**
   * Recompute the cached numel of a tensor.  Call this if you modify
   * sizes. Use only for tensors with sparse layouts because only
   * sparse tensor are likely to have sizes that may lead to integer
   * overflow when computing numel.
   */
  void safe_refresh_numel() {
    numel_ = safe_compute_numel();
  }

  /**
   * Recompute the cached contiguity of a tensor.  Call this if you modify sizes
   * or strides.
   */
  void refresh_contiguous() {
    is_contiguous_ = compute_contiguous();
    // Note:
    // Dim 0, 1, 2 will never be a channels last 2d/3d format
    // Dim 3+ is possibly be a channels last 2d format (Dim 4 only at this
    // point) Dim 4+ is possibly be a channels last 3d format (Dim 5 only at
    // this point)
    switch (dim()) {
      case 4:
        is_channels_last_contiguous_ = compute_channels_last_contiguous_2d();
        is_channels_last_3d_contiguous_ = false;
        is_channels_last_ = compute_strides_like_channels_last_2d();
        is_channels_last_3d_ = false;
        is_non_overlapping_and_dense_ = is_contiguous_ ||
            is_channels_last_contiguous_ || compute_non_overlapping_and_dense();
        break;
      case 5:
        is_channels_last_contiguous_ = compute_channels_last_contiguous_2d();
        is_channels_last_3d_contiguous_ = !is_channels_last_contiguous_ &&
            compute_channels_last_contiguous_3d();
        is_channels_last_ = !is_channels_last_3d_contiguous_ &&
            compute_strides_like_channels_last_2d();
        is_channels_last_3d_ =
            !is_channels_last_ && compute_strides_like_channels_last_3d();
        is_non_overlapping_and_dense_ = is_contiguous_ ||
            is_channels_last_contiguous_ || is_channels_last_3d_contiguous_ ||
            compute_non_overlapping_and_dense();
        break;
      default:
        is_channels_last_contiguous_ = false;
        is_channels_last_3d_contiguous_ = false;
        // is_channels_last_ and is_channels_last_3d_ are suggested
        // memory_format. Being channels_last_contiguous doesn't necessarily
        // mean the tensor is strided like channels_last: for strides on channel
        // dimension could suggest desired memory_layout, but it doesn't affect
        // memory storage
        is_channels_last_ = false;
        is_channels_last_3d_ = false;
        is_non_overlapping_and_dense_ =
            is_contiguous_ || compute_non_overlapping_and_dense();
    }
  }

  /**
   * Copy the tensor metadata fields (e.g. sizes / strides / storage pointer /
   * storage_offset) from one TensorImpl to another TensorImpl.
   *
   * For usage of `version_counter` and `allow_tensor_metadata_change`, see NOTE
   * [ TensorImpl Shallow-Copying ].
   */
  static void copy_tensor_metadata(
      const TensorImpl* src_impl,
      TensorImpl* dest_impl,
      const c10::VariableVersion& version_counter,
      bool allow_tensor_metadata_change);

  /**
   * Copy the tensor metadata fields (e.g. sizes / strides / storage pointer /
   * storage_offset) from one TensorImpl to another TensorImpl.
   *
   * For usage of `version_counter` and `allow_tensor_metadata_change`, see NOTE
   * [ TensorImpl Shallow-Copying ].
   */
  static void copy_tensor_metadata(
      const TensorImpl* src_impl,
      TensorImpl* dest_impl,
      c10::VariableVersion&& version_counter,
      bool allow_tensor_metadata_change);

 private:
  static void copy_tensor_metadata_except_version_counter(
      const TensorImpl* src_impl,
      TensorImpl* dest_impl,
      bool allow_tensor_metadata_change);

 protected:
  // Error message to show when the user tries to change tensor metadata on
  // Tensor created from .data or .detach().
  //
  // See NOTE [ Metadata Change for a Detached Tensor ] for details.
  static const char* const err_msg_tensor_metadata_change_not_allowed;

 public:
  void set_storage_access_should_throw() {
    storage_access_should_throw_ = true;
  }

  bool owns_pyobj() {
    return owns_pyobj_;
  }

  void set_owns_pyobj(bool b) {
    owns_pyobj_ = b;
  }

 protected:
  // Policy for adjusting the behavior of is_contiguous(). Allows
  // subclass customization while still being able to inline
  // is_contiguous() in the common case.
  enum class HasContiguityPolicy : uint8_t {
    // Default behavior: check is_contiguous_ and similar bitflags.
    Default,
    // Throw a generic error message that this tensor type does not
    // support is_contiguous.
    ContiguityNotSupported,
    // Call virtual is_contiguous_custom method to implement custom
    // is_contiguous behavior.
    CustomBehavior,
  };

  void set_has_contiguity_policy(HasContiguityPolicy p) {
    has_contiguity_ = static_cast<uint8_t>(p);
  }

  Storage storage_;

 private:
  // This pointer points to an AutogradMeta struct that stores autograd-specific
  // fields (such as grad_ / grad_fn_ / grad_accumulator_). This pointer always
  // has unique ownership (meaning only one TensorImpl can own it at a time).
  //
  // autograd_meta_ can be nullptr, as an optimization.  When this occurs, it is
  // equivalent to having an autograd_meta_ pointing to a default constructed
  // AutogradMeta; intuitively, tensors which don't require grad will have this
  // field set to null.
  //
  // This means accessors on autograd_meta_ have to be careful to test if they
  // got a nullptr, and handle default behavior appropriately in that case.
  //
  // Note that we don't enforce the invariant that if the AutogradMeta is
  // default constructed, it is nullptr (to do this, we'd have to continuously
  // check if an AutogradMeta became, by mutation, equal to the default
  // constructed form.  (This might be useful, but it seems rare enough that
  // a requires_grad=True variable will turn back into the requires_grad=False
  // version.)  So there are three representable states:
  //
  //    1. autograd_meta_ == nullptr
  //    2. autograd_meta_ is default constructed (semantically, same as (1))
  //    3. autograd_meta_ has nontrivial information content
  //
  std::unique_ptr<c10::AutogradMetaInterface> autograd_meta_ = nullptr;

 protected:
  std::unique_ptr<c10::NamedTensorMetaInterface> named_tensor_meta_ = nullptr;

  c10::VariableVersion version_counter_;

  // This field contains the interpreter tag for this object.  See
  // Note [Python interpreter tag] for general context
  //
  // Note [Memory ordering on Python interpreter tag]
  // ~~~~~~~~~~~~~~~~~~~~~~~~~~~~~~~~~~~~~~~~~~~~~~~~
  // What memory_order do we need when accessing this atomic?  We don't
  // need a single total modification order (as provided by
  // memory_order_seq_cst) as pyobj_interpreter_ is monotonic: it can only
  // transition from -1 to some positive integer and never changes afterwards.
  // Because there is only one modification, it trivially already has a total
  // modification order (e.g., we don't need fences or locked instructions on
  // x86)
  //
  // In fact, one could make a reasonable argument that relaxed reads are OK,
  // due to the presence of external locking (GIL) to ensure that interactions
  // with other data structures are still correctly synchronized, so that
  // we fall in the "Single-Location Data Structures" case as described in
  // http://www.open-std.org/jtc1/sc22/wg21/docs/papers/2020/p2055r0.pdf
  // However, on x86, it doesn't matter if I use acquire or relaxed on the load
  // as I get the same assembly in both cases.  So I just use the more
  // conservative acquire (which will impede compiler optimizations but I don't
  // care)
  std::atomic<impl::PyInterpreter*> pyobj_interpreter_;

  // This field contains a weak reference to a PyObject representing
  // this Tensor.  It MUST NOT be a strong reference, as that would
  // create a reference cycle between Tensor and the PyObject.  If
  // pyobj is nullptr, when we transfer Tensor to Python, we allocate
  // a new PyObject for it and set this field.  This field does not
  // have to be protected by an atomic as it is only allowed to be
  // accessed when you hold the GIL.
  //
  // When a PyObject dies, you are obligated to clear this field
  // (otherwise, you will try to use-after-free the pyobj); this currently
  // occurs in THPVariable_clear in torch/csrc/autograd/python_variable.cpp
  PyObject* pyobj_;

  c10::impl::SizesAndStrides sizes_and_strides_;

  int64_t storage_offset_ = 0;
  // If sizes and strides are empty, the numel is 1!!  However, most of the
  // time, we will immediately set sizes to {0} and reset numel to 0.
  // (Can't do that in the default initializers, because there's no way to
  // spell "allocate a one-element array" for strides_).
  int64_t numel_ = 1;

  // INVARIANT: When storage is non-null, this type meta must
  // agree with the type meta in storage
  caffe2::TypeMeta data_type_;

  // NOTE [c10::optional operator usage in CUDA]
  // Our optional definition doesn't compile in .cu file if `value()` or
  // `operator->` are used.  Instead, we always use `operator*`.
  // See https://github.com/pytorch/pytorch/issues/18496 for more info.
  // If this is too burdensome to maintain, we can just
  // manually implement this with an additional bool.

  // INVARIANT: When storage is non-null, this Device must
  // agree with the type meta in storage.
  //
  // INVARIANT: device_opt_ is only nullopt for undefined tensors
  // (which do not have a device.)
  c10::optional<c10::Device> device_opt_;

  // Tensor is contiguous
  bool is_contiguous_ : 1;
  // gcc doesn't like enum class bitfields; see
  // https://gcc.gnu.org/bugzilla/show_bug.cgi?id=61414
  /* HasContiguityPolicy */ uint8_t has_contiguity_ : 2;

  // Tensor is a subclass that does not permit storage access.
  bool storage_access_should_throw_ : 1;

  // default member initializers for bit-fields only available with -std=c++2a
  // or -std=gnu++2a
  inline void init_bitfields() {
    is_contiguous_ = true;
    has_contiguity_ = static_cast<uint8_t>(HasContiguityPolicy::Default);

    is_channels_last_ = false;
    is_channels_last_contiguous_ = false;
    is_channels_last_3d_ = false;
    is_channels_last_3d_contiguous_ = false;
    is_non_overlapping_and_dense_ = true;
    is_wrapped_number_ = false;
    allow_tensor_metadata_change_ = true;
    reserved_ = false;
    owns_pyobj_ = false;
    storage_access_should_throw_ = false;
  }

  // Tensor is stored in the channels last 2d memory format, when dimensions
  // order is (N)CHW and C-strides < W-strides < H-strides (< N-strides)
  // (If size of any dimension is equal to 1, this dimension strides value
  // is not taken into account).
  bool is_channels_last_ : 1;

  // Channels last contiguous tensor is channel last tensor which occupies
  // contiguous memory block.
  bool is_channels_last_contiguous_ : 1;

  // Tensor is stored in the channels last 3d memory format, when dimensions
  // order is (N)CDHW and C-strides < W-strides < H-strides < D - strides (<
  // N-strides) (If size of any dimension is equal to 1, this dimension strides
  // value is not taken into account).
  bool is_channels_last_3d_ : 1;

  // Channels last 3d contiguous tensor is channel last 3d tensor which occupies
  // contiguous memory block.
  bool is_channels_last_3d_contiguous_ : 1;

  // Dense tensor is the tensor that store values in a contiguous block of
  // memory. Non-overlapping tensor is the tensor in which elements occupy
  // individual non-repetitive memory.
  bool is_non_overlapping_and_dense_ : 1;

  bool is_wrapped_number_ : 1;

  // NOTE [ Metadata Change for a Detached Tensor ]
  //
  // Normally, a user is allowed to change the tensor metadata
  // (e.g. sizes / strides / storage / storage_offset) of a tensor.
  // However, if the tensor is created by `t1_detached = t1.data` in Python
  // or `t1_detached = t1.detach()` in Python/C++, those changes to the
  // tensor metadata of `t1_detached` will not be propagated back to the
  // original tensor `t1`. In order to make such changes explicitly illegal,
  // we created the `allow_tensor_metadata_change_` flag, to prevent users
  // from changing metadata of the detached tensor and expecting the original
  // tensor to also be updated.
  //
  // NOTE: For a full list of tensor metadata fields, please see
  // `copy_tensor_metadata()` in TensorImpl and its subclasses to find
  // which fields are copied by value.
  bool allow_tensor_metadata_change_ : 1;

  // we decide to keep reserved_ and it will
  // live in Tensor after the split
  // The logic is that if Extend() or ReserveSpace() were ever called,
  // then subsequent Resize()s will not free up Storage.
  bool reserved_ : 1;

  // If pyobj_ is nullptr, this is always false.
  // Otherwise, this indicates whether or not TensorImpl owns the pyobj_
  // or vice versa.  Ordinarily, pyobj_ owns TensorImpl, but if the
  // Python object's refcount goes to zero, we flip the ownership
  // direction (to make sure the pyobj stays live).
  bool owns_pyobj_ : 1;

  // The set of DispatchKeys which describe this tensor.  NB: this
  // does NOT include Autograd (historically, it did, but
  // not anymore!)
  //
  // INVARIANT: named_tensor_meta_ != nullptr  <==>
  // key_set_.has(DispatchKey::Named)
  DispatchKeySet key_set_;

 private:
  // C10_TensorImpl_Size_Check_Dummy_Class needs to be friends with
  // TensorImpl so it can inspect the size of private fields
  template <
      size_t cplusplus,
      size_t clang_ver_major,
      size_t gcc_ver,
      size_t gcc_ver_minor,
      size_t nvcc,
      size_t cuda_version,
      size_t cuda_version_major,
      size_t ptr_size>
  friend class C10_TensorImpl_Size_Check_Dummy_Class;
};

// Note [TensorImpl size constraints]
// ~~~~~~~~~~~~~~~~~~~~~~~~~~~~~~~~~~
// Changed the size of TensorImpl?  If the size went down, good for
// you!  Adjust the documentation below and the expected size.
// Did it go up?  Read on...
//
// Struct size matters.  In some production systems at Facebook, we have
// 400M live tensors during a training run.  Do the math: every 64-bit
// word you add to Tensor is an extra 3.2 gigabytes in RAM.
//
// If you are a Facebook employee, you can check if the run in question
// has tipped you over the point using the command here:
// https://fburl.com/q5enpv98
//
// For reference, we OOMed at 160 bytes (20 words) per TensorImpl.
// This is not counting overhead from strides out-of-line allocation and
// StorageImpl space and this is from before we inlined sizes and strides
// directly into TensorImpl as SmallVectors.
//
// Our memory usage on 32-bit systems is suboptimal, but we're not checking
// for it at the moment (to help avoid rage inducing cycles when the
// 32-bit number is wrong).
//
// Current breakdown:
//
//    vtable pointer
//    strong refcount           TODO: pack these into one word
//    weak refcount
//    storage pointer
//    autograd metadata pointer
//    named tensor metadata pointer
//    version counter pointer
//    Python interpreter pointer
//    PyObject pointer
//    SizesAndStrides size/pointer
//    SizesAndStrides sizes (pre-allocated 0)
//    SizesAndStrides sizes (pre-allocated 1)
//    SizesAndStrides sizes (pre-allocated 2)
//    SizesAndStrides sizes (pre-allocated 3)
//    SizesAndStrides sizes (pre-allocated 4)
//    SizesAndStrides strides (pre-allocated 0)
//    SizesAndStrides strides (pre-allocated 1)
//    SizesAndStrides strides (pre-allocated 2)
//    SizesAndStrides strides (pre-allocated 3)
//    SizesAndStrides strides (pre-allocated 4)
//    storage offset
//    numel
//    data type, device, is_contiguous, storage_access_should_throw_, bitfields
//    DispatchKeySet
//

// Various preprocessor macros we use to check that the
// TensorImpl size hasn't changed unexpectedly. We undef
// these later.
#ifndef __NVCC__
#define C10_NVCC 0
#else
#define C10_NVCC __NVCC__
#endif

#ifndef __CUDA_VER_MAJOR__
#define C10_CUDA_VERSION_MAJOR 0
#else
#define C10_CUDA_VERSION_MAJOR __CUDA_VER_MAJOR__
#endif

#ifndef CUDA_VERSION
#define C10_CUDA_VERSION 0
#else
#define C10_CUDA_VERSION CUDA_VERSION
#endif

#ifndef __clang_major__
#define C10_CLANG_MAJOR_VERSION 0
#else
#define C10_CLANG_MAJOR_VERSION __clang_major__
#endif

#ifndef __GNUC__
#define C10_GCC_VERSION 0
#else
#define C10_GCC_VERSION __GNUC__
#endif

#ifndef __GNUC_MINOR__
#define C10_GCC_VERSION_MINOR 0
#else
#define C10_GCC_VERSION_MINOR __GNUC_MINOR__
#endif

// We use a templatized class to both contain the logic of checking the sizes
// as well as to provide compile-time information that might be useful in
// figuring out why sizes may have changed.
// All the compile time information is given by the template fields that are
// always printed by the compiler when the static_assert fails.
template <
    size_t cplusplus = __cplusplus,
    size_t clang_ver_major = C10_CLANG_MAJOR_VERSION,
    size_t gcc_ver = C10_GCC_VERSION,
    size_t gcc_ver_minor = C10_GCC_VERSION_MINOR,
    size_t nvcc = C10_NVCC,
    size_t cuda_version = C10_CUDA_VERSION,
    size_t cuda_version_major = C10_CUDA_VERSION_MAJOR,
    size_t ptr_size = sizeof(void*)>
class C10_TensorImpl_Size_Check_Dummy_Class : private TensorImpl {
  // Names of (non-bitfield) fields in TensorImpl; used to provide
  // compile-time info about fields whose size changes unexpectedly.
  enum class FieldNameEnum {
    storage_,
    autograd_meta_,
    named_tensor_meta_,
    version_counter_,
    pyobj_interpreter_,
    pyobj_,
    sizes_and_strides_,
    storage_offset_,
    numel_,
    data_type_,
    device_opt_,
    key_set_,
    TOTAL_SIZE
  };

  // Provides compile-time equality check that reveals what numbers
  // were used and on which quantity
  template <size_t Actual, size_t Expected, FieldNameEnum FiledName>
  constexpr static bool are_equal() {
    static_assert(
        Actual == Expected,
        "Actual and Expected sizes of a field did not match!");
    return true;
  }

  // Provides compile-time <= check that reveals what numbers
  // were used and on which quantity
  template <size_t Actual, size_t Expected, FieldNameEnum FiledName>
  constexpr static bool is_le() {
    static_assert(
        Actual <= Expected,
        "Actual and Expected sizes of a field did not match!");
    return true;
  }

 public:
  // Compile-time check that TensorImpl field sizes are as expected
  //
  // Observed total sizes and associated versions
  // If you find a flag that predicts when unique_ptr has 16 bytes
  // on 64-bit systems or when sizes_and_strides_ is 84 vs 88 bytes
  // on 32-bit systems you get a cookie!
  // Length | LLVM | GCC  |    C++ |  CUDA
  //    192 |    ? | 11.2 | 201703 | 11040
  //    208 |    ? | 11.2 | 201703 | 11040
  //    208 |    ? | 11.2 | 201402 | 11040
  //    192 |    ? | 11.2 | 201402 | 11040
  //    160 |   12 |  4.2 | 201703 |     0
  //
  // To keep things clean, we split on systems here.

#if UINTPTR_MAX == 0xFFFFFFFF
  // This is a 32-bit system
  static constexpr bool check_sizes() {
    constexpr size_t tsize = 20 * sizeof(int64_t);

    // clang-format off
    are_equal<sizeof(storage_),            4,  FieldNameEnum::storage_>();
    are_equal<sizeof(autograd_meta_),      4,  FieldNameEnum::autograd_meta_>();
    are_equal<sizeof(named_tensor_meta_),  4,  FieldNameEnum::named_tensor_meta_>();
    are_equal<sizeof(version_counter_),    4,  FieldNameEnum::version_counter_>();
    are_equal<sizeof(pyobj_interpreter_),  4,  FieldNameEnum::pyobj_interpreter_>();
    are_equal<sizeof(pyobj_),              4,  FieldNameEnum::pyobj_>();
    is_le<sizeof(sizes_and_strides_),     88, FieldNameEnum::sizes_and_strides_>();
    are_equal<sizeof(storage_offset_),     8,  FieldNameEnum::storage_offset_>();
    are_equal<sizeof(numel_),              8,  FieldNameEnum::numel_>();
    are_equal<sizeof(data_type_),          2,  FieldNameEnum::data_type_>();
    are_equal<sizeof(device_opt_),         3,  FieldNameEnum::device_opt_>();
    are_equal<sizeof(key_set_),            8,  FieldNameEnum::key_set_>();
    is_le<sizeof(TensorImpl),          tsize,  FieldNameEnum::TOTAL_SIZE>();
    // clang-format on

    return true;
  }
#else
  // This is a 64-bit system
  static constexpr bool check_sizes() {
    constexpr size_t tsize = 26 * sizeof(int64_t);

    // clang-format off
    are_equal<sizeof(storage_),            8,  FieldNameEnum::storage_>();
    // On some systems involving NVCC the size of unique_ptr is 16 bytes. We haven't
    // figured out how to detect those via macro preprocessors yet, so we use <=
    // comparisons for the relevant fields.
    is_le<sizeof(autograd_meta_),         16,  FieldNameEnum::autograd_meta_>();
    is_le<sizeof(named_tensor_meta_),     16,  FieldNameEnum::named_tensor_meta_>();
    are_equal<sizeof(version_counter_),    8,  FieldNameEnum::version_counter_>();
    are_equal<sizeof(pyobj_interpreter_),  8,  FieldNameEnum::pyobj_interpreter_>();
    are_equal<sizeof(pyobj_),              8,  FieldNameEnum::pyobj_>();
    are_equal<sizeof(sizes_and_strides_), 88,  FieldNameEnum::sizes_and_strides_>();
    are_equal<sizeof(storage_offset_),     8,  FieldNameEnum::storage_offset_>();
    are_equal<sizeof(numel_),              8,  FieldNameEnum::numel_>();
    are_equal<sizeof(data_type_),          2,  FieldNameEnum::data_type_>();
    are_equal<sizeof(device_opt_),         3,  FieldNameEnum::device_opt_>();
    are_equal<sizeof(key_set_),            8,  FieldNameEnum::key_set_>();
    is_le<sizeof(TensorImpl),          tsize,  FieldNameEnum::TOTAL_SIZE>();
    // clang-format on

    return true;
  }
#endif
};

// We use a class to encapsulate size-checking logic with
// templates to capture sizes and flags. We call this within
// a static assert to prove there is no run-time behaviour.
// Since the methods we call return either true or fail their
// own static_asserts, we should never see the error messages
// below. We have to provide it though for c++ <17.
static_assert(
    C10_TensorImpl_Size_Check_Dummy_Class<>::check_sizes(),
    "You should not see this message.");

// Clean up after ourselves
#undef C10_NVCC
#undef C10_CUDA_VERSION_MAJOR
#undef C10_CUDA_VERSION
#undef C10_CLANG_MAJOR_VERSION
#undef C10_GCC_VERSION
#undef C10_GCC_VERSION_MINOR

} // namespace c10

C10_CLANG_DIAGNOSTIC_POP()<|MERGE_RESOLUTION|>--- conflicted
+++ resolved
@@ -1487,17 +1487,9 @@
 
   void set_python_dispatch(bool k) {
     if (k) {
-<<<<<<< HEAD
-      key_set_ = key_set_.add(DispatchKey::Python);
-      key_set_ = key_set_.add(DispatchKey::PythonTLSSnapshot);
-    } else {
-      key_set_ = key_set_.remove(DispatchKey::Python);
-      key_set_ = key_set_.remove(DispatchKey::PythonTLSSnapshot);
-=======
       key_set_ = key_set_.add(c10::python_ks);
     } else {
       key_set_ = key_set_ - c10::python_ks;
->>>>>>> 9a55a93f
     }
   }
 
