#include <c10/core/DispatchKey.h>
#include <c10/core/DispatchKeySet.h>

#include <unordered_map>

namespace c10 {

const char* toString(BackendComponent t) {
  switch (t) {
    case BackendComponent::CPUBit:
      return "CPUBit";
    case BackendComponent::CUDABit:
      return "CUDABit";
    case BackendComponent::HIPBit:
      return "HIPBit";
    case BackendComponent::XLABit:
      return "XLABit";
    case BackendComponent::LazyBit:
      return "LazyBit";
    case BackendComponent::XPUBit:
      return "XPUBit";
    case BackendComponent::MLCBit:
      return "MLCBit";
    case BackendComponent::HPUBit:
      return "HPUBit";
    case BackendComponent::VEBit:
      return "VEBit";
    case BackendComponent::PrivateUse1Bit:
      return "PrivateUse1Bit";
    case BackendComponent::PrivateUse2Bit:
      return "PrivateUse2Bit";
    case BackendComponent::PrivateUse3Bit:
      return "PrivateUse3Bit";
    case BackendComponent::InvalidBit:
      return "InvalidBit";
    default:
      return "UNKNOWN_BACKEND_BIT";
  }
}

const char* toString(DispatchKey t) {
  switch (t) {
    case DispatchKey::Undefined:
      return "Undefined";
    case DispatchKey::CPU:
      return "CPU";
    case DispatchKey::CUDA:
      return "CUDA";
    case DispatchKey::HIP:
      return "HIP";
    case DispatchKey::VE:
      return "VE";
    // case DispatchKey::FPGA:
    //   return "FPGA";
    case DispatchKey::XPU:
      return "XPU";
    case DispatchKey::ORT:
      return "ORT";
    case DispatchKey::XLA:
      return "XLA";
    case DispatchKey::Lazy:
      return "Lazy";
    case DispatchKey::MLC:
      return "MLC";
    case DispatchKey::HPU:
      return "HPU";
    case DispatchKey::Vulkan:
      return "Vulkan";
    case DispatchKey::Metal:
      return "Metal";
    case DispatchKey::QuantizedCPU:
      return "QuantizedCPU";
    case DispatchKey::QuantizedCUDA:
      return "QuantizedCUDA";
    case DispatchKey::QuantizedXPU:
      return "QuantizedXPU";

    case DispatchKey::CustomRNGKeyId:
      return "CustomRNGKeyId";

    case DispatchKey::MkldnnCPU:
      return "MkldnnCPU";
    case DispatchKey::SparseCPU:
      return "SparseCPU";
    case DispatchKey::SparseCUDA:
      return "SparseCUDA";
    case DispatchKey::SparseCsrCPU:
      return "SparseCsrCPU";
    case DispatchKey::SparseCsrCUDA:
      return "SparseCsrCUDA";
    case DispatchKey::SparseHIP:
      return "SparseHIP";
    case DispatchKey::SparseVE:
      return "SparseVE";
    case DispatchKey::SparseXPU:
      return "SparseXPU";

    case DispatchKey::NestedTensor:
      return "NestedTensor";

    case DispatchKey::Python:
      return "Python";

    case DispatchKey::PrivateUse1:
      return "PrivateUse1";
    case DispatchKey::PrivateUse2:
      return "PrivateUse2";
    case DispatchKey::PrivateUse3:
      return "PrivateUse3";

    case DispatchKey::Negative:
      return "Negative";
    case DispatchKey::Conjugate:
      return "Conjugate";
    case DispatchKey::Meta:
      return "Meta";

    case DispatchKey::ADInplaceOrView:
      return "ADInplaceOrView";

    case DispatchKey::Autograd:
      return "Autograd";
    case DispatchKey::AutogradCPU:
      return "AutogradCPU";
    case DispatchKey::AutogradXPU:
      return "AutogradXPU";
    case DispatchKey::AutogradCUDA:
      return "AutogradCUDA";
    case DispatchKey::AutogradXLA:
      return "AutogradXLA";
    case DispatchKey::AutogradLazy:
      return "AutogradLazy";
    case DispatchKey::AutogradMLC:
      return "AutogradMLC";
    case DispatchKey::AutogradHPU:
      return "AutogradHPU";
    case DispatchKey::AutogradPrivateUse1:
      return "AutogradPrivateUse1";
    case DispatchKey::AutogradPrivateUse2:
      return "AutogradPrivateUse2";
    case DispatchKey::AutogradPrivateUse3:
      return "AutogradPrivateUse3";
    case DispatchKey::AutogradOther:
      return "AutogradOther";
    case DispatchKey::AutogradNestedTensor:
      return "AutogradNestedTensor";

    case DispatchKey::ZeroTensor:
      return "ZeroTensor";
    case DispatchKey::BackendSelect:
      return "BackendSelect";
    case DispatchKey::Named:
      return "Named";

    case DispatchKey::Functionalize:
      return "Functionalize";

    case DispatchKey::Tracer:
      return "Tracer";

    // Note: AutocastCUDA and Autocast are the same, currently.
    // See comments in DispatchKey.h
    case DispatchKey::Autocast:
      return "Autocast";

    case DispatchKey::AutocastCPU:
      return "AutocastCPU";

    case DispatchKey::Batched:
      return "Batched";

    case DispatchKey::VmapMode:
      return "VmapMode";

    case DispatchKey::CompositeImplicitAutograd:
      return "CompositeImplicitAutograd";

    case DispatchKey::CompositeExplicitAutograd:
      return "CompositeExplicitAutograd";

    case DispatchKey::TESTING_ONLY_GenericWrapper:
      return "TESTING_ONLY_GenericWrapper";

    case DispatchKey::TESTING_ONLY_GenericMode:
      return "TESTING_ONLY_GenericMode";

    // Note [Out-of-tree vmap+grad prototype]
    // The following keys are used in the implementation of the out-of-tree
    // composable functions transforms (vmap+grad) prototype that lives at
    // https://github.com/zou3519/functorch
    // We plan on eventually upstreaming the prototype into core, at which
    // point it will have a different design that should use fewer keys.
    case DispatchKey::FuncTorchDynamicLayerBackMode:
      return "FuncTorchDynamicLayerBackMode";
    case DispatchKey::FuncTorchDynamicLayerFrontMode:
      return "FuncTorchDynamicLayerFrontMode";
    case DispatchKey::FuncTorchGradWrapper:
      return "FuncTorchGradWrapper";
    case DispatchKey::FuncTorchVmapMode:
      return "FuncTorchVmapMode";
    case DispatchKey::FuncTorchBatched:
      return "FuncTorchBatched";

    case DispatchKey::Dense:
      return "Dense";
    case DispatchKey::Quantized:
      return "Quantized";
    case DispatchKey::Sparse:
      return "Sparse";
    case DispatchKey::AutogradFunctionality:
      return "AutogradFunctionality";

    default:
      return "UNKNOWN_TENSOR_TYPE_ID";
  }
}

std::ostream& operator<<(std::ostream& str, DispatchKey rhs) {
  return str << toString(rhs);
}
std::ostream& operator<<(std::ostream& str, BackendComponent rhs) {
  return str << toString(rhs);
}

DispatchKey getAutogradKeyFromBackend(BackendComponent k) {
  // We want this to return an autograd key. We're relying on the fact that
  // getAutogradRelatedKeySetFromBackend returns an autograd key +
  // ADInplaceOrView, and autograd has higher precedence. The core mapping from
  // backend -> autograd key lives in `getAutogradRelatedKeySetFromBackend`
  // instead of here for performance. `getAutogradRelatedKeySetFromBackend` is a
  // hotpath function, and we want to make sure that it doesn't have to
  // construct any DispatchKeySets at runtime.
  return getAutogradRelatedKeySetFromBackend(k).highestPriorityTypeId();
}

c10::DispatchKey parseDispatchKey(const std::string& k) {
  static std::unordered_map<std::string, c10::DispatchKey> key_map = {
      {"Undefined", c10::DispatchKey::Undefined},
<<<<<<< HEAD
      {"CPU", c10::DispatchKey::CPU},
      {"CUDA", c10::DispatchKey::CUDA},
      {"HIP", c10::DispatchKey::HIP},
      // {"FPGA", c10::DispatchKey::FPGA},
=======
      {"Dense", c10::DispatchKey::Dense},
      {"FPGA", c10::DispatchKey::FPGA},
>>>>>>> 8aa3620d
      {"ORT", c10::DispatchKey::ORT},
      {"Vulkan", c10::DispatchKey::Vulkan},
      {"Metal", c10::DispatchKey::Metal},
      {"VE", c10::DispatchKey::VE},
      {"Meta", c10::DispatchKey::Meta},
      {"Quantized", c10::DispatchKey::Quantized},
      {"CustomRNGKeyId", c10::DispatchKey::CustomRNGKeyId},
      {"MkldnnCPU", c10::DispatchKey::MkldnnCPU},
      {"Sparse", c10::DispatchKey::Sparse},
      {"SparseCsrCPU", c10::DispatchKey::SparseCsrCPU},
      {"SparseCsrCUDA", c10::DispatchKey::SparseCsrCUDA},
      {"BackendSelect", c10::DispatchKey::BackendSelect},
      {"Python", c10::DispatchKey::Python},
      {"Named", c10::DispatchKey::Named},
      {"Conjugate", c10::DispatchKey::Conjugate},
      {"Negative", c10::DispatchKey::Negative},
      {"ZeroTensor", c10::DispatchKey::ZeroTensor},
      {"FuncTorchDynamicLayerBackMode",
       c10::DispatchKey::FuncTorchDynamicLayerBackMode},
      {"ADInplaceOrView", c10::DispatchKey::ADInplaceOrView},
      {"AutogradOther", c10::DispatchKey::AutogradOther},
      {"AutogradFunctionality", c10::DispatchKey::AutogradFunctionality},
      {"AutogradNestedTensor", c10::DispatchKey::AutogradNestedTensor},
      {"Tracer", c10::DispatchKey::Tracer},
      {"AutocastCPU", c10::DispatchKey::AutocastCPU},
      {"AutocastCUDA", c10::DispatchKey::AutocastCUDA},
      {"FuncTorchBatched", c10::DispatchKey::FuncTorchBatched},
      {"FuncTorchVmapMode", c10::DispatchKey::FuncTorchVmapMode},
      {"Batched", c10::DispatchKey::Batched},
      {"VmapMode", c10::DispatchKey::VmapMode},
      {"FuncTorchGradWrapper", c10::DispatchKey::FuncTorchGradWrapper},
      {"FuncTorchDynamicLayerFrontMode",
       c10::DispatchKey::FuncTorchDynamicLayerFrontMode},
      {"TESTING_ONLY_GenericWrapper",
       c10::DispatchKey::TESTING_ONLY_GenericWrapper},
      {"TESTING_ONLY_GenericMode", c10::DispatchKey::TESTING_ONLY_GenericMode},

      {"CPU", c10::DispatchKey::CPU},
      {"CUDA", c10::DispatchKey::CUDA},
      {"HIP", c10::DispatchKey::HIP},
      {"XLA", c10::DispatchKey::XLA},
      {"MLC", c10::DispatchKey::MLC},
      {"XPU", c10::DispatchKey::XPU},
      {"HPU", c10::DispatchKey::HPU},
      {"Lazy", c10::DispatchKey::Lazy},
      {"NestedTensor", c10::DispatchKey::NestedTensor},
      {"PrivateUse1", c10::DispatchKey::PrivateUse1},
      {"PrivateUse2", c10::DispatchKey::PrivateUse2},
      {"PrivateUse3", c10::DispatchKey::PrivateUse3},

      {"QuantizedCPU", c10::DispatchKey::QuantizedCPU},
      {"QuantizedCUDA", c10::DispatchKey::QuantizedCUDA},
      {"QuantizedXPU", c10::DispatchKey::QuantizedXPU},

      {"SparseCPU", c10::DispatchKey::SparseCPU},
      {"SparseCUDA", c10::DispatchKey::SparseCUDA},
      {"SparseHIP", c10::DispatchKey::SparseHIP},
      {"SparseXPU", c10::DispatchKey::SparseXPU},
      {"SparseVE", c10::DispatchKey::SparseVE},

      {"AutogradCPU", c10::DispatchKey::AutogradCPU},
      {"AutogradCUDA", c10::DispatchKey::AutogradCUDA},
      {"AutogradXLA", c10::DispatchKey::AutogradXLA},
      {"AutogradLazy", c10::DispatchKey::AutogradLazy},
      {"AutogradXPU", c10::DispatchKey::AutogradXPU},
      {"AutogradMLC", c10::DispatchKey::AutogradMLC},
      {"AutogradHPU", c10::DispatchKey::AutogradHPU},
      {"AutogradPrivateUse1", c10::DispatchKey::AutogradPrivateUse1},
      {"AutogradPrivateUse2", c10::DispatchKey::AutogradPrivateUse2},
      {"AutogradPrivateUse3", c10::DispatchKey::AutogradPrivateUse3},

      {"Autograd", c10::DispatchKey::Autograd},
      {"CompositeImplicitAutograd",
       c10::DispatchKey::CompositeImplicitAutograd},
      {"CompositeExplicitAutograd",
       c10::DispatchKey::CompositeExplicitAutograd},
  };
  auto it = key_map.find(k);
  TORCH_CHECK(it != key_map.end(), "could not parse dispatch key: ", k);
  return it->second;
}

} // namespace c10<|MERGE_RESOLUTION|>--- conflicted
+++ resolved
@@ -50,8 +50,8 @@
       return "HIP";
     case DispatchKey::VE:
       return "VE";
-    // case DispatchKey::FPGA:
-    //   return "FPGA";
+    case DispatchKey::FPGA:
+      return "FPGA";
     case DispatchKey::XPU:
       return "XPU";
     case DispatchKey::ORT:
@@ -236,15 +236,8 @@
 c10::DispatchKey parseDispatchKey(const std::string& k) {
   static std::unordered_map<std::string, c10::DispatchKey> key_map = {
       {"Undefined", c10::DispatchKey::Undefined},
-<<<<<<< HEAD
-      {"CPU", c10::DispatchKey::CPU},
-      {"CUDA", c10::DispatchKey::CUDA},
-      {"HIP", c10::DispatchKey::HIP},
-      // {"FPGA", c10::DispatchKey::FPGA},
-=======
       {"Dense", c10::DispatchKey::Dense},
       {"FPGA", c10::DispatchKey::FPGA},
->>>>>>> 8aa3620d
       {"ORT", c10::DispatchKey::ORT},
       {"Vulkan", c10::DispatchKey::Vulkan},
       {"Metal", c10::DispatchKey::Metal},
