--- conflicted
+++ resolved
@@ -327,23 +327,6 @@
           cd clang-tidy-output
           echo "$HEAD_SHA" > commit-sha.txt
       - name: Fetch PR diff
-<<<<<<< HEAD
-        env:
-          PR_NUMBER: ${{ github.event.pull_request.number }}
-        run: |
-          cd "${GITHUB_WORKSPACE}"
-          wget -O pr.diff "https://patch-diff.githubusercontent.com/raw/pytorch/pytorch/pull/$PR_NUMBER.diff"
-      - name: Run clang-tidy
-        run: |
-          cd "${GITHUB_WORKSPACE}"
-          python3 tools/linter/clang_tidy \
-            --diff-file pr.diff \
-            --parallel \
-            --verbose \
-            "$@" >"${GITHUB_WORKSPACE}"/clang-tidy-output.txt
-          cat "${GITHUB_WORKSPACE}"/clang-tidy-output.txt
-      - name: Annotate output
-=======
         if: github.event_name == 'pull_request'
         env:
           PR_NUMBER: ${{ github.event.pull_request.number }}
@@ -379,7 +362,6 @@
 
       - name: Annotate output
         if: github.event_name == 'pull_request'
->>>>>>> 6cf767c7
         env:
           HEAD_SHA: ${{ github.event.pull_request.head.sha }}
         run: |
