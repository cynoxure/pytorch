import torch
from torch.types import _TensorOrTensors
import torch.testing
from torch.overrides import is_tensor_like
import collections
from itertools import product
import warnings
from typing import Callable, Union, Optional, Iterable, List, Tuple, Dict
from torch._vmap_internals import vmap
import functools


<<<<<<< HEAD
def is_float_or_complex_tensor(obj):
    return is_tensor_like(obj) and (obj.is_floating_point() or obj.is_complex())


def allocate_jacobians_with_inputs(input_tensors: Tuple, numel_output) -> Tuple[torch.Tensor, ...]:
    # Makes zero-filled tensors from inputs. If `numel_output` is not None, for each tensor in
    # `input_tensors`, returns a new zero-filled tensor with height of `t.numel` and width
    # of `numel_output`. Otherwise, for each tensor, returns a 1-d tensor with size `(t.numel,)`.
    # Each new tensor will be strided and have the same dtype and device as those of the
    # corresponding input
    out: List[torch.Tensor] = []
    for t in input_tensors:
        if is_float_or_complex_tensor(t) and t.requires_grad:
            out.append(t.new_zeros((t.numel(), numel_output), layout=torch.strided))
    return tuple(out)


def allocate_jacobians_with_outputs(output_tensors: Tuple, numel_input, dtype=None,
                                    device=None) -> Tuple[torch.Tensor, ...]:
    # Makes zero-filled tensors from outputs. If `dim` is not None, for each tensor in
    # `output_tensors`, returns a new zero-filled tensor with height of `dim` and width of
    # `t.numel`. Otherwise, for each tensor, returns a 1-d tensor with size (t.numel,).
    out: List[torch.Tensor] = []
    options = {"dtype": dtype, "device": device, "layout": torch.strided}
    for t in output_tensors:
        if is_float_or_complex_tensor(t):
            out.append(t.new_zeros((numel_input, t.numel()), **options))
    return tuple(out)
=======
class GradcheckError(RuntimeError):
    # Custom error so that user errors are not caught in the gradcheck's try-catch
    pass


def _is_float_or_complex_tensor(obj):
    return is_tensor_like(obj) and (obj.is_floating_point() or obj.is_complex())
>>>>>>> 98fcdb80


def _allocate_jacobians_with_inputs(input_tensors: Tuple, numel_output) -> Tuple[torch.Tensor, ...]:
    # Makes zero-filled tensors from inputs. If `numel_output` is not None, for
    # each tensor in `input_tensors`, returns a new zero-filled tensor with height
    # of `t.numel` and width of `numel_output`. Otherwise, for each tensor, returns
    # a 1-d tensor with size `(t.numel,)`. Each new tensor will be strided and have
    # the same dtype and device as those of the corresponding input.
    out: List[torch.Tensor] = []
    for t in input_tensors:
        if _is_float_or_complex_tensor(t) and t.requires_grad:
            out.append(t.new_zeros((t.numel(), numel_output), layout=torch.strided))
    return tuple(out)


def _allocate_jacobians_with_outputs(output_tensors: Tuple, numel_input, dtype=None,
                                     device=None) -> Tuple[torch.Tensor, ...]:
    # Makes zero-filled tensors from outputs. If `dim` is not None, for each tensor
    # in `output_tensors`, returns a new zero-filled tensor with height of `dim` and
    # width of `t.numel`. Otherwise, for each tensor, returns a 1-d tensor with size
    # (t.numel,).
    out: List[torch.Tensor] = []
    options = {"dtype": dtype, "device": device, "layout": torch.strided}
    for t in output_tensors:
        if _is_float_or_complex_tensor(t):
            out.append(t.new_zeros((numel_input, t.numel()), **options))
    return tuple(out)


def _iter_tensors(x: Union[torch.Tensor, Iterable[torch.Tensor]],
                  only_requiring_grad: bool = False) -> Iterable[torch.Tensor]:
    if is_tensor_like(x):
        # mypy doesn't narrow type of `x` to torch.Tensor
        if x.requires_grad or not only_requiring_grad:  # type: ignore[union-attr]
            yield x  # type: ignore[misc]
    elif isinstance(x, collections.abc.Iterable) and not isinstance(x, str):
        for elem in x:
            for result in _iter_tensors(elem, only_requiring_grad):
                yield result


<<<<<<< HEAD
def iter_tensor(x_tensor):
    # Enumerates over a tensor and provides a corresponding flat index that translates
    # to a given rol/col in the jacobian matrix. The order is the same as as if we flatten
    # a contiguous tensor. iter_tensor also returns a strided version of the original
    # tensor that is able to be modified inplace. If the input tensor is strided or sparse,
    # the returned tensor will share storage with the original. Otherwise, for opaque tensor
    # types like mkldnn, a copy is returned.
    #
    # Example:
    #   for a tensor t with size (2, 2), it will yield:
    #     `x, (0, 0), 0`, `x, (0, 1), 1`, `x, (1, 0), 2`, `x, (1, 1), 3`
    #
    #   where x is the t.data of the original tensor. Since input t has numel 4, the
    #   Jacobian should have 4 columns. So having a d_idx of 3 and idx of (1, 1)
    #   indicates that perturbing t[(1, 1)] allows us to updating the third (last)
    #   column of any jacobian corresponding to this particular input.
    #
=======
def _iter_tensor(x_tensor):
    # (Only used for slow gradcheck) Returns a generator that yields the following
    # elements at each iteration:
    #  1) a tensor: the same tensor is returned across all iterations. The tensor
    #     is not the same as the original x_tensor as given as input - it is
    #     prepared so that it can be modified in-place. Depending on whether the
    #     input tensor is strided, sparse, or dense, the returned tensor may or may
    #     not share storage with x_tensor.
    #  2) a tuple of indices that can be used with advanced indexing (yielded in
    #     dictionary order)
    #  3) flattened index that will be used to index into the Jacobian tensor
    #
    # For a tensor t with size (2, 2), _iter_tensor yields:
    #     `x, (0, 0), 0`, `x, (0, 1), 1`, `x, (1, 0), 2`, `x, (1, 1), 3`
    #
    # where x is the t.data of the original tensor. Perturbing the entry of x
    # at index (1, 1) yields the 3rd column of the overall Jacobian matrix.
>>>>>>> 98fcdb80
    if x_tensor.is_sparse:
        def get_stride(size):
            dim = len(size)
            tmp = 1
            stride = [0] * dim
            for i in reversed(range(dim)):
                stride[i] = tmp
                tmp *= size[i]
            return stride
<<<<<<< HEAD

=======
>>>>>>> 98fcdb80
        x_nnz = x_tensor._nnz()
        x_size = list(x_tensor.size())
        x_indices = x_tensor._indices().t()
        x_values = x_tensor._values()
        x_stride = get_stride(x_size)
<<<<<<< HEAD

        # Use .data here to get around the version check
        x_values = x_values.data

=======
        # Use .data here to get around the version check
        x_values = x_values.data
>>>>>>> 98fcdb80
        for i in range(x_nnz):
            x_value = x_values[i]
            for x_idx in product(*[range(m) for m in x_values.size()[1:]]):
                indices = x_indices[i].tolist() + list(x_idx)
                d_idx = sum(indices[k] * x_stride[k] for k in range(len(x_size)))
                yield x_value, x_idx, d_idx
    elif x_tensor.layout == torch._mkldnn:  # type: ignore[attr-defined]
        for d_idx, x_idx in enumerate(product(*[range(m) for m in x_tensor.size()])):
            # this is really inefficient, but without indexing implemented, there's
            # not really a better way than converting back and forth
            x_tensor_dense = x_tensor.to_dense()
            yield x_tensor_dense, x_idx, d_idx
    else:
        # Use .data here to get around the version check
        x_tensor = x_tensor.data
        for d_idx, x_idx in enumerate(product(*[range(m) for m in x_tensor.size()])):
            yield x_tensor, x_idx, d_idx


<<<<<<< HEAD
def _get_numerical_jacobian(fn, inputs, outputs=None, target=None, eps=1e-3,
                            grad_out=1.0) -> List[Tuple[torch.Tensor, ...]]:
    """Computes the numerical jacobian for a given fn and inputs. Returns M * N jacobians
    where M is the number of input tensors that require grad, and N is the number of output
    float/complex tensors.
=======
def _get_numerical_jacobian(fn, inputs, outputs=None, target=None, eps=1e-3) -> List[Tuple[torch.Tensor, ...]]:
    """Computes the numerical Jacobian of `fn(inputs)` with respect to `target`. If
    not specified, targets are the input. Returns M * N Jacobians where N is the
    number of tensors in target that require grad and M is the number of non-integral
    outputs.
>>>>>>> 98fcdb80

    Args:
        fn: the function to compute the jacobian for
        inputs: inputs to `fn`
        outputs: provide precomputed outputs to avoid one extra invocation of fn
        target: the Tensors wrt whom Jacobians are calculated (default=`inputs`)
<<<<<<< HEAD
        eps: the magnitude of the perturbation during finite differencing (default=`1e-3`)
        grad_out: grad output value used to calculate gradients.
=======
        eps: the magnitude of the perturbation during finite differencing
             (default=`1e-3`)
>>>>>>> 98fcdb80

    Returns:
        A list of M N-tuples of tensors

    Note that `target` may not even be part of `input` to `fn`, so please be
    **very careful** in this to not clone `target`.
    """
    jacobians: List[Tuple[torch.Tensor, ...]] = []
    if outputs is None:
        outputs = _as_tuple(fn(*_as_tuple(inputs)))
<<<<<<< HEAD
    if target is None:
        target = inputs
    inp_indices = [i for i, a in enumerate(target) if is_tensor_like(a) and a.requires_grad]
    for i, (inp, inp_idx) in enumerate(zip(iter_tensors(target, True), inp_indices)):
        jacobians += [get_numerical_jacobian_wrt_specific_input(fn, inp_idx, inputs, outputs, eps, grad_out, input=inp)]
=======
    if any(o.is_complex() for o in outputs):
        raise ValueError("Expected output to be non-complex. get_numerical_jacobian no "
                         "longer supports functions that return complex outputs.")
    if target is None:
        target = inputs
    inp_indices = [i for i, a in enumerate(target) if is_tensor_like(a) and a.requires_grad]
    for i, (inp, inp_idx) in enumerate(zip(_iter_tensors(target, True), inp_indices)):
        jacobians += [get_numerical_jacobian_wrt_specific_input(fn, inp_idx, inputs,
                                                                outputs, eps, input=inp)]
>>>>>>> 98fcdb80
    return jacobians


def get_numerical_jacobian(fn, inputs, target=None, eps=1e-3, grad_out=1.0):
<<<<<<< HEAD
    """Deprecated api to compute numerical jacobian for a given fn and inputs.
    Args:
        fn: the function to compute the jacobian for (must take inputs as a tuple)
        input: input to `fn`
        target: the Tensors wrt whom Jacobians are calculated (default=`input`)
        eps: the magnitude of the perturbation during finite differencing (default=`1e-3`)
        grad_out: grad output value used to calculate gradients.

    Returns:
        A list of jacobians wrt each input (or target) and the first output
=======
    """Deprecated API to compute the numerical Jacobian for a given fn and its inputs.

    Args:
        fn: the function to compute the Jacobian for (must take inputs as a tuple)
        input: input to `fn`
        target: the Tensors wrt whom Jacobians are calculated (default=`input`)
        eps: the magnitude of the perturbation during finite differencing
             (default=`1e-3`)

    Returns:
        A list of Jacobians of `fn` (restricted to its first output) with respect to
        each input or target, if provided.
>>>>>>> 98fcdb80

    Note that `target` may not even be part of `input` to `fn`, so please be
    **very careful** in this to not clone `target`.
    """
    warnings.warn("get_numerical_jacobian was part of PyTorch's private API and not "
                  "meant to be exposed. We are deprecating it and it will be removed "
                  "in a future version of PyTorch. If you have a specific use for "
                  "this or feature request for this to be a stable API, please file "
                  "us an issue at https://github.com/pytorch/pytorch/issues/new")
<<<<<<< HEAD

    def fn_pack_inps(*inps):
        return fn(inps)
    jacobians = _get_numerical_jacobian(fn_pack_inps, inputs, None, target, eps, grad_out)
=======
    if grad_out != 1.0:  # grad_out param is only kept for backward compatibility reasons
        raise ValueError("Expected grad_out to be 1.0. get_numerical_jacobian no longer "
                         "supports values of grad_out != 1.0.")

    def fn_pack_inps(*inps):
        return fn(inps)
    jacobians = _get_numerical_jacobian(fn_pack_inps, inputs, None, target, eps)
>>>>>>> 98fcdb80

    return tuple(jacobian_for_each_output[0] for jacobian_for_each_output in jacobians)


<<<<<<< HEAD
def compute_numerical_gradient(fn, entry, v, norm_v, nbhd_checks_fn):
=======
def _compute_numerical_gradient(fn, entry, v, norm_v, nbhd_checks_fn):
>>>>>>> 98fcdb80
    # Performs finite differencing by perturbing `entry` in-place by `v` and
    # returns the gradient of each of the outputs wrt to x at idx.
    orig = entry.clone()
    entry.copy_(orig - v)
    outa = fn()
    entry.copy_(orig + v)
    outb = fn()
    entry.copy_(orig)

    def compute(a, b):
        nbhd_checks_fn(a, b)
        ret = (b - a) / (2 * norm_v)
        return ret.detach().reshape(-1)

    return tuple(compute(a, b) for (a, b) in zip(outa, outb))


<<<<<<< HEAD
def compute_numerical_jacobian_cols(jvp_fn, delta, input_is_complex, grad_out) -> List[torch.Tensor]:
    # Computing the jacobian only works for pure real or pure imaginary delta
    # for details on the algorithm used here, refer:
    # Section 3.5.3 https://arxiv.org/pdf/1701.00392.pdf
    # s = fn(z) where z = x for real valued input
    # and z = x + yj for complex valued input
    jacobians_cols: List[torch.Tensor] = []
    ds_dx_tup = jvp_fn(delta)

    if input_is_complex:            # C -> C, C -> R
        ds_dy_tup = jvp_fn(delta * 1j)
        for ds_dx, ds_dy in zip(ds_dx_tup, ds_dy_tup):
            if not ds_dx.is_complex() and isinstance(grad_out, complex):
                # placeholder if grad_out is complex but output is not
                jacobians_cols.append(torch.zeros_like(ds_dx))
                continue
            # conjugate wirtinger derivative
            conj_w_d = 0.5 * (ds_dx + ds_dy * 1j)
            # wirtinger derivative
            w_d = 0.5 * (ds_dx - ds_dy * 1j)
            jacobians_cols.append(grad_out.conjugate() * conj_w_d + grad_out * w_d.conj())
    else:
        for ds_dx in ds_dx_tup:
            if ds_dx.is_complex():  # R -> C
                # w_d = conj_w_d = 0.5 * ds_dx
                # dL_dz_conj = 0.5 * [grad_out.conj() * ds_dx + grad_out * ds_dx.conj()]
                #            = 0.5 * [grad_out.conj() * ds_dx + (grad_out.conj() * ds_dx).conj()]
                #            = 0.5 * 2 * real(grad_out.conj() * ds_dx)
                #            = real(grad_out.conj() * ds_dx)
                jacobians_cols.append(torch.real(grad_out.conjugate() * ds_dx))
            else:                   # R -> R
                if isinstance(grad_out, complex):
                    # placeholder if grad_out is complex but output is not
                    jacobians_cols.append(torch.zeros_like(ds_dx))
                    continue
                jacobians_cols.append(ds_dx * grad_out)
    return jacobians_cols


def combine_jacobian_cols(jacobians_cols: Dict[int, List[torch.Tensor]], outputs, input,
                          numel) -> Tuple[torch.Tensor, ...]:
    # jacobian_cols is a data structure that maps column_idx -> output_idx -> column of jacobian Tensor
    # we return a list that maps output_idx -> full jacobian Tensor
    jacobians = allocate_jacobians_with_outputs(outputs, numel, input.dtype, input.device)
=======
def _compute_numerical_jvps_wrt_specific_input(jvp_fn, delta, input_is_complex) -> List[torch.Tensor]:
    # Computing the jacobian only works for pure real or pure imaginary delta
    # For details on the algorithm used here, refer:
    # Section 3.5.3 https://arxiv.org/pdf/1701.00392.pdf
    # s = fn(z) where z = x for real valued input
    # and z = x + yj for complex valued input
    jvps: List[torch.Tensor] = []
    ds_dx_tup = jvp_fn(delta[0] if isinstance(delta, tuple) else delta)

    if input_is_complex:  # C -> R
        ds_dy_tup = jvp_fn(delta[1] * 1j) if isinstance(delta, tuple) else jvp_fn(delta * 1j)
        for ds_dx, ds_dy in zip(ds_dx_tup, ds_dy_tup):
            assert(not ds_dx.is_complex())
            # conjugate wirtinger derivative
            conj_w_d = ds_dx + ds_dy * 1j
            jvps.append(conj_w_d)
    else:
        for ds_dx in ds_dx_tup:  # R-> R
            assert(not ds_dx.is_complex())
            jvps.append(ds_dx)
    return jvps


def _combine_jacobian_cols(jacobians_cols: Dict[int, List[torch.Tensor]], outputs, input,
                           numel) -> Tuple[torch.Tensor, ...]:
    # jacobian_cols maps column_idx -> output_idx -> single column of jacobian Tensor
    # we return a list that maps output_idx -> full jacobian Tensor
    jacobians = _allocate_jacobians_with_outputs(outputs, numel, input.dtype, input.device)
>>>>>>> 98fcdb80
    for i, jacobian in enumerate(jacobians):
        for k, v in jacobians_cols.items():
            jacobian[k] = v[i]
    return jacobians


<<<<<<< HEAD
def prepped_input(input: torch.Tensor, maybe_perturbed_input: Optional[torch.Tensor],
                  fast_mode=False) -> torch.Tensor:
    # Prepares the inputs to be passed into the function while including the new modified input.
=======
def _prepare_input(input: torch.Tensor, maybe_perturbed_input: Optional[torch.Tensor],
                   fast_mode=False) -> torch.Tensor:
    # Prepares the inputs to be passed into the function while including the new
    # modified input.
>>>>>>> 98fcdb80
    if input.layout == torch._mkldnn:  # type: ignore[attr-defined] # no attr _mkldnn
        # Convert back to mkldnn
        if maybe_perturbed_input is not None:
            return maybe_perturbed_input.to_mkldnn()
<<<<<<< HEAD
        else:
            return input
    elif input.layout == torch.sparse_coo:
        if fast_mode and maybe_perturbed_input is not None:
            # entry is already a "cloned" version of the original tensor
            # thus changes to entry are not reflected in the input
            return maybe_perturbed_input
        else:
            return input
=======
        else:
            return input
    elif input.layout == torch.sparse_coo:
        if fast_mode and maybe_perturbed_input is not None:
            # entry is already a "cloned" version of the original tensor
            # thus changes to entry are not reflected in the input
            return maybe_perturbed_input
        else:
            return input
>>>>>>> 98fcdb80
    else:
        # We cannot use entry (input.data) if we want gradgrad to work because
        # fn (in the gradgrad case) needs to compute grad wrt input
        return input


def check_outputs_same_dtype_and_shape(output1, output2, eps, idx=None) -> None:
    # Check that the returned outputs don't have different dtype or shape when you
    # perturb the input
    on_index = "on index {idx} " if idx is not None else ""
    assert output1.shape == output2.shape, \
        (f"Expected `func` to return outputs with the same shape"
         f" when inputs are perturbed {on_index}by {eps}, but got:"
         f" shapes {output1.shape} and {output2.shape}.")
    assert output1.dtype == output2.dtype, \
        (f"Expected `func` to return outputs with the same dtype"
         f" when inputs are perturbed {on_index}by {eps}, but got:"
         f" dtypes {output1.dtype} and {output2.dtype}.")


def get_numerical_jacobian_wrt_specific_input(fn, input_idx, inputs, outputs, eps,
<<<<<<< HEAD
                                              grad_out, input=None) -> Tuple[torch.Tensor, ...]:
    # Computes the numerical jacobians wrt to a single input. Returns N jacobian
    # tensors, where N is the number of outputs
    # We use a dictionary because for sparse inputs, d_idx aren't necessarily consecutive
    jacobian_cols: Dict[int, List[torch.Tensor]] = {}
    input = inputs[input_idx] if input is None else input
    assert input.requires_grad
    for x, idx, d_idx in iter_tensor(input):
        wrapped_fn = with_prepped_inputs(fn, inputs, input_idx, x)
        input_to_perturb = x[idx]
        nbhd_checks_fn = functools.partial(check_outputs_same_dtype_and_shape, idx=idx, eps=eps)
        jvp_fn = get_jvp_fn(wrapped_fn, input_to_perturb, eps, nbhd_checks_fn)
        jacobian_cols[d_idx] = compute_numerical_jacobian_cols(jvp_fn, eps, x.is_complex(), grad_out)
    return combine_jacobian_cols(jacobian_cols, outputs, input, input.numel())


def get_input_to_perturb(input):
=======
                                              input=None) -> Tuple[torch.Tensor, ...]:
    # Computes the numerical jacobians wrt to a single input. Returns N jacobian
    # tensors, where N is the number of outputs. We use a dictionary for
    # jacobian_cols because indices aren't necessarily consecutive for sparse inputs
    # When we perturb only a single element of the input tensor at a time, the jvp
    # is equivalent to a single col of the Jacobian matrix of fn.
    jacobian_cols: Dict[int, List[torch.Tensor]] = {}
    input = inputs[input_idx] if input is None else input
    assert input.requires_grad
    for x, idx, d_idx in _iter_tensor(input):
        wrapped_fn = _with_prepare_inputs(fn, inputs, input_idx, x)
        input_to_perturb = x[idx]
        nbhd_checks_fn = functools.partial(check_outputs_same_dtype_and_shape, idx=idx, eps=eps)
        jvp_fn = _get_numerical_jvp_fn(wrapped_fn, input_to_perturb, eps, nbhd_checks_fn)
        jacobian_cols[d_idx] = _compute_numerical_jvps_wrt_specific_input(jvp_fn, eps, x.is_complex())
    return _combine_jacobian_cols(jacobian_cols, outputs, input, input.numel())


def _get_input_to_perturb(input):
    # Prepare the input so that it can be modified in-place and do certain
    # operations that require the tensor to have strides. If fast_mode=False,
    # _iter_tensor would handle the below cases:
>>>>>>> 98fcdb80
    if input.layout == torch._mkldnn:  # type: ignore[attr-defined] # no attr _mkldnn
        # Convert to dense so we can perform operations that require strided tensors
        input_to_perturb = input.to_dense()
    elif input.layout == torch.sparse_coo:
        # Clone because input may require grad, and copy_ calls resize_,
        # which is not allowed for .data
        input_to_perturb = input.clone()
    else:
        input_to_perturb = input.data
    return input_to_perturb
<<<<<<< HEAD


def with_prepped_inputs(fn, inputs, input_idx, input_to_perturb, fast_mode=False):
    def wrapped_fn():
        inp = tuple(prepped_input(a, input_to_perturb if i == input_idx else None, fast_mode) if is_tensor_like(a) else a
                    for i, a in enumerate(_as_tuple(inputs)))
        return tuple(a.clone() for a in _as_tuple(fn(*inp)))
    return wrapped_fn


def get_jvp_fn(wrapped_fn, input_to_perturb, eps, nbhd_checks_fn):
    def jvp_fn(delta):
        return compute_numerical_gradient(wrapped_fn, input_to_perturb, delta, eps, nbhd_checks_fn)
    return jvp_fn


def get_jvp_wrt_specific_input(fn, input_idx, inputs, outputs, u, eps, grad_out) -> List[torch.Tensor]:
    # If fast_mode=False, iter_tensor handles the below cases:
    # basically we want to prepare the input so that it can be modified in-place and do certain
    # operations that require the tensor to have strides
    input = inputs[input_idx]
    input_to_perturb = get_input_to_perturb(input)
    wrapped_fn = with_prepped_inputs(fn, inputs, input_idx, input_to_perturb, True)
    nbhd_checks_fn = functools.partial(check_outputs_same_dtype_and_shape, eps=eps)
    jvp_fn = get_jvp_fn(wrapped_fn, input_to_perturb, eps, nbhd_checks_fn)
    if u.layout != torch.sparse_coo:
        u = u.reshape(input_to_perturb.shape)
    return compute_numerical_jacobian_cols(jvp_fn, u * eps, input.is_complex(), grad_out)


def check_jacobians_equal(j1, j2, atol):
    # Check whether the max diff between two jacobians are within some tolerance `atol`
    for j1_x, j2_x in zip(j1, j2):
        if j1_x.numel() != 0 and (j1_x - j2_x).abs().max() > atol:
            return False
    return True


def stack_and_check_tensors(jacobians_rows, inputs, numel_outputs) -> Tuple[Tuple[torch.Tensor, ...], bool, bool]:
    out_jacobians = allocate_jacobians_with_inputs(inputs, numel_outputs)
    diff_input_list = list(iter_tensors(inputs, True))
    correct_grad_sizes = True
    correct_grad_types = True
    for i, rows in enumerate(jacobians_rows):
        inp = diff_input_list[i]
        out_jacobian = out_jacobians[i]
        for j, row in enumerate(rows):
            if row is not None and row.size() != inp.size():
                correct_grad_sizes = False
            elif row is not None and row.dtype != inp.dtype:
                correct_grad_types = False
            if row is None:
                out_jacobian[:, j].zero_()
            else:
                row_dense = row.to_dense() if not row.layout == torch.strided else row
                assert out_jacobian[:, j].numel() == row_dense.numel()
                out_jacobian[:, j] = row_dense.reshape(-1)
    return out_jacobians, correct_grad_sizes, correct_grad_types


FAILED_NONDET_MSG = """

NOTE: If your op relies on non-deterministic operations i.e., it is listed here:
https://pytorch.org/docs/stable/generated/torch.use_deterministic_algorithms.html
this failure might be expected.

If you are adding a new operator, please file an issue and then use one of the
workarounds. The workaround depends on how your test invokes gradcheck/gradgradcheck.
If the test
- manually invokes gradcheck/gradgradcheck, then call gradcheck/gradgradcheck
  with `nondet_tol=<tol>` as a keyword argument.
- is OpInfo-based (e.g., in test_ops.py), then modify the OpInfo for the test
  to have `gradcheck_nondet_tol=<tol>`.
- is a Module test (e.g., in common_nn.py), then modify the corresponding
  module_test entry to have `gradcheck_nondet_tol=<tol>`
"""


def check_analytical_jacobian_attributes(inputs, output, nondet_tol, grad_out_scale, check_grad_dtypes,
                                         raise_exception, custom_vjp_fn=None, fast_mode=False,
                                         v=None) -> Tuple[Tuple[torch.Tensor, ...], bool]:
    diff_input_list = list(iter_tensors(inputs, True))

    def backward_fn(grad_output):
        return torch.autograd.grad(output, diff_input_list, grad_output,
                                   retain_graph=True, allow_unused=True)
    vjp_fn = custom_vjp_fn if custom_vjp_fn is not None else backward_fn

    if fast_mode:
        # vjp can be seen as a linear combination of the jacobians rows, we still call into stack_and_check
        # because we'd like to reuse the checks for dtype and shape
        jacobians_rows = get_vjp_wrt_specific_output(vjp_fn, output.clone(), v, grad_out_scale)
        jacobians_rows_reentrant = get_vjp_wrt_specific_output(vjp_fn, output.clone(), v, grad_out_scale)
    else:
        jacobians_rows = compute_analytical_jacobian_rows(vjp_fn, output.clone(), grad_out_scale)
        jacobians_rows_reentrant = compute_analytical_jacobian_rows(vjp_fn, output.clone(), grad_out_scale)
    output_numel = output.numel() if not fast_mode else 1

    jacobians, correct_grad_types, correct_grad_sizes = stack_and_check_tensors(jacobians_rows, inputs, output_numel)
    jacobians_reentrant, _, _ = stack_and_check_tensors(jacobians_rows_reentrant, inputs, output_numel)

    reentrant = check_jacobians_equal(jacobians, jacobians_reentrant, nondet_tol)

    complex_str = '(calculated using complex valued grad output) ' \
        if isinstance(grad_out_scale, complex) else ''

    def fail_test(msg):
        if raise_exception:
            raise RuntimeError(msg)

    if not correct_grad_types and check_grad_dtypes:
        fail_test(f'Gradient{complex_str} has dtype mismatch')
    if not correct_grad_sizes:
        fail_test(f'Analytical gradient{complex_str} has incorrect size')
    if not reentrant:
        fail_test(f'Backward{complex_str} is not reentrant, i.e., running backward with '
                  'same input and grad_output multiple times gives different values, '
                  'although analytical gradient matches numerical gradient.'
                  f'The tolerance for nondeterminism was {nondet_tol}.' + FAILED_NONDET_MSG)
    failed = not (reentrant and correct_grad_sizes and correct_grad_types)
    return jacobians, failed
=======


def _with_prepare_inputs(fn, inputs, input_idx, input_to_perturb, fast_mode=False):
    # Wraps `fn` so that its inputs are already supplied
    def wrapped_fn():
        inp = tuple(_prepare_input(a, input_to_perturb if i == input_idx else None, fast_mode)
                    if is_tensor_like(a) else a for i, a in enumerate(_as_tuple(inputs)))
        return tuple(a.clone() for a in _as_tuple(fn(*inp)))
    return wrapped_fn


def _get_numerical_jvp_fn(wrapped_fn, input_to_perturb, eps, nbhd_checks_fn):
    # Wraps jvp_fn so that certain arguments are already supplied
    def jvp_fn(delta):
        return _compute_numerical_gradient(wrapped_fn, input_to_perturb, delta, eps, nbhd_checks_fn)
    return jvp_fn


def _reshape_tensor_or_tuple(u, shape):
    # We don't need to reshape when input corresponding to u is sparse
    if isinstance(u, tuple):
        if u[0].layout != torch.sparse_coo:
            return (u[0].reshape(shape), u[1].reshape(shape))
    else:
        if u.layout != torch.sparse_coo:
            return u.reshape(shape)
    return u


def _mul_tensor_or_tuple(u, k):
    if isinstance(u, tuple):
        return (k * u[0], k * u[1])
    else:
        return k * u


def _get_numerical_jvp_wrt_specific_input(fn, input_idx, inputs, outputs, u, eps) -> List[torch.Tensor]:
    input = inputs[input_idx]
    input_to_perturb = _get_input_to_perturb(input)
    wrapped_fn = _with_prepare_inputs(fn, inputs, input_idx, input_to_perturb, True)
    nbhd_checks_fn = functools.partial(check_outputs_same_dtype_and_shape, eps=eps)
    jvp_fn = _get_numerical_jvp_fn(wrapped_fn, input_to_perturb, eps, nbhd_checks_fn)
    u = _reshape_tensor_or_tuple(u, input_to_perturb.shape)
    u = _mul_tensor_or_tuple(u, eps)
    return _compute_numerical_jvps_wrt_specific_input(jvp_fn, u, input.is_complex())


def _get_numerical_vJu(fn, inputs, inp_indices, outputs, all_u, all_v, eps):
    reduced_jacobians: List[List[torch.Tensor]] = []
    for i, (inp_idx, u) in enumerate(zip(inp_indices, all_u)):
        all_Ju = _get_numerical_jvp_wrt_specific_input(fn, inp_idx, inputs, outputs, u, eps)
        jacobian_scalars: List[torch.Tensor] = []
        for v, Ju in zip(all_v, all_Ju):
            jacobian_scalars.append(_dot_with_type_promotion(v, Ju))
        reduced_jacobians.append(jacobian_scalars)
    return reduced_jacobians


def _check_jacobians_equal(j1, j2, atol):
    # Check whether the max difference between two Jacobian tensors are within some
    # tolerance `atol`.
    for j1_x, j2_x in zip(j1, j2):
        if j1_x.numel() != 0 and (j1_x - j2_x).abs().max() > atol:
            return False
    return True


def _stack_and_check_tensors(list_of_list_of_tensors, inputs,
                             numel_outputs) -> Tuple[Tuple[torch.Tensor, ...], bool, bool]:
    # For the ith tensor in the inner list checks whether it has the same size and
    # dtype as the ith differentiable input.
    out_jacobians = _allocate_jacobians_with_inputs(inputs, numel_outputs)
    diff_input_list = list(_iter_tensors(inputs, True))
    correct_grad_sizes = True
    correct_grad_types = True
    for i, tensor_list in enumerate(list_of_list_of_tensors):
        inp = diff_input_list[i]
        out_jacobian = out_jacobians[i]
        for j, tensor in enumerate(tensor_list):
            if tensor is not None and tensor.size() != inp.size():
                correct_grad_sizes = False
            elif tensor is not None and tensor.dtype != inp.dtype:
                correct_grad_types = False
            if tensor is None:
                out_jacobian[:, j].zero_()
            else:
                dense = tensor.to_dense() if not tensor.layout == torch.strided else tensor
                assert out_jacobian[:, j].numel() == dense.numel()
                out_jacobian[:, j] = dense.reshape(-1)
    return out_jacobians, correct_grad_sizes, correct_grad_types


FAILED_NONDET_MSG = """\n
NOTE: If your op relies on non-deterministic operations i.e., it is listed here:
https://pytorch.org/docs/stable/generated/torch.use_deterministic_algorithms.html
this failure might be expected.

If you are adding a new operator, please file an issue and then use one of the
workarounds. The workaround depends on how your test invokes gradcheck/gradgradcheck.
If the test
- manually invokes gradcheck/gradgradcheck, then call gradcheck/gradgradcheck
  with `nondet_tol=<tol>` as a keyword argument.
- is OpInfo-based (e.g., in test_ops.py), then modify the OpInfo for the test
  to have `gradcheck_nondet_tol=<tol>`.
- is a Module test (e.g., in common_nn.py), then modify the corresponding
  module_test entry to have `gradcheck_nondet_tol=<tol>`
"""


def _check_analytical_jacobian_attributes(inputs, output, nondet_tol, check_grad_dtypes,
                                          fast_mode=False, v=None) -> Tuple[torch.Tensor, ...]:
    # This is used by both fast and slow mode:
    #  - For slow mode, vjps[i][j] is the jth row the Jacobian wrt the ith
    #    input.
    #  - For fast mode, vjps[i][0] is a linear combination of the rows
    #    of the Jacobian wrt the ith input
    diff_input_list = list(_iter_tensors(inputs, True))

    def vjp_fn(grad_output):
        return torch.autograd.grad(output, diff_input_list, grad_output,
                                   retain_graph=True, allow_unused=True)
    # Compute everything twice to check for nondeterminism (which we call reentrancy)
    if fast_mode:
        vjps1 = _get_analytical_vjps_wrt_specific_output(vjp_fn, output.clone(), v)
        vjps2 = _get_analytical_vjps_wrt_specific_output(vjp_fn, output.clone(), v)
    else:
        vjps1 = _compute_analytical_jacobian_rows(vjp_fn, output.clone())
        vjps2 = _compute_analytical_jacobian_rows(vjp_fn, output.clone())

    output_numel = output.numel() if not fast_mode else 1
    jacobians1, types_ok, sizes_ok = _stack_and_check_tensors(vjps1, inputs, output_numel)
    jacobians2, _, _ = _stack_and_check_tensors(vjps2, inputs, output_numel)
    reentrant = _check_jacobians_equal(jacobians1, jacobians2, nondet_tol)

    if not types_ok and check_grad_dtypes:
        raise GradcheckError('Gradient has dtype mismatch')
    if not sizes_ok:
        raise GradcheckError('Analytical gradient has incorrect size')
    if not reentrant:
        raise GradcheckError('Backward is not reentrant, i.e., running backward with '
                             'same input and grad_output multiple times gives different values, '
                             'although analytical gradient matches numerical gradient.'
                             f'The tolerance for nondeterminism was {nondet_tol}.' +
                             FAILED_NONDET_MSG)
    return jacobians1


def _get_analytical_vJu(inputs, outputs, nondet_tol, check_grad_dtypes, all_v, all_u):
    reduced_jacobians: List[List[torch.Tensor]] = []
    for output, v in zip(outputs, all_v):
        all_vJ = _check_analytical_jacobian_attributes(inputs, output, nondet_tol, check_grad_dtypes,
                                                       fast_mode=True, v=v)
        jacobian_scalars: List[torch.Tensor] = []
        for vJ, u in zip(all_vJ, all_u):
            # Why do we need squeeze here? vJ is a 2-d tensor so that we can reuse
            # the error checking logic from slow mode
            vJ = vJ.T.squeeze(0)
            if vJ.is_complex():  # C -> R
                tv = torch.view_as_real(vJ)
                tr = tv.select(-1, 0)
                ti = tv.select(-1, 1)
                jacobian_scalars.append(tr.dot(u[0]) + 1j * ti.dot(u[1]))
            else:  # R -> R
                jacobian_scalars.append(vJ.dot(u))
        reduced_jacobians.append(jacobian_scalars)
    return reduced_jacobians
>>>>>>> 98fcdb80


def get_analytical_jacobian(inputs, output, nondet_tol=0.0, grad_out=1.0):
    # Replicates the behavior of the old get_analytical_jacobian before the refactor
<<<<<<< HEAD
=======
    # This shares much of its code with _check_analytical_jacobian_attributes
>>>>>>> 98fcdb80
    warnings.warn("get_analytical_jacobian was part of PyTorch's private API and not "
                  "meant to be exposed. We are deprecating it and it will be removed "
                  "in a future version of PyTorch. If you have a specific use for "
                  "this or feature request for this to be a stable API, please file "
                  "us an issue at https://github.com/pytorch/pytorch/issues/new")
<<<<<<< HEAD

    diff_input_list = list(iter_tensors(inputs, True))

    def backward_fn(grad_output):
        return torch.autograd.grad(output, diff_input_list, grad_output,
                                   retain_graph=True, allow_unused=True)

    jacobians_rows = compute_analytical_jacobian_rows(backward_fn, output.clone(), grad_out)
    jacobians_rows_reentrant = compute_analytical_jacobian_rows(backward_fn, output.clone(), grad_out)

    output_numel = output.numel()
    jacobians, correct_grad_types, correct_grad_sizes = stack_and_check_tensors(jacobians_rows, inputs, output_numel)
    jacobians_reentrant, _, _ = stack_and_check_tensors(jacobians_rows_reentrant, inputs, output_numel)
    reentrant = check_jacobians_equal(jacobians, jacobians_reentrant, nondet_tol)

    return jacobians, reentrant, correct_grad_sizes, correct_grad_types


def _get_analytical_jacobian(inputs, outputs, input_idx, output_idx):
    # Computes the analytical jacobian in slow mode for a single input_idx, output_idx pair
    # without performing checks for dtype, shape, and reentrancy
    jacobians, _ = check_analytical_jacobian_attributes(inputs, outputs[output_idx], float('inf'), 1.0, False, False)
    return jacobians[input_idx]


def compute_analytical_jacobian_rows(vjp_fn, sample_output, grad_out_scale) -> List[List[Optional[torch.Tensor]]]:
    # Computes Jacobian row-by-row using backward function `vjp_fn` = v^T J
    # NB: this function does not assume vjp_fn(v) to return tensors with
    # the same number of elements for different v. This is checked when we
    # later combine the rows into a single tensor.
=======
    if grad_out != 1.0:  # grad_out param is only kept for backward compatibility reasons
        raise ValueError("Expected grad_out to be 1.0. get_analytical_jacobian no longer "
                         "supports values of grad_out != 1.0.")
    if output.is_complex():
        raise ValueError("Expected output to be non-complex. get_analytical_jacobian no "
                         "longer supports functions that return complex outputs.")
    diff_input_list = list(_iter_tensors(inputs, True))

    def vjp_fn(grad_output):
        return torch.autograd.grad(output, diff_input_list, grad_output,
                                   retain_graph=True, allow_unused=True)
    # Compute everything twice to check for nondeterminism (which we call reentrancy)
    vjps1 = _compute_analytical_jacobian_rows(vjp_fn, output.clone())
    vjps2 = _compute_analytical_jacobian_rows(vjp_fn, output.clone())

    output_numel = output.numel()
    jacobians1, types_ok, sizes_ok = _stack_and_check_tensors(vjps1, inputs, output_numel)
    jacobians2, _, _ = _stack_and_check_tensors(vjps2, inputs, output_numel)
    reentrant = _check_jacobians_equal(jacobians1, jacobians2, nondet_tol)

    return jacobians1, reentrant, sizes_ok, types_ok


def _get_analytical_jacobian(inputs, outputs, input_idx, output_idx):
    # Computes the analytical Jacobian in slow mode for a single input-output pair.
    # Forgoes performing checks on dtype, shape, and reentrancy.
    jacobians = _check_analytical_jacobian_attributes(inputs, outputs[output_idx],
                                                      nondet_tol=float('inf'), check_grad_dtypes=False)
    return jacobians[input_idx]


def _compute_analytical_jacobian_rows(vjp_fn, sample_output) -> List[List[Optional[torch.Tensor]]]:
    # Computes Jacobian row-by-row using backward function `vjp_fn` = v^T J
    # NB: this function does not assume vjp_fn(v) to return tensors with the same
    # number of elements for different v. This is checked when we later combine the
    # rows into a single tensor.
>>>>>>> 98fcdb80
    grad_out_base = torch.zeros_like(sample_output, memory_format=torch.legacy_contiguous_format)
    flat_grad_out = grad_out_base.view(-1)
    # jacobians_rows[i][j] represents the jth row of the ith input
    jacobians_rows: List[List[Optional[torch.Tensor]]] = []
<<<<<<< HEAD

    for j in range(flat_grad_out.numel()):
        flat_grad_out.zero_()
        flat_grad_out[j] = grad_out_scale
=======
    for j in range(flat_grad_out.numel()):
        flat_grad_out.zero_()
        flat_grad_out[j] = 1.0
>>>>>>> 98fcdb80
        grad_inputs = vjp_fn(grad_out_base)
        for i, d_x in enumerate(grad_inputs):
            if j == 0:
                jacobians_rows.append([])
            jacobians_rows[i] += [d_x.clone() if isinstance(d_x, torch.Tensor) else None]
    return jacobians_rows


<<<<<<< HEAD
def get_vjp_wrt_specific_output(vjp_fn, sample_output, v, grad_out_scale) -> List[List[Optional[torch.Tensor]]]:
    jacobians_rows: List[List[Optional[torch.Tensor]]] = []
    grad_inputs = vjp_fn(v.reshape(sample_output.shape) * grad_out_scale)
    for i, d_x in enumerate(grad_inputs):
        jacobians_rows.append([d_x.clone() if isinstance(d_x, torch.Tensor) else None])
    return jacobians_rows


def check_inputs(fail_test, tupled_inputs, check_sparse_nnz) -> bool:
    if not check_sparse_nnz and any(t.is_sparse for t in tupled_inputs if isinstance(t, torch.Tensor)):
        return fail_test('gradcheck expects all tensor inputs are dense when check_sparse_nnz is set to False.')
=======
def _get_analytical_vjps_wrt_specific_output(vjp_fn, sample_output, v) -> List[List[Optional[torch.Tensor]]]:
    vjps: List[List[Optional[torch.Tensor]]] = []
    grad_inputs = vjp_fn(v.reshape(sample_output.shape))
    for vjp in grad_inputs:
        vjps.append([vjp.clone() if isinstance(vjp, torch.Tensor) else None])
    return vjps


def _check_inputs(tupled_inputs, check_sparse_nnz) -> bool:
    if not check_sparse_nnz and any(t.is_sparse for t in tupled_inputs if isinstance(t, torch.Tensor)):
        raise GradcheckError('gradcheck expects all tensor inputs are dense when check_sparse_nnz is set to False.')
>>>>>>> 98fcdb80
    # Make sure that gradients are saved for at least one input
    any_input_requiring_grad = False
    for idx, inp in enumerate(tupled_inputs):
        if is_tensor_like(inp) and inp.requires_grad:
            if not (inp.dtype == torch.float64 or inp.dtype == torch.complex128):
                warnings.warn(
                    f'Input #{idx} requires gradient and '
                    'is not a double precision floating point or complex. '
                    'This check will likely fail if all the inputs are '
                    'not of double precision floating point or complex. ')
            content = inp._values() if inp.is_sparse else inp
            # TODO: To cover more problematic cases, replace stride = 0 check with
            # "any overlap in memory" once we have a proper function to check it.
            if content.layout is not torch._mkldnn:  # type: ignore[attr-defined]
                if not all(st > 0 or sz <= 1 for st, sz in zip(content.stride(), content.size())):
                    raise RuntimeError(
                        f'The {idx}th input has a dimension with stride 0. gradcheck only '
                        'supports inputs that are non-overlapping to be able to '
                        'compute the numerical gradients correctly. You should call '
                        '.contiguous on the input before passing it to gradcheck.')
            any_input_requiring_grad = True
            inp.retain_grad()
    if not any_input_requiring_grad:
        raise ValueError(
            'gradcheck expects at least one input tensor to require gradient, '
            'but none of the them have requires_grad=True.')
    return True


<<<<<<< HEAD
def check_outputs(outputs) -> None:
=======
def _check_outputs(outputs) -> None:
>>>>>>> 98fcdb80
    if any(t.layout == torch.sparse_coo for t in outputs if isinstance(t, torch.Tensor)):
        # it is easier to call to_dense() on the sparse output than
        # to modify analytical jacobian
        raise ValueError('Sparse output is not supported at gradcheck yet. '
                         'Please call to_dense() on the output of fn for gradcheck.')
    if any(t.layout == torch._mkldnn for t in outputs if isinstance(t, torch.Tensor)):  # type: ignore[attr-defined]
        raise ValueError('MKLDNN output is not supported at gradcheck yet. '
                         'Please call to_dense() on the output of fn for gradcheck.')
<<<<<<< HEAD


def check_no_differentiable_outputs(fail_test, func, inputs, func_out, eps) -> bool:
    # When there are no differentiable outputs, numerical gradient for a function is
    # expected to be zero.
    jacobians_all_inputs_outputs = _get_numerical_jacobian(func, inputs, func_out, eps=eps)
    for jacobians_all_outputs_and_fixed_input in jacobians_all_inputs_outputs:
        for jacobian in jacobians_all_outputs_and_fixed_input:
            if torch.ne(jacobian, 0).sum() > 0:
                return fail_test('Numerical gradient for function expected to be zero')
    return True


def check_no_differentiable_outputs_fast(fail_test, func, func_out, all_inputs, inputs_indices,
                                         all_u, eps, nondet_tol):
    for inp_idx, u in zip(inputs_indices, all_u):
        numerical_jacobians = get_jvp_wrt_specific_input(func, inp_idx, all_inputs, _as_tuple(func_out), u, eps, 1.0)
        for jacobian in numerical_jacobians:
            if jacobian.numel() == 0:
                continue
            if (jacobian - torch.zeros_like(jacobian)).abs().max() > nondet_tol:
                return fail_test('Numerical gradient for function expected to be zero')
    return True


FAILED_BATCHED_GRAD_MSG = """
gradcheck or gradgradcheck failed while testing batched gradient computation.
This could have been invoked in a number of ways (via a test that calls
gradcheck/gradgradcheck directly or via an autogenerated test).

If you are adding a new operator, please file an issue and then use one of the
workarounds. The workaround depends on how your test invokes gradcheck/gradgradcheck.
If the test
- manually invokes gradcheck/gradgradcheck, then call gradcheck/gradgradcheck
  with `check_batched_grad=False` as a keyword argument.
- is OpInfo-based (e.g., in test_ops.py), then modify the OpInfo for the test
  to have `check_batched_grad=False` and/or `check_batched_gradgrad=False`.
- is common_method_invocations-based, then add your test to the denylist
  EXCLUDE_BATCHED_GRAD_TESTS in test_autograd.py

If you're modifying an existing operator that supports batched grad computation,
or wish to make a new operator work with batched grad computation, please read
the following.

To compute batched grads (e.g., jacobians, hessians), we vmap over the backward
computation. The most common failure case is if there is a 'vmap-incompatible
operation' in the backward pass. Please see
NOTE: [How to write vmap-compatible backward formulas]
in the codebase for an explanation of how to fix this.
""".strip()

def get_failed_batched_grad_test_msg(output_idx, input_idx, res, exp):
    return f"""
For output {output_idx} and input {input_idx}:

{FAILED_BATCHED_GRAD_MSG}

Got:
{res}

Expected:
{exp}
""".strip()


def test_batched_grad(fail_test, input, output, output_idx) -> bool:
    # NB: test_batched_grad compares two autograd.grad invocations with a single
    # vmap(autograd.grad) invocation. It's not exactly a "gradcheck" in the
    # sense that we're not comparing an analytical jacobian with a numeric one,
    # but it is morally similar (we could have computed a full analytic jac
    # via vmap, but that is potentially slow)
    diff_input_list = list(iter_tensors(input, True))
    grad = functools.partial(torch.autograd.grad, output, diff_input_list, retain_graph=True, allow_unused=True)

    def vjp(v):
        results = grad(v)
        results = tuple(grad if grad is not None else
                        torch.zeros([], dtype=inp.dtype, device=inp.device).expand(inp.shape)
                        for grad, inp in zip(results, diff_input_list))
        return results

    grad_outputs = [torch.randn_like(output) for _ in range(2)]

    expected = [vjp(gO) for gO in grad_outputs]
    expected = [torch.stack(shards) for shards in zip(*expected)]

    # Squash warnings since these are expected to happen in most cases
    # NB: this doesn't work for CUDA tests: https://github.com/pytorch/pytorch/issues/50209
    with warnings.catch_warnings():
        warnings.filterwarnings("ignore", message="Batching rule not implemented")
        warnings.filterwarnings("ignore", message="torch.vmap is an experimental prototype")
        try:
            result = vmap(vjp)(torch.stack(grad_outputs))
        except RuntimeError as ex:
            # It's OK that we're not raising the error at the correct callsite.
            # That's because the callsite is always going to inside the Python
            # autograd.grad instead of the C++ traceback of what line in the
            # backward formula
            return fail_test(
                f'While computing batched gradients, got: {ex}\n\n{FAILED_BATCHED_GRAD_MSG}')

    for input_idx, (res, exp) in enumerate(zip(result, expected)):
        if torch.allclose(res, exp):
            continue
        return fail_test(get_failed_batched_grad_test_msg(output_idx, input_idx, res, exp))
    return True


def test_backward_mul_by_grad_output(fail_test, outputs, inputs, check_sparse_nnz) -> bool:
    # Tests that backward is multiplied by grad_output
    diff_input_list: List[torch.Tensor] = list(iter_tensors(inputs, True))
    if not diff_input_list:
        raise RuntimeError("no Tensors requiring grad found in input")
    grads_input = torch.autograd.grad(outputs, diff_input_list,
                                      [torch.zeros_like(o, memory_format=torch.legacy_contiguous_format) for o in outputs],
                                      allow_unused=True)
    for gi, di in zip(grads_input, diff_input_list):
        if gi is None:
            continue
        if isinstance(gi, torch.Tensor) and gi.layout != torch.strided:
            if gi.layout != di.layout:
                return fail_test('grad is incorrect layout (' + str(gi.layout) + ' is not ' + str(di.layout) + ')')
            if gi.layout == torch.sparse_coo:
                if gi.sparse_dim() != di.sparse_dim():
                    return fail_test('grad is sparse tensor, but has incorrect sparse_dim')
                if gi.dense_dim() != di.dense_dim():
                    return fail_test('grad is sparse tensor, but has incorrect dense_dim')
            gi = gi.to_dense()
            di = di.to_dense()

        if check_sparse_nnz:
            if not torch.allclose(gi, torch.zeros_like(gi)):
                return fail_test('backward not multiplied by grad_output')
        elif not gi.eq(0).all():
            return fail_test('backward not multiplied by grad_output')
        if gi.dtype != di.dtype or gi.device != di.device or gi.is_sparse != di.is_sparse:
            return fail_test("grad is incorrect type")
        if gi.size() != di.size():
            return fail_test('grad is incorrect size')
    return True


def test_undefined_grad(fail_test, func, outputs, inputs) -> bool:
    diff_input_list: List[torch.Tensor] = list(iter_tensors(inputs, True))
    if not diff_input_list:
        raise RuntimeError("no Tensors requiring grad found in input")
=======


def _check_no_differentiable_outputs(func, inputs, func_out, eps) -> bool:
    # When there are no differentiable outputs, numerical gradient for a function is
    # expected to be zero.
    jacobians_all_inputs_outputs = _get_numerical_jacobian(func, inputs, func_out, eps=eps)
    for jacobians_all_outputs_and_fixed_input in jacobians_all_inputs_outputs:
        for jacobian in jacobians_all_outputs_and_fixed_input:
            if torch.ne(jacobian, 0).sum() > 0:
                raise GradcheckError('Numerical gradient for function expected to be zero')
    return True


def _check_no_differentiable_outputs_fast(func, func_out, all_inputs, inputs_indices,
                                          all_u, eps, nondet_tol):
    for inp_idx, u in zip(inputs_indices, all_u):
        jvps = _get_numerical_jvp_wrt_specific_input(func, inp_idx, all_inputs, _as_tuple(func_out), u, eps)
        for jvp in jvps:
            if jvp.numel() == 0:
                continue
            if (jvp - torch.zeros_like(jvp)).abs().max() > nondet_tol:
                raise GradcheckError('Numerical gradient for function expected to be zero')
    return True


FAILED_BATCHED_GRAD_MSG = """
gradcheck or gradgradcheck failed while testing batched gradient computation.
This could have been invoked in a number of ways (via a test that calls
gradcheck/gradgradcheck directly or via an autogenerated test).

If you are adding a new operator, please file an issue and then use one of the
workarounds. The workaround depends on how your test invokes gradcheck/gradgradcheck.
If the test
- manually invokes gradcheck/gradgradcheck, then call gradcheck/gradgradcheck
  with `check_batched_grad=False` as a keyword argument.
- is OpInfo-based (e.g., in test_ops.py), then modify the OpInfo for the test
  to have `check_batched_grad=False` and/or `check_batched_gradgrad=False`.
- is common_method_invocations-based, then add your test to the denylist
  EXCLUDE_BATCHED_GRAD_TESTS in test_autograd.py

If you're modifying an existing operator that supports batched grad computation,
or wish to make a new operator work with batched grad computation, please read
the following.

To compute batched grads (e.g., jacobians, hessians), we vmap over the backward
computation. The most common failure case is if there is a 'vmap-incompatible
operation' in the backward pass. Please see
NOTE: [How to write vmap-compatible backward formulas]
in the codebase for an explanation of how to fix this.
""".strip()

def _get_failed_batched_grad_test_msg(output_idx, input_idx, res, exp):
    return f"""
For output {output_idx} and input {input_idx}:

{FAILED_BATCHED_GRAD_MSG}

Got:
{res}

Expected:
{exp}
""".strip()


def _test_batched_grad(input, output, output_idx) -> bool:
    # NB: _test_batched_grad compares two autograd.grad invocations with a single
    # vmap(autograd.grad) invocation. It's not exactly a "gradcheck" in the
    # sense that we're not comparing an analytical jacobian with a numeric one,
    # but it is morally similar (we could have computed a full analytic jac
    # via vmap, but that is potentially slow)
    diff_input_list = list(_iter_tensors(input, True))
    grad = functools.partial(torch.autograd.grad, output, diff_input_list, retain_graph=True, allow_unused=True)

    def vjp(v):
        results = grad(v)
        results = tuple(grad if grad is not None else
                        torch.zeros([], dtype=inp.dtype, device=inp.device).expand(inp.shape)
                        for grad, inp in zip(results, diff_input_list))
        return results

    grad_outputs = [torch.randn_like(output) for _ in range(2)]

    expected = [vjp(gO) for gO in grad_outputs]
    expected = [torch.stack(shards) for shards in zip(*expected)]

    # Squash warnings since these are expected to happen in most cases
    # NB: this doesn't work for CUDA tests: https://github.com/pytorch/pytorch/issues/50209
    with warnings.catch_warnings():
        warnings.filterwarnings("ignore", message="Batching rule not implemented")
        warnings.filterwarnings("ignore", message="torch.vmap is an experimental prototype")
        try:
            result = vmap(vjp)(torch.stack(grad_outputs))
        except RuntimeError as ex:
            # It's OK that we're not raising the error at the correct callsite.
            # That's because the callsite is always going to inside the Python
            # autograd.grad instead of the C++ traceback of what line in the
            # backward formula
            raise GradcheckError(
                f'While computing batched gradients, got: {ex}\n\n{FAILED_BATCHED_GRAD_MSG}')

    for input_idx, (res, exp) in enumerate(zip(result, expected)):
        if torch.allclose(res, exp):
            continue
        raise GradcheckError(_get_failed_batched_grad_test_msg(output_idx, input_idx, res, exp))
    return True


def _test_backward_mul_by_grad_output(outputs, inputs, check_sparse_nnz) -> bool:
    # Tests that backward is multiplied by grad_output
    diff_input_list: List[torch.Tensor] = list(_iter_tensors(inputs, True))
    if not diff_input_list:
        raise GradcheckError("no Tensors requiring grad found in input")
    grads_input = torch.autograd.grad(outputs, diff_input_list,
                                      [torch.zeros_like(o, memory_format=torch.legacy_contiguous_format) for o in outputs],
                                      allow_unused=True)
    for gi, di in zip(grads_input, diff_input_list):
        if gi is None:
            continue
        if isinstance(gi, torch.Tensor) and gi.layout != torch.strided:
            if gi.layout != di.layout:
                raise GradcheckError('grad is incorrect layout (' + str(gi.layout) + ' is not ' + str(di.layout) + ')')
            if gi.layout == torch.sparse_coo:
                if gi.sparse_dim() != di.sparse_dim():
                    raise GradcheckError('grad is sparse tensor, but has incorrect sparse_dim')
                if gi.dense_dim() != di.dense_dim():
                    raise GradcheckError('grad is sparse tensor, but has incorrect dense_dim')
            gi = gi.to_dense()
            di = di.to_dense()

        if check_sparse_nnz:
            if not torch.allclose(gi, torch.zeros_like(gi)):
                raise GradcheckError('backward not multiplied by grad_output')
        elif not gi.eq(0).all():
            raise GradcheckError('backward not multiplied by grad_output')
        if gi.dtype != di.dtype or gi.device != di.device or gi.is_sparse != di.is_sparse:
            raise GradcheckError("grad is incorrect type")
        if gi.size() != di.size():
            raise GradcheckError('grad is incorrect size')
    return True


def _test_undefined_grad(func, outputs, inputs) -> bool:
    diff_input_list: List[torch.Tensor] = list(_iter_tensors(inputs, True))
    if not diff_input_list:
        raise GradcheckError("no Tensors requiring grad found in input")
>>>>>>> 98fcdb80

    def warn_bc_breaking():
        warnings.warn((
            'Backwards compatibility: New undefined gradient support checking '
            'feature is enabled by default, but it may break existing callers '
            'of this function. If this is true for you, you can call this '
            'function with "check_undefined_grad=False" to disable the feature'))

    def check_undefined_grad_support(output_to_check):
        grads_output = [torch.zeros_like(o, memory_format=torch.legacy_contiguous_format) for o in output_to_check]
        try:
            grads_input = torch.autograd.grad(output_to_check, diff_input_list,
                                              grads_output, allow_unused=True)
        except RuntimeError:
            warn_bc_breaking()
<<<<<<< HEAD
            return fail_test((
=======
            raise GradcheckError((
>>>>>>> 98fcdb80
                'Expected backward function to handle undefined output grads. '
                'Please look at "Notes about undefined output gradients" in '
                '"tools/autograd/derivatives.yaml"'))

        for gi, i in zip(grads_input, diff_input_list):
            if (gi is not None) and (not gi.eq(0).all()):
                warn_bc_breaking()
<<<<<<< HEAD
                return fail_test((
=======
                raise GradcheckError((
>>>>>>> 98fcdb80
                    'Expected all input grads to be undefined or zero when all output grads are undefined '
                    'or zero. Please look at "Notes about undefined output gradients" in '
                    '"tools/autograd/derivatives.yaml"'))
        return True

    # All backward functions must work properly if all output grads are undefined
    outputs_to_check = [[
        torch._C._functions.UndefinedGrad()(o) for o in _differentiable_outputs(func(*inputs))
        # This check filters out Tensor-likes that aren't instances of Tensor.
        if isinstance(o, torch.Tensor)
    ]]

    # If there are multiple output grads, we should be able to undef one at a time without error
    if len(outputs_to_check[0]) > 1:
        for undef_grad_idx in range(len(outputs)):
            output_to_check = _differentiable_outputs(func(*inputs))
            outputs_to_check.append([
                torch._C._functions.UndefinedGrad()(o) if idx == undef_grad_idx else o
                for idx, o in enumerate(output_to_check)])

    return all(check_undefined_grad_support(output) for output in outputs_to_check)


def _as_tuple(x):
    if isinstance(x, tuple):
        return x
    elif isinstance(x, list):
        return tuple(x)
    else:
        return x,


def _differentiable_outputs(x):
    return tuple(o for o in _as_tuple(x) if o.requires_grad)


<<<<<<< HEAD
def get_notallclose_msg(analytical, numerical, output_idx, input_idx, error_str='') -> str:
    return error_str + 'Jacobian mismatch for output %d with respect to input %d,\n' \
        'numerical:%s\nanalytical:%s\n' % (output_idx, input_idx, numerical, analytical)

def transpose(matrix_of_tensors):
=======
def _get_notallclose_msg(analytical, numerical, output_idx, input_idx, complex_indices, test_imag=False) -> str:
    out_is_complex = complex_indices and output_idx in complex_indices
    part = "imaginary" if test_imag else "real"
    prefix = "" if not out_is_complex else \
        f"While considering the {part} part of complex outputs only, "
    return prefix + 'Jacobian mismatch for output %d with respect to input %d,\n' \
        'numerical:%s\nanalytical:%s\n' % (output_idx, input_idx, numerical, analytical)


def _transpose(matrix_of_tensors):
>>>>>>> 98fcdb80
    # returns list of tuples
    return list(zip(*matrix_of_tensors))


<<<<<<< HEAD
def slow_gradcheck(fail_test, func, func_out, tupled_inputs, outputs, eps, rtol,
                   atol, raise_exception, check_grad_dtypes, nondet_tol):
    if not outputs:
        return check_no_differentiable_outputs(fail_test, func, tupled_inputs, _as_tuple(func_out), eps)

    numerical = transpose(_get_numerical_jacobian(func, tupled_inputs, outputs, eps=eps))
    if any(isinstance(o, torch.Tensor) and o.is_complex() for o in _as_tuple(func_out)):
        numerical_from_imag_grad_out = transpose(_get_numerical_jacobian(func, tupled_inputs, outputs, eps=eps, grad_out=1j))

    for i, o in enumerate(outputs):
        analytical, failed = check_analytical_jacobian_attributes(tupled_inputs, o, nondet_tol, 1.0,
                                                                  check_grad_dtypes, raise_exception)
        if failed:
            return False

        if o.is_complex():
            analytical_from_imag_grad_out, failed = check_analytical_jacobian_attributes(
                tupled_inputs, o, nondet_tol, 1j, check_grad_dtypes, raise_exception)
            if failed:
                return False

        inp_tensors = iter_tensors(tupled_inputs, True)

        for j, (a, n, inp) in enumerate(zip(analytical, numerical[i], inp_tensors)):
            if a.numel() != 0 or n.numel() != 0:
                if o.is_complex():    # C -> C, R -> C
                    if not torch.allclose(analytical_from_imag_grad_out[j], numerical_from_imag_grad_out[i][j], rtol, atol):
                        return fail_test(get_notallclose_msg(analytical_from_imag_grad_out[j],
                                                             numerical_from_imag_grad_out[i][j], i, j,
                                                             "Gradients failed to compare equal for grad output = 1j. "))
                if inp.is_complex():  # C -> R, C -> C
                    if not torch.allclose(a, n, rtol, atol):
                        return fail_test(get_notallclose_msg(a, n, i, j,
                                                             "Gradients failed to compare equal for grad output = 1. "))
                else:                 # R -> R, R -> C
                    if not torch.allclose(a, n, rtol, atol):
                        return fail_test(get_notallclose_msg(a, n, i, j))
    return True


def dot_with_type_promotion(u, v):
=======
def _real_and_imag(fn, sample_outputs):
    # returns new functions real(fn), and imag(fn) where real(fn) and imag(fn) behave the same as
    # the original fn, except torch.real or torch.imag are applied to the complex outputs
    def apply_to_c_outs(fn, fn_to_apply):
        def wrapped_fn(*inputs):
            outs = _as_tuple(fn(*inputs))
            return tuple(fn_to_apply(o) if o.is_complex() else o for o in outs)
        return wrapped_fn
    return apply_to_c_outs(fn, torch.real), apply_to_c_outs(fn, torch.imag)


def _gradcheck_real_imag(gradcheck_fn, func, func_out, tupled_inputs, outputs, eps, rtol,
                         atol, check_grad_dtypes, nondet_tol, complex_indices, any_outputs_complex):
    if any_outputs_complex:
        real_fn, imag_fn = _real_and_imag(func, outputs)

        imag_func_out = imag_fn(*tupled_inputs)
        imag_outputs = _differentiable_outputs(imag_func_out)
        gradcheck_fn(imag_fn, imag_func_out, tupled_inputs, imag_outputs, eps,
                     rtol, atol, check_grad_dtypes, nondet_tol, complex_indices, test_imag=True)

        real_func_out = real_fn(*tupled_inputs)
        real_outputs = _differentiable_outputs(real_func_out)
        gradcheck_fn(real_fn, real_func_out, tupled_inputs, real_outputs, eps,
                     rtol, atol, check_grad_dtypes, nondet_tol, complex_indices)
    else:
        gradcheck_fn(func, func_out, tupled_inputs, outputs, eps,
                     rtol, atol, check_grad_dtypes, nondet_tol)


def _slow_gradcheck(func, func_out, tupled_inputs, outputs, eps, rtol,
                    atol, check_grad_dtypes, nondet_tol, complex_indices=None, test_imag=False):
    if not outputs:
        return _check_no_differentiable_outputs(func, tupled_inputs, _as_tuple(func_out), eps)

    numerical = _transpose(_get_numerical_jacobian(func, tupled_inputs, outputs, eps=eps))

    for i, o in enumerate(outputs):
        analytical = _check_analytical_jacobian_attributes(tupled_inputs, o, nondet_tol, check_grad_dtypes)
        inp_tensors = _iter_tensors(tupled_inputs, True)

        for j, (a, n, inp) in enumerate(zip(analytical, numerical[i], inp_tensors)):
            if a.numel() != 0 or n.numel() != 0:
                if not torch.allclose(a, n, rtol, atol):
                    raise GradcheckError(_get_notallclose_msg(a, n, i, j, complex_indices, test_imag))
    return True


def _dot_with_type_promotion(u, v):
>>>>>>> 98fcdb80
    assert u.dim() == 1 and v.dim() == 1
    return (u * v).sum()


<<<<<<< HEAD
def allclose_with_type_promotion(a, b, rtol, atol):
=======
def _allclose_with_type_promotion(a, b, rtol, atol):
>>>>>>> 98fcdb80
    promoted_type = torch.promote_types(a.dtype, b.dtype)
    a = a.to(dtype=promoted_type)
    b = b.to(dtype=promoted_type)
    return torch.allclose(a, b, rtol, atol)


<<<<<<< HEAD
def vec_from_tensor(x, generator):
    # Create a random vector with the same number of elements as x and the same dtype/device
    # If x is complex, we create a complex tensor with only real component
=======
def _to_real_dtype(dtype):
    if dtype == torch.complex128:
        return torch.float64
    elif dtype == torch.complex64:
        return torch.float32
    else:
        return dtype


def _vec_from_tensor(x, generator, downcast_complex=False):
    # Create a random vector with the same number of elements as x and the same
    # dtype/device. If x is complex and downcast_complex is False, we create a
    # complex tensor with only real component.
>>>>>>> 98fcdb80
    if x.layout == torch.sparse_coo:
        # For sparse, create a random sparse vec with random values in the same
        # indices. Make sure size is set so that it isn't inferred to be smaller.
        x_values = x._values()
<<<<<<< HEAD
        values = torch.rand(x_values.numel(), generator=generator) \
            .to(dtype=x.dtype, device=x.device) \
=======
        dtype = _to_real_dtype(x.dtype) if downcast_complex else x.dtype
        values = torch.rand(x_values.numel(), generator=generator) \
            .to(dtype=dtype, device=x.device) \
>>>>>>> 98fcdb80
            .reshape(x_values.shape)
        values /= values.norm()
        vec = torch.sparse_coo_tensor(x._indices(), values, x.size())
    else:
<<<<<<< HEAD
        vec = torch.rand(x.numel(), generator=generator).to(dtype=x.dtype, device=x.device)
=======
        dtype = _to_real_dtype(x.dtype) if downcast_complex else x.dtype
        vec = torch.rand(x.numel(), generator=generator).to(dtype=dtype, device=x.device)
>>>>>>> 98fcdb80
        vec /= vec.norm()
    return vec


<<<<<<< HEAD
def adjusted_atol(atol, u, v):
    # In slow gradcheck, we compare A and B element-wise, i.e., for some a, b we allow |a - b| < atol + rtol * b
    # but since we now compare q1 = v^T A u and q2 = v^T B u, we must allow |q1 - q2| < v^T E u + rtol * v^T B u
    # where E is the correctly sized matrix where each entry is atol
    #
    # We see that atol needs to be scaled by v^T M u (where M is an all-ones M x N matrix):
    # v^T M u = \sum_{i} \sum_{j} u_i * v_j = (\sum_{i} u_i)(\sum_{i} v_i)
=======
def _get_inp_tensors(tupled_inputs):
    inp_idx_tup = [(i, t) for i, t in enumerate(tupled_inputs) if is_tensor_like(t) and t.requires_grad]
    return [tup[0] for tup in inp_idx_tup], [tup[1] for tup in inp_idx_tup]


def _adjusted_atol(atol, u, v):
    # In slow gradcheck, we compare A and B element-wise, i.e., for some a, b we
    # allow: |a - b| < atol + rtol * b. But since we now compare q1 = v^T A u and
    # q2 = v^T B u, we must allow |q1 - q2| < v^T E u + rtol * v^T B u, where E is
    # the correctly sized matrix in which each entry is atol.
    #
    # We see that atol needs to be scaled by v^T M u (where M is an all-ones M x N
    # matrix): v^T M u = \sum_{i} \sum_{j} u_i * v_j = (\sum_{i} u_i)(\sum_{i} v_i)
    # TODO: properly handle case when u is tuple instead of only taking first element
    u = u[0] if isinstance(u, tuple) else u
>>>>>>> 98fcdb80
    sum_u = torch.sparse.sum(u) if u.layout == torch.sparse_coo else u.sum()
    sum_v = torch.sparse.sum(v) if v.layout == torch.sparse_coo else v.sum()
    return atol * sum_u.item() * sum_v.item()


FAST_FAIL_SLOW_OK_MSG = """
Fast gradcheck failed but element-wise differences are small. This means that the
test might've passed in slow_mode!

If you are adding a new operator, please file an issue and then use one of the
workarounds. The workaround depends on how your test invokes gradcheck/gradgradcheck:

If the test
- manually invokes gradcheck/gradgradcheck, then call gradcheck/gradgradcheck
  with `fast_mode=False` as a keyword argument.
- is OpInfo-based (e.g., in test_ops.py), then modify the OpInfo for the test
  to have `gradcheck_fast_mode=False`
- is a Module test (e.g., in common_nn.py), then modify the corresponding
  module_test entry to have `gradcheck_fast_mode=False`
""".strip()


<<<<<<< HEAD
def run_slow_mode_and_get_error(func, tupled_inputs, outputs, input_idx, output_idx, rtol, atol):
=======
def _run_slow_mode_and_get_error(func, tupled_inputs, outputs, input_idx, output_idx, rtol, atol):
>>>>>>> 98fcdb80
    # Compute jacobians in slow mode for better error message
    slow_numerical = _get_numerical_jacobian(func, tupled_inputs, outputs)[input_idx][output_idx]
    slow_analytical = _get_analytical_jacobian(tupled_inputs, outputs, input_idx, output_idx)

    # Assume jacobians are non-empty and have the same shape
    slow_max_diff = (slow_numerical - slow_analytical).abs().max()

    slow_allclose = torch.allclose(slow_analytical, slow_numerical, rtol, atol)
    msg = ("\nThe above quantities relating the numerical and analytical jacobians are computed \n"
           "in fast mode. See: https://github.com/pytorch/pytorch/issues/53876 for more background \n"
           "about fast mode. Below, we recompute numerical and analytical jacobians in slow mode:\n\n"
           f"Numerical:\n {slow_numerical}\n"
           f"Analytical:\n{slow_analytical}\n\n"
           f"The max per-element difference (slow mode) is: {slow_max_diff}.\n")
    if slow_allclose:
        # Slow gradcheck would've passed!
        msg += FAST_FAIL_SLOW_OK_MSG
    return msg


<<<<<<< HEAD
def fast_gradcheck(fail_test, func, func_out, tupled_inputs, outputs, eps, rtol,
                   atol, raise_exception, check_grad_dtypes, nondet_tol):
    # Perform the fast version of gradcheck
    # See https://github.com/pytorch/pytorch/issues/53876 for details
    inp_tensors = [t for t in tupled_inputs if is_tensor_like(t) and t.requires_grad]
    inp_tensor_indices = [i for i, t in enumerate(tupled_inputs) if is_tensor_like(t) and t.requires_grad]

    # Use our own generator to avoid messing with the user's RNG state
    g_cpu = torch.Generator()
    all_u = [vec_from_tensor(inp, g_cpu) for inp in inp_tensors]
    all_v = [vec_from_tensor(out, g_cpu) for out in outputs]

    if not outputs:
        if not check_no_differentiable_outputs_fast(fail_test, func, func_out, tupled_inputs, inp_tensor_indices,
                                                    all_u, eps, nondet_tol):
            return False

    any_complex = any(o.is_complex() for o in outputs)
    complex_output_indices = [i for i, o in enumerate(outputs) if o.is_complex()]

    # Initialize list of lists to store jacobians for each input, output pair
    all_analytical: List[List[torch.Tensor]] = [[] for _ in outputs]
    all_numerical: List[List[torch.Tensor]] = [[] for _ in inp_tensors]
    all_analytical_from_imag_grad_out: List[List[torch.Tensor]] = [[] for _ in complex_output_indices]
    all_numerical_from_imag_grad_out: List[List[torch.Tensor]] = [[] for _ in inp_tensors]

    # Numerically approximate v^T (J u)
    for i, (input_idx, u) in enumerate(zip(inp_tensor_indices, all_u)):
        numerical = get_jvp_wrt_specific_input(func, input_idx, tupled_inputs, outputs, u, eps, 1.0)
        for j, (a, v) in enumerate(zip(numerical, all_v)):
            all_numerical[i].append(dot_with_type_promotion(a, v))

        if any_complex:
            numerical_from_imag_grad_out = get_jvp_wrt_specific_input(
                func, input_idx, tupled_inputs, outputs, u, eps, 1j)
            for j in complex_output_indices:
                a, v = numerical_from_imag_grad_out[j], all_v[j]
                all_numerical_from_imag_grad_out[i].append(dot_with_type_promotion(a, v))

    # Analytically calculate (v^T J) u
    all_u_dense = [u.to_dense().reshape(-1) if u.layout == torch.sparse_coo else u for u in all_u]
    for i, (out, v) in enumerate(zip(outputs, all_v)):
        analytical, failed = check_analytical_jacobian_attributes(tupled_inputs, out, nondet_tol, 1.0, check_grad_dtypes,
                                                                  raise_exception, fast_mode=True, v=v)
        if failed:
            return False

        for a, u in zip(analytical, all_u_dense):
            all_analytical[i].append(a.T.squeeze(0).dot(u))

        if out.is_complex():
            analytical_from_imag_grad_out, failed = check_analytical_jacobian_attributes(
                tupled_inputs, out, nondet_tol, 1j, check_grad_dtypes, raise_exception, fast_mode=True, v=v)
            if failed:
                return False

            for j, (a, u) in enumerate(zip(analytical_from_imag_grad_out, all_u_dense)):
                all_analytical_from_imag_grad_out[i].append(a.T.squeeze(0).dot(u))

    prefix = "Gradients failed to compare equal for grad output = 1j (in fast mode). "
    # Make sure analytical and numerical is same when calcaluted using grad_out = 1j
    for i, all_numerical_for_input_i in enumerate(all_numerical_from_imag_grad_out):
        for j, n in enumerate(all_numerical_for_input_i):
            a = all_analytical_from_imag_grad_out[j][i]
            n = n.to(device=a.device)
            if not allclose_with_type_promotion(a, n, rtol, adjusted_atol(atol, all_u[i], all_v[j])):
                jacobians_str = run_slow_mode_and_get_error(func, tupled_inputs, outputs, i, j, rtol, atol)
                return fail_test(get_notallclose_msg(a, n, j, i, prefix) + jacobians_str)

    # Make sure analytical and numerical is the same
    for i, (all_numerical_for_input_i, inp) in enumerate(zip(all_numerical, inp_tensors)):
        prefix = "" if not inp.is_complex() else \
            "Gradients failed to compare equal for grad output = 1 (in fast mode). "
        for j, n in enumerate(all_numerical_for_input_i):
            a = all_analytical[j][i]
            n = n.to(device=a.device)
            if not allclose_with_type_promotion(a, n, rtol, adjusted_atol(atol, all_u[i], all_v[j])):
                jacobians_str = run_slow_mode_and_get_error(func, tupled_inputs, outputs, i, j, rtol, atol)
                return fail_test(get_notallclose_msg(a, n, j, i, prefix) + jacobians_str)

=======
def _to_flat_dense_if_sparse(tensor):
    if tensor.layout == torch.sparse_coo:
        return tensor.to_dense().reshape(-1)
    else:
        return tensor


def _make_vectors(inp_tensors, outputs):
    # Use our own generator to avoid messing with the user's RNG state
    g_cpu = torch.Generator()
    all_u = []
    all_u_dense = []
    for inp in inp_tensors:
        ur = _vec_from_tensor(inp, g_cpu, True)
        ur_dense = _to_flat_dense_if_sparse(ur)
        if inp.is_complex():
            ui = _vec_from_tensor(inp, g_cpu, True)
            all_u.append((ur, ui))
            ui_dense = _to_flat_dense_if_sparse(ui)
            all_u_dense.append((ur_dense, ui_dense))
        else:
            all_u.append(ur)
            all_u_dense.append(ur_dense)
    all_v = [_vec_from_tensor(out, g_cpu) for out in outputs]
    return all_v, all_u, all_u_dense


def _check_analytical_numerical_equal(all_analytical, all_numerical, complex_indices, tupled_inputs, outputs,
                                      func, all_v, all_u, rtol, atol, test_imag):
    for i, all_numerical_for_input_i in enumerate(all_numerical):
        for j, n in enumerate(all_numerical_for_input_i):
            a = all_analytical[j][i]
            n = n.to(device=a.device)
            if not _allclose_with_type_promotion(a, n.to(a.device), rtol, _adjusted_atol(atol, all_u[i], all_v[j])):
                jacobians_str = _run_slow_mode_and_get_error(func, tupled_inputs, outputs, i, j, rtol, atol)
                raise GradcheckError(_get_notallclose_msg(a, n, j, i, complex_indices, test_imag) + jacobians_str)


def _fast_gradcheck(func, func_out, inputs, outputs, eps, rtol,
                    atol, check_grad_dtypes, nondet_tol, complex_indices=None, test_imag=False):
    # See https://github.com/pytorch/pytorch/issues/53876 for details
    inp_tensors_idx, inp_tensors = _get_inp_tensors(inputs)
    all_v, all_u, all_u_dense = _make_vectors(inp_tensors, outputs)

    if not outputs:
        _check_no_differentiable_outputs_fast(func, func_out, inputs, inp_tensors_idx, all_u, eps, nondet_tol)

    numerical_vJu = _get_numerical_vJu(func, inputs, inp_tensors_idx, outputs, all_u, all_v, eps)
    analytical_vJu = _get_analytical_vJu(inputs, outputs, nondet_tol, check_grad_dtypes, all_v, all_u_dense)

    _check_analytical_numerical_equal(analytical_vJu, numerical_vJu, complex_indices,
                                      inputs, outputs, func, all_v, all_u, rtol, atol, test_imag)
>>>>>>> 98fcdb80
    return True


# Note [VarArg of Tensors]
# ~~~~~~~~~~~~~~~~~~~~~~~~
# 'func' accepts a vararg of tensors, which isn't expressable in the type system at the moment.
# If https://mypy.readthedocs.io/en/latest/additional_features.html?highlight=callable#extended-callable-types is accepted,
# the '...' first argument of Callable can be replaced with VarArg(Tensor).
# For now, we permit any input.
# the '...' first argument of Callable can be replaced with VarArg(Tensor).
# For now, we permit any input.
def gradcheck(
    func: Callable[..., Union[_TensorOrTensors]],  # See Note [VarArg of Tensors]
    inputs: _TensorOrTensors,
    eps: float = 1e-6,
    atol: float = 1e-5,
    rtol: float = 1e-3,
    raise_exception: bool = True,
    check_sparse_nnz: bool = False,
    nondet_tol: float = 0.0,
    check_undefined_grad: bool = True,
    check_grad_dtypes: bool = False,
    check_batched_grad: bool = False,
    fast_mode: bool = False,
) -> bool:
    r"""Check gradients computed via small finite differences against analytical
    gradients w.r.t. tensors in :attr:`inputs` that are of floating point or complex type
    and with ``requires_grad=True``.

    The check between numerical and analytical gradients uses :func:`~torch.allclose`.

    For most of the complex functions we consider for optimization purposes, no notion of
    Jacobian exists. Instead, gradcheck verifies if the numerical and analytical values of
    the Wirtinger and Conjugate Wirtinger derivatives are consistent. Because the gradient
    computation is done under the assumption that the overall function has a real-valued
    output, we treat functions with complex output in a special way. For these functions,
    gradcheck is applied to two real-valued functions corresponding to taking the real
    components of the complex outputs for the first, and taking the imaginary components
    of the complex outputs for the second. For more details, check out
    :ref:`complex_autograd-doc`.

    .. note::
        The default values are designed for :attr:`input` of double precision.
        This check will likely fail if :attr:`input` is of less precision, e.g.,
        ``FloatTensor``.

    .. warning::
       If any checked tensor in :attr:`input` has overlapping memory, i.e.,
       different indices pointing to the same memory address (e.g., from
       :func:`torch.expand`), this check will likely fail because the numerical
       gradients computed by point perturbation at such indices will change
       values at all other indices that share the same memory address.

    Args:
        func (function): a Python function that takes Tensor inputs and returns
            a Tensor or a tuple of Tensors
        inputs (tuple of Tensor or Tensor): inputs to the function
        eps (float, optional): perturbation for finite differences
        atol (float, optional): absolute tolerance
        rtol (float, optional): relative tolerance
        raise_exception (bool, optional): indicating whether to raise an exception if
            the check fails. The exception gives more information about the
            exact nature of the failure. This is helpful when debugging gradchecks.
        check_sparse_nnz (bool, optional): if True, gradcheck allows for SparseTensor input,
            and for any SparseTensor at input, gradcheck will perform check at nnz positions only.
        nondet_tol (float, optional): tolerance for non-determinism. When running
            identical inputs through the differentiation, the results must either match
            exactly (default, 0.0) or be within this tolerance.
        check_undefined_grad (bool, optional): if True, check if undefined output grads
            are supported and treated as zeros, for ``Tensor`` outputs.
        check_batched_grad (bool, optional): if True, check if we can compute
            batched gradients using prototype vmap support. Defaults to False.
        fast_mode (bool, optional): Fast mode for gradcheck and gradgradcheck is currently only
            implemented for R to R functions. If none of the inputs and outputs are complex
            a faster implementation of gradcheck that no longer computes the entire jacobian
            is run; otherwise, we fall back to the slow implementation.

    Returns:
        True if all differences satisfy allclose condition
    """
    # This is just a wrapper that handles the raise_exception logic
    args = locals().copy()
    args.pop("raise_exception")
    if not raise_exception:
        try:
            return _gradcheck_helper(**args)
        except GradcheckError:
            return False
    else:
        return _gradcheck_helper(**args)

<<<<<<< HEAD
    tupled_inputs = _as_tuple(inputs)

    if not check_inputs(fail_test, tupled_inputs, check_sparse_nnz):
        return False

    func_out = func(*tupled_inputs)

    if (any(is_tensor_like(o) and o.is_complex() for o in _as_tuple(func_out)) or
            any(is_tensor_like(i) and i.is_complex() for i in tupled_inputs)):
        fast_mode = False

    outputs = _differentiable_outputs(func_out)

    check_outputs(outputs)

    if fast_mode:
        if not fast_gradcheck(fail_test, func, func_out, tupled_inputs, outputs, eps, rtol,
                              atol, raise_exception, check_grad_dtypes, nondet_tol):
            return False
    else:
        if not slow_gradcheck(fail_test, func, func_out, tupled_inputs, outputs, eps, rtol,
                              atol, raise_exception, check_grad_dtypes, nondet_tol):
            return False

    for i, o in enumerate(outputs):
        if check_batched_grad:
            if not test_batched_grad(fail_test, tupled_inputs, o, i):
                return False

    if not test_backward_mul_by_grad_output(fail_test, outputs, tupled_inputs, check_sparse_nnz):
        return False

    if check_undefined_grad:
        if not test_undefined_grad(fail_test, func, outputs, tupled_inputs):
            return False
=======

def _gradcheck_helper(func, inputs, eps, atol, rtol, check_sparse_nnz, nondet_tol, check_undefined_grad,
                      check_grad_dtypes, check_batched_grad, fast_mode):
    tupled_inputs = _as_tuple(inputs)
    _check_inputs(tupled_inputs, check_sparse_nnz)

    func_out = func(*tupled_inputs)
    outputs = _differentiable_outputs(func_out)
    _check_outputs(outputs)

    complex_indices = [i for i, o in enumerate(outputs) if o.is_complex()]
    any_complex = any(o.is_complex() for o in _as_tuple(func_out))
    gradcheck_fn = _fast_gradcheck if fast_mode else _slow_gradcheck
    _gradcheck_real_imag(gradcheck_fn, func, func_out, tupled_inputs, outputs, eps,
                         rtol, atol, check_grad_dtypes, nondet_tol, complex_indices,
                         any_complex)

    for i, o in enumerate(outputs):
        if check_batched_grad:
            _test_batched_grad(tupled_inputs, o, i)

    _test_backward_mul_by_grad_output(outputs, tupled_inputs, check_sparse_nnz)
>>>>>>> 98fcdb80

    if check_undefined_grad:
        _test_undefined_grad(func, outputs, tupled_inputs)
    return True


def gradgradcheck(
    func: Callable[..., _TensorOrTensors],  # See Note [VarArg of Tensors]
    inputs: _TensorOrTensors,
    grad_outputs: Optional[_TensorOrTensors] = None,
    eps: float = 1e-6,
    atol: float = 1e-5,
    rtol: float = 1e-3,
    gen_non_contig_grad_outputs: bool = False,
    raise_exception: bool = True,
    nondet_tol: float = 0.0,
    check_undefined_grad: bool = True,
    check_grad_dtypes: bool = False,
    check_batched_grad: bool = False,
    fast_mode: bool = False,
) -> bool:
    r"""Check gradients of gradients computed via small finite differences
    against analytical gradients w.r.t. tensors in :attr:`inputs` and
    :attr:`grad_outputs` that are of floating point or complex type and with
    ``requires_grad=True``.

    This function checks that backpropagating through the gradients computed
    to the given :attr:`grad_outputs` are correct.

    The check between numerical and analytical gradients uses :func:`~torch.allclose`.

    .. note::
        The default values are designed for :attr:`input` and
        :attr:`grad_outputs` of double precision. This check will likely fail if
        they are of less precision, e.g., ``FloatTensor``.

    .. warning::
       If any checked tensor in :attr:`input` and :attr:`grad_outputs` has
       overlapping memory, i.e., different indices pointing to the same memory
       address (e.g., from :func:`torch.expand`), this check will likely fail
       because the numerical gradients computed by point perturbation at such
       indices will change values at all other indices that share the same
       memory address.

    Args:
        func (function): a Python function that takes Tensor inputs and returns
            a Tensor or a tuple of Tensors
        inputs (tuple of Tensor or Tensor): inputs to the function
        grad_outputs (tuple of Tensor or Tensor, optional): The gradients with
            respect to the function's outputs.
        eps (float, optional): perturbation for finite differences
        atol (float, optional): absolute tolerance
        rtol (float, optional): relative tolerance
        gen_non_contig_grad_outputs (bool, optional): if :attr:`grad_outputs` is
            ``None`` and :attr:`gen_non_contig_grad_outputs` is ``True``, the
            randomly generated gradient outputs are made to be noncontiguous
        raise_exception (bool, optional): indicating whether to raise an exception if
            the check fails. The exception gives more information about the
            exact nature of the failure. This is helpful when debugging gradchecks.
        nondet_tol (float, optional): tolerance for non-determinism. When running
            identical inputs through the differentiation, the results must either match
            exactly (default, 0.0) or be within this tolerance. Note that a small amount
            of nondeterminism in the gradient will lead to larger inaccuracies in
            the second derivative.
        check_undefined_grad (bool, optional): if True, check if undefined output grads
            are supported and treated as zeros
        check_batched_grad (bool, optional): if True, check if we can compute
            batched gradients using prototype vmap support. Defaults to False.
        fast_mode (bool, optional): if True, run a faster implementation of gradgradcheck that
            no longer computes the entire jacobian.

    Returns:
        True if all differences satisfy allclose condition
    """
    tupled_inputs = _as_tuple(inputs)

    if grad_outputs is None:
        # If grad_outputs is not specified, create random Tensors of the same
        # shape, type, and device as the outputs
        def randn_like(x):
            y = torch.testing.randn_like(
                x if (x.is_floating_point() or x.is_complex()) else x.double(), memory_format=torch.legacy_contiguous_format)
            if gen_non_contig_grad_outputs:
                y = torch.testing.make_non_contiguous(y)
            return y.requires_grad_()
        outputs = _as_tuple(func(*tupled_inputs))
        tupled_grad_outputs = tuple(randn_like(x) for x in outputs)
    else:
        tupled_grad_outputs = _as_tuple(grad_outputs)

    num_outputs = len(tupled_grad_outputs)

    def new_func(*args):
        input_args = args[:-num_outputs]
        grad_outputs = args[-num_outputs:]
        outputs = _differentiable_outputs(func(*input_args))
        input_args = tuple(x for x in input_args if isinstance(x, torch.Tensor) and x.requires_grad)
        grad_inputs = torch.autograd.grad(outputs, input_args, grad_outputs, create_graph=True)
        return grad_inputs

    return gradcheck(
        new_func, tupled_inputs + tupled_grad_outputs, eps, atol, rtol, raise_exception,
        nondet_tol=nondet_tol, check_undefined_grad=check_undefined_grad,
        check_grad_dtypes=check_grad_dtypes, check_batched_grad=check_batched_grad, fast_mode=fast_mode)<|MERGE_RESOLUTION|>--- conflicted
+++ resolved
@@ -10,36 +10,6 @@
 import functools
 
 
-<<<<<<< HEAD
-def is_float_or_complex_tensor(obj):
-    return is_tensor_like(obj) and (obj.is_floating_point() or obj.is_complex())
-
-
-def allocate_jacobians_with_inputs(input_tensors: Tuple, numel_output) -> Tuple[torch.Tensor, ...]:
-    # Makes zero-filled tensors from inputs. If `numel_output` is not None, for each tensor in
-    # `input_tensors`, returns a new zero-filled tensor with height of `t.numel` and width
-    # of `numel_output`. Otherwise, for each tensor, returns a 1-d tensor with size `(t.numel,)`.
-    # Each new tensor will be strided and have the same dtype and device as those of the
-    # corresponding input
-    out: List[torch.Tensor] = []
-    for t in input_tensors:
-        if is_float_or_complex_tensor(t) and t.requires_grad:
-            out.append(t.new_zeros((t.numel(), numel_output), layout=torch.strided))
-    return tuple(out)
-
-
-def allocate_jacobians_with_outputs(output_tensors: Tuple, numel_input, dtype=None,
-                                    device=None) -> Tuple[torch.Tensor, ...]:
-    # Makes zero-filled tensors from outputs. If `dim` is not None, for each tensor in
-    # `output_tensors`, returns a new zero-filled tensor with height of `dim` and width of
-    # `t.numel`. Otherwise, for each tensor, returns a 1-d tensor with size (t.numel,).
-    out: List[torch.Tensor] = []
-    options = {"dtype": dtype, "device": device, "layout": torch.strided}
-    for t in output_tensors:
-        if is_float_or_complex_tensor(t):
-            out.append(t.new_zeros((numel_input, t.numel()), **options))
-    return tuple(out)
-=======
 class GradcheckError(RuntimeError):
     # Custom error so that user errors are not caught in the gradcheck's try-catch
     pass
@@ -47,7 +17,6 @@
 
 def _is_float_or_complex_tensor(obj):
     return is_tensor_like(obj) and (obj.is_floating_point() or obj.is_complex())
->>>>>>> 98fcdb80
 
 
 def _allocate_jacobians_with_inputs(input_tensors: Tuple, numel_output) -> Tuple[torch.Tensor, ...]:
@@ -89,25 +58,6 @@
                 yield result
 
 
-<<<<<<< HEAD
-def iter_tensor(x_tensor):
-    # Enumerates over a tensor and provides a corresponding flat index that translates
-    # to a given rol/col in the jacobian matrix. The order is the same as as if we flatten
-    # a contiguous tensor. iter_tensor also returns a strided version of the original
-    # tensor that is able to be modified inplace. If the input tensor is strided or sparse,
-    # the returned tensor will share storage with the original. Otherwise, for opaque tensor
-    # types like mkldnn, a copy is returned.
-    #
-    # Example:
-    #   for a tensor t with size (2, 2), it will yield:
-    #     `x, (0, 0), 0`, `x, (0, 1), 1`, `x, (1, 0), 2`, `x, (1, 1), 3`
-    #
-    #   where x is the t.data of the original tensor. Since input t has numel 4, the
-    #   Jacobian should have 4 columns. So having a d_idx of 3 and idx of (1, 1)
-    #   indicates that perturbing t[(1, 1)] allows us to updating the third (last)
-    #   column of any jacobian corresponding to this particular input.
-    #
-=======
 def _iter_tensor(x_tensor):
     # (Only used for slow gradcheck) Returns a generator that yields the following
     # elements at each iteration:
@@ -125,7 +75,6 @@
     #
     # where x is the t.data of the original tensor. Perturbing the entry of x
     # at index (1, 1) yields the 3rd column of the overall Jacobian matrix.
->>>>>>> 98fcdb80
     if x_tensor.is_sparse:
         def get_stride(size):
             dim = len(size)
@@ -135,24 +84,13 @@
                 stride[i] = tmp
                 tmp *= size[i]
             return stride
-<<<<<<< HEAD
-
-=======
->>>>>>> 98fcdb80
         x_nnz = x_tensor._nnz()
         x_size = list(x_tensor.size())
         x_indices = x_tensor._indices().t()
         x_values = x_tensor._values()
         x_stride = get_stride(x_size)
-<<<<<<< HEAD
-
         # Use .data here to get around the version check
         x_values = x_values.data
-
-=======
-        # Use .data here to get around the version check
-        x_values = x_values.data
->>>>>>> 98fcdb80
         for i in range(x_nnz):
             x_value = x_values[i]
             for x_idx in product(*[range(m) for m in x_values.size()[1:]]):
@@ -172,32 +110,19 @@
             yield x_tensor, x_idx, d_idx
 
 
-<<<<<<< HEAD
-def _get_numerical_jacobian(fn, inputs, outputs=None, target=None, eps=1e-3,
-                            grad_out=1.0) -> List[Tuple[torch.Tensor, ...]]:
-    """Computes the numerical jacobian for a given fn and inputs. Returns M * N jacobians
-    where M is the number of input tensors that require grad, and N is the number of output
-    float/complex tensors.
-=======
 def _get_numerical_jacobian(fn, inputs, outputs=None, target=None, eps=1e-3) -> List[Tuple[torch.Tensor, ...]]:
     """Computes the numerical Jacobian of `fn(inputs)` with respect to `target`. If
     not specified, targets are the input. Returns M * N Jacobians where N is the
     number of tensors in target that require grad and M is the number of non-integral
     outputs.
->>>>>>> 98fcdb80
 
     Args:
         fn: the function to compute the jacobian for
         inputs: inputs to `fn`
         outputs: provide precomputed outputs to avoid one extra invocation of fn
         target: the Tensors wrt whom Jacobians are calculated (default=`inputs`)
-<<<<<<< HEAD
-        eps: the magnitude of the perturbation during finite differencing (default=`1e-3`)
-        grad_out: grad output value used to calculate gradients.
-=======
         eps: the magnitude of the perturbation during finite differencing
              (default=`1e-3`)
->>>>>>> 98fcdb80
 
     Returns:
         A list of M N-tuples of tensors
@@ -208,13 +133,6 @@
     jacobians: List[Tuple[torch.Tensor, ...]] = []
     if outputs is None:
         outputs = _as_tuple(fn(*_as_tuple(inputs)))
-<<<<<<< HEAD
-    if target is None:
-        target = inputs
-    inp_indices = [i for i, a in enumerate(target) if is_tensor_like(a) and a.requires_grad]
-    for i, (inp, inp_idx) in enumerate(zip(iter_tensors(target, True), inp_indices)):
-        jacobians += [get_numerical_jacobian_wrt_specific_input(fn, inp_idx, inputs, outputs, eps, grad_out, input=inp)]
-=======
     if any(o.is_complex() for o in outputs):
         raise ValueError("Expected output to be non-complex. get_numerical_jacobian no "
                          "longer supports functions that return complex outputs.")
@@ -224,23 +142,10 @@
     for i, (inp, inp_idx) in enumerate(zip(_iter_tensors(target, True), inp_indices)):
         jacobians += [get_numerical_jacobian_wrt_specific_input(fn, inp_idx, inputs,
                                                                 outputs, eps, input=inp)]
->>>>>>> 98fcdb80
     return jacobians
 
 
 def get_numerical_jacobian(fn, inputs, target=None, eps=1e-3, grad_out=1.0):
-<<<<<<< HEAD
-    """Deprecated api to compute numerical jacobian for a given fn and inputs.
-    Args:
-        fn: the function to compute the jacobian for (must take inputs as a tuple)
-        input: input to `fn`
-        target: the Tensors wrt whom Jacobians are calculated (default=`input`)
-        eps: the magnitude of the perturbation during finite differencing (default=`1e-3`)
-        grad_out: grad output value used to calculate gradients.
-
-    Returns:
-        A list of jacobians wrt each input (or target) and the first output
-=======
     """Deprecated API to compute the numerical Jacobian for a given fn and its inputs.
 
     Args:
@@ -253,7 +158,6 @@
     Returns:
         A list of Jacobians of `fn` (restricted to its first output) with respect to
         each input or target, if provided.
->>>>>>> 98fcdb80
 
     Note that `target` may not even be part of `input` to `fn`, so please be
     **very careful** in this to not clone `target`.
@@ -263,12 +167,6 @@
                   "in a future version of PyTorch. If you have a specific use for "
                   "this or feature request for this to be a stable API, please file "
                   "us an issue at https://github.com/pytorch/pytorch/issues/new")
-<<<<<<< HEAD
-
-    def fn_pack_inps(*inps):
-        return fn(inps)
-    jacobians = _get_numerical_jacobian(fn_pack_inps, inputs, None, target, eps, grad_out)
-=======
     if grad_out != 1.0:  # grad_out param is only kept for backward compatibility reasons
         raise ValueError("Expected grad_out to be 1.0. get_numerical_jacobian no longer "
                          "supports values of grad_out != 1.0.")
@@ -276,16 +174,11 @@
     def fn_pack_inps(*inps):
         return fn(inps)
     jacobians = _get_numerical_jacobian(fn_pack_inps, inputs, None, target, eps)
->>>>>>> 98fcdb80
 
     return tuple(jacobian_for_each_output[0] for jacobian_for_each_output in jacobians)
 
 
-<<<<<<< HEAD
-def compute_numerical_gradient(fn, entry, v, norm_v, nbhd_checks_fn):
-=======
 def _compute_numerical_gradient(fn, entry, v, norm_v, nbhd_checks_fn):
->>>>>>> 98fcdb80
     # Performs finite differencing by perturbing `entry` in-place by `v` and
     # returns the gradient of each of the outputs wrt to x at idx.
     orig = entry.clone()
@@ -303,52 +196,6 @@
     return tuple(compute(a, b) for (a, b) in zip(outa, outb))
 
 
-<<<<<<< HEAD
-def compute_numerical_jacobian_cols(jvp_fn, delta, input_is_complex, grad_out) -> List[torch.Tensor]:
-    # Computing the jacobian only works for pure real or pure imaginary delta
-    # for details on the algorithm used here, refer:
-    # Section 3.5.3 https://arxiv.org/pdf/1701.00392.pdf
-    # s = fn(z) where z = x for real valued input
-    # and z = x + yj for complex valued input
-    jacobians_cols: List[torch.Tensor] = []
-    ds_dx_tup = jvp_fn(delta)
-
-    if input_is_complex:            # C -> C, C -> R
-        ds_dy_tup = jvp_fn(delta * 1j)
-        for ds_dx, ds_dy in zip(ds_dx_tup, ds_dy_tup):
-            if not ds_dx.is_complex() and isinstance(grad_out, complex):
-                # placeholder if grad_out is complex but output is not
-                jacobians_cols.append(torch.zeros_like(ds_dx))
-                continue
-            # conjugate wirtinger derivative
-            conj_w_d = 0.5 * (ds_dx + ds_dy * 1j)
-            # wirtinger derivative
-            w_d = 0.5 * (ds_dx - ds_dy * 1j)
-            jacobians_cols.append(grad_out.conjugate() * conj_w_d + grad_out * w_d.conj())
-    else:
-        for ds_dx in ds_dx_tup:
-            if ds_dx.is_complex():  # R -> C
-                # w_d = conj_w_d = 0.5 * ds_dx
-                # dL_dz_conj = 0.5 * [grad_out.conj() * ds_dx + grad_out * ds_dx.conj()]
-                #            = 0.5 * [grad_out.conj() * ds_dx + (grad_out.conj() * ds_dx).conj()]
-                #            = 0.5 * 2 * real(grad_out.conj() * ds_dx)
-                #            = real(grad_out.conj() * ds_dx)
-                jacobians_cols.append(torch.real(grad_out.conjugate() * ds_dx))
-            else:                   # R -> R
-                if isinstance(grad_out, complex):
-                    # placeholder if grad_out is complex but output is not
-                    jacobians_cols.append(torch.zeros_like(ds_dx))
-                    continue
-                jacobians_cols.append(ds_dx * grad_out)
-    return jacobians_cols
-
-
-def combine_jacobian_cols(jacobians_cols: Dict[int, List[torch.Tensor]], outputs, input,
-                          numel) -> Tuple[torch.Tensor, ...]:
-    # jacobian_cols is a data structure that maps column_idx -> output_idx -> column of jacobian Tensor
-    # we return a list that maps output_idx -> full jacobian Tensor
-    jacobians = allocate_jacobians_with_outputs(outputs, numel, input.dtype, input.device)
-=======
 def _compute_numerical_jvps_wrt_specific_input(jvp_fn, delta, input_is_complex) -> List[torch.Tensor]:
     # Computing the jacobian only works for pure real or pure imaginary delta
     # For details on the algorithm used here, refer:
@@ -377,28 +224,20 @@
     # jacobian_cols maps column_idx -> output_idx -> single column of jacobian Tensor
     # we return a list that maps output_idx -> full jacobian Tensor
     jacobians = _allocate_jacobians_with_outputs(outputs, numel, input.dtype, input.device)
->>>>>>> 98fcdb80
     for i, jacobian in enumerate(jacobians):
         for k, v in jacobians_cols.items():
             jacobian[k] = v[i]
     return jacobians
 
 
-<<<<<<< HEAD
-def prepped_input(input: torch.Tensor, maybe_perturbed_input: Optional[torch.Tensor],
-                  fast_mode=False) -> torch.Tensor:
-    # Prepares the inputs to be passed into the function while including the new modified input.
-=======
 def _prepare_input(input: torch.Tensor, maybe_perturbed_input: Optional[torch.Tensor],
                    fast_mode=False) -> torch.Tensor:
     # Prepares the inputs to be passed into the function while including the new
     # modified input.
->>>>>>> 98fcdb80
     if input.layout == torch._mkldnn:  # type: ignore[attr-defined] # no attr _mkldnn
         # Convert back to mkldnn
         if maybe_perturbed_input is not None:
             return maybe_perturbed_input.to_mkldnn()
-<<<<<<< HEAD
         else:
             return input
     elif input.layout == torch.sparse_coo:
@@ -408,17 +247,6 @@
             return maybe_perturbed_input
         else:
             return input
-=======
-        else:
-            return input
-    elif input.layout == torch.sparse_coo:
-        if fast_mode and maybe_perturbed_input is not None:
-            # entry is already a "cloned" version of the original tensor
-            # thus changes to entry are not reflected in the input
-            return maybe_perturbed_input
-        else:
-            return input
->>>>>>> 98fcdb80
     else:
         # We cannot use entry (input.data) if we want gradgrad to work because
         # fn (in the gradgrad case) needs to compute grad wrt input
@@ -440,25 +268,6 @@
 
 
 def get_numerical_jacobian_wrt_specific_input(fn, input_idx, inputs, outputs, eps,
-<<<<<<< HEAD
-                                              grad_out, input=None) -> Tuple[torch.Tensor, ...]:
-    # Computes the numerical jacobians wrt to a single input. Returns N jacobian
-    # tensors, where N is the number of outputs
-    # We use a dictionary because for sparse inputs, d_idx aren't necessarily consecutive
-    jacobian_cols: Dict[int, List[torch.Tensor]] = {}
-    input = inputs[input_idx] if input is None else input
-    assert input.requires_grad
-    for x, idx, d_idx in iter_tensor(input):
-        wrapped_fn = with_prepped_inputs(fn, inputs, input_idx, x)
-        input_to_perturb = x[idx]
-        nbhd_checks_fn = functools.partial(check_outputs_same_dtype_and_shape, idx=idx, eps=eps)
-        jvp_fn = get_jvp_fn(wrapped_fn, input_to_perturb, eps, nbhd_checks_fn)
-        jacobian_cols[d_idx] = compute_numerical_jacobian_cols(jvp_fn, eps, x.is_complex(), grad_out)
-    return combine_jacobian_cols(jacobian_cols, outputs, input, input.numel())
-
-
-def get_input_to_perturb(input):
-=======
                                               input=None) -> Tuple[torch.Tensor, ...]:
     # Computes the numerical jacobians wrt to a single input. Returns N jacobian
     # tensors, where N is the number of outputs. We use a dictionary for
@@ -481,7 +290,6 @@
     # Prepare the input so that it can be modified in-place and do certain
     # operations that require the tensor to have strides. If fast_mode=False,
     # _iter_tensor would handle the below cases:
->>>>>>> 98fcdb80
     if input.layout == torch._mkldnn:  # type: ignore[attr-defined] # no attr _mkldnn
         # Convert to dense so we can perform operations that require strided tensors
         input_to_perturb = input.to_dense()
@@ -492,129 +300,6 @@
     else:
         input_to_perturb = input.data
     return input_to_perturb
-<<<<<<< HEAD
-
-
-def with_prepped_inputs(fn, inputs, input_idx, input_to_perturb, fast_mode=False):
-    def wrapped_fn():
-        inp = tuple(prepped_input(a, input_to_perturb if i == input_idx else None, fast_mode) if is_tensor_like(a) else a
-                    for i, a in enumerate(_as_tuple(inputs)))
-        return tuple(a.clone() for a in _as_tuple(fn(*inp)))
-    return wrapped_fn
-
-
-def get_jvp_fn(wrapped_fn, input_to_perturb, eps, nbhd_checks_fn):
-    def jvp_fn(delta):
-        return compute_numerical_gradient(wrapped_fn, input_to_perturb, delta, eps, nbhd_checks_fn)
-    return jvp_fn
-
-
-def get_jvp_wrt_specific_input(fn, input_idx, inputs, outputs, u, eps, grad_out) -> List[torch.Tensor]:
-    # If fast_mode=False, iter_tensor handles the below cases:
-    # basically we want to prepare the input so that it can be modified in-place and do certain
-    # operations that require the tensor to have strides
-    input = inputs[input_idx]
-    input_to_perturb = get_input_to_perturb(input)
-    wrapped_fn = with_prepped_inputs(fn, inputs, input_idx, input_to_perturb, True)
-    nbhd_checks_fn = functools.partial(check_outputs_same_dtype_and_shape, eps=eps)
-    jvp_fn = get_jvp_fn(wrapped_fn, input_to_perturb, eps, nbhd_checks_fn)
-    if u.layout != torch.sparse_coo:
-        u = u.reshape(input_to_perturb.shape)
-    return compute_numerical_jacobian_cols(jvp_fn, u * eps, input.is_complex(), grad_out)
-
-
-def check_jacobians_equal(j1, j2, atol):
-    # Check whether the max diff between two jacobians are within some tolerance `atol`
-    for j1_x, j2_x in zip(j1, j2):
-        if j1_x.numel() != 0 and (j1_x - j2_x).abs().max() > atol:
-            return False
-    return True
-
-
-def stack_and_check_tensors(jacobians_rows, inputs, numel_outputs) -> Tuple[Tuple[torch.Tensor, ...], bool, bool]:
-    out_jacobians = allocate_jacobians_with_inputs(inputs, numel_outputs)
-    diff_input_list = list(iter_tensors(inputs, True))
-    correct_grad_sizes = True
-    correct_grad_types = True
-    for i, rows in enumerate(jacobians_rows):
-        inp = diff_input_list[i]
-        out_jacobian = out_jacobians[i]
-        for j, row in enumerate(rows):
-            if row is not None and row.size() != inp.size():
-                correct_grad_sizes = False
-            elif row is not None and row.dtype != inp.dtype:
-                correct_grad_types = False
-            if row is None:
-                out_jacobian[:, j].zero_()
-            else:
-                row_dense = row.to_dense() if not row.layout == torch.strided else row
-                assert out_jacobian[:, j].numel() == row_dense.numel()
-                out_jacobian[:, j] = row_dense.reshape(-1)
-    return out_jacobians, correct_grad_sizes, correct_grad_types
-
-
-FAILED_NONDET_MSG = """
-
-NOTE: If your op relies on non-deterministic operations i.e., it is listed here:
-https://pytorch.org/docs/stable/generated/torch.use_deterministic_algorithms.html
-this failure might be expected.
-
-If you are adding a new operator, please file an issue and then use one of the
-workarounds. The workaround depends on how your test invokes gradcheck/gradgradcheck.
-If the test
-- manually invokes gradcheck/gradgradcheck, then call gradcheck/gradgradcheck
-  with `nondet_tol=<tol>` as a keyword argument.
-- is OpInfo-based (e.g., in test_ops.py), then modify the OpInfo for the test
-  to have `gradcheck_nondet_tol=<tol>`.
-- is a Module test (e.g., in common_nn.py), then modify the corresponding
-  module_test entry to have `gradcheck_nondet_tol=<tol>`
-"""
-
-
-def check_analytical_jacobian_attributes(inputs, output, nondet_tol, grad_out_scale, check_grad_dtypes,
-                                         raise_exception, custom_vjp_fn=None, fast_mode=False,
-                                         v=None) -> Tuple[Tuple[torch.Tensor, ...], bool]:
-    diff_input_list = list(iter_tensors(inputs, True))
-
-    def backward_fn(grad_output):
-        return torch.autograd.grad(output, diff_input_list, grad_output,
-                                   retain_graph=True, allow_unused=True)
-    vjp_fn = custom_vjp_fn if custom_vjp_fn is not None else backward_fn
-
-    if fast_mode:
-        # vjp can be seen as a linear combination of the jacobians rows, we still call into stack_and_check
-        # because we'd like to reuse the checks for dtype and shape
-        jacobians_rows = get_vjp_wrt_specific_output(vjp_fn, output.clone(), v, grad_out_scale)
-        jacobians_rows_reentrant = get_vjp_wrt_specific_output(vjp_fn, output.clone(), v, grad_out_scale)
-    else:
-        jacobians_rows = compute_analytical_jacobian_rows(vjp_fn, output.clone(), grad_out_scale)
-        jacobians_rows_reentrant = compute_analytical_jacobian_rows(vjp_fn, output.clone(), grad_out_scale)
-    output_numel = output.numel() if not fast_mode else 1
-
-    jacobians, correct_grad_types, correct_grad_sizes = stack_and_check_tensors(jacobians_rows, inputs, output_numel)
-    jacobians_reentrant, _, _ = stack_and_check_tensors(jacobians_rows_reentrant, inputs, output_numel)
-
-    reentrant = check_jacobians_equal(jacobians, jacobians_reentrant, nondet_tol)
-
-    complex_str = '(calculated using complex valued grad output) ' \
-        if isinstance(grad_out_scale, complex) else ''
-
-    def fail_test(msg):
-        if raise_exception:
-            raise RuntimeError(msg)
-
-    if not correct_grad_types and check_grad_dtypes:
-        fail_test(f'Gradient{complex_str} has dtype mismatch')
-    if not correct_grad_sizes:
-        fail_test(f'Analytical gradient{complex_str} has incorrect size')
-    if not reentrant:
-        fail_test(f'Backward{complex_str} is not reentrant, i.e., running backward with '
-                  'same input and grad_output multiple times gives different values, '
-                  'although analytical gradient matches numerical gradient.'
-                  f'The tolerance for nondeterminism was {nondet_tol}.' + FAILED_NONDET_MSG)
-    failed = not (reentrant and correct_grad_sizes and correct_grad_types)
-    return jacobians, failed
-=======
 
 
 def _with_prepare_inputs(fn, inputs, input_idx, input_to_perturb, fast_mode=False):
@@ -781,52 +466,16 @@
                 jacobian_scalars.append(vJ.dot(u))
         reduced_jacobians.append(jacobian_scalars)
     return reduced_jacobians
->>>>>>> 98fcdb80
 
 
 def get_analytical_jacobian(inputs, output, nondet_tol=0.0, grad_out=1.0):
     # Replicates the behavior of the old get_analytical_jacobian before the refactor
-<<<<<<< HEAD
-=======
     # This shares much of its code with _check_analytical_jacobian_attributes
->>>>>>> 98fcdb80
     warnings.warn("get_analytical_jacobian was part of PyTorch's private API and not "
                   "meant to be exposed. We are deprecating it and it will be removed "
                   "in a future version of PyTorch. If you have a specific use for "
                   "this or feature request for this to be a stable API, please file "
                   "us an issue at https://github.com/pytorch/pytorch/issues/new")
-<<<<<<< HEAD
-
-    diff_input_list = list(iter_tensors(inputs, True))
-
-    def backward_fn(grad_output):
-        return torch.autograd.grad(output, diff_input_list, grad_output,
-                                   retain_graph=True, allow_unused=True)
-
-    jacobians_rows = compute_analytical_jacobian_rows(backward_fn, output.clone(), grad_out)
-    jacobians_rows_reentrant = compute_analytical_jacobian_rows(backward_fn, output.clone(), grad_out)
-
-    output_numel = output.numel()
-    jacobians, correct_grad_types, correct_grad_sizes = stack_and_check_tensors(jacobians_rows, inputs, output_numel)
-    jacobians_reentrant, _, _ = stack_and_check_tensors(jacobians_rows_reentrant, inputs, output_numel)
-    reentrant = check_jacobians_equal(jacobians, jacobians_reentrant, nondet_tol)
-
-    return jacobians, reentrant, correct_grad_sizes, correct_grad_types
-
-
-def _get_analytical_jacobian(inputs, outputs, input_idx, output_idx):
-    # Computes the analytical jacobian in slow mode for a single input_idx, output_idx pair
-    # without performing checks for dtype, shape, and reentrancy
-    jacobians, _ = check_analytical_jacobian_attributes(inputs, outputs[output_idx], float('inf'), 1.0, False, False)
-    return jacobians[input_idx]
-
-
-def compute_analytical_jacobian_rows(vjp_fn, sample_output, grad_out_scale) -> List[List[Optional[torch.Tensor]]]:
-    # Computes Jacobian row-by-row using backward function `vjp_fn` = v^T J
-    # NB: this function does not assume vjp_fn(v) to return tensors with
-    # the same number of elements for different v. This is checked when we
-    # later combine the rows into a single tensor.
-=======
     if grad_out != 1.0:  # grad_out param is only kept for backward compatibility reasons
         raise ValueError("Expected grad_out to be 1.0. get_analytical_jacobian no longer "
                          "supports values of grad_out != 1.0.")
@@ -863,21 +512,13 @@
     # NB: this function does not assume vjp_fn(v) to return tensors with the same
     # number of elements for different v. This is checked when we later combine the
     # rows into a single tensor.
->>>>>>> 98fcdb80
     grad_out_base = torch.zeros_like(sample_output, memory_format=torch.legacy_contiguous_format)
     flat_grad_out = grad_out_base.view(-1)
     # jacobians_rows[i][j] represents the jth row of the ith input
     jacobians_rows: List[List[Optional[torch.Tensor]]] = []
-<<<<<<< HEAD
-
-    for j in range(flat_grad_out.numel()):
-        flat_grad_out.zero_()
-        flat_grad_out[j] = grad_out_scale
-=======
     for j in range(flat_grad_out.numel()):
         flat_grad_out.zero_()
         flat_grad_out[j] = 1.0
->>>>>>> 98fcdb80
         grad_inputs = vjp_fn(grad_out_base)
         for i, d_x in enumerate(grad_inputs):
             if j == 0:
@@ -886,19 +527,6 @@
     return jacobians_rows
 
 
-<<<<<<< HEAD
-def get_vjp_wrt_specific_output(vjp_fn, sample_output, v, grad_out_scale) -> List[List[Optional[torch.Tensor]]]:
-    jacobians_rows: List[List[Optional[torch.Tensor]]] = []
-    grad_inputs = vjp_fn(v.reshape(sample_output.shape) * grad_out_scale)
-    for i, d_x in enumerate(grad_inputs):
-        jacobians_rows.append([d_x.clone() if isinstance(d_x, torch.Tensor) else None])
-    return jacobians_rows
-
-
-def check_inputs(fail_test, tupled_inputs, check_sparse_nnz) -> bool:
-    if not check_sparse_nnz and any(t.is_sparse for t in tupled_inputs if isinstance(t, torch.Tensor)):
-        return fail_test('gradcheck expects all tensor inputs are dense when check_sparse_nnz is set to False.')
-=======
 def _get_analytical_vjps_wrt_specific_output(vjp_fn, sample_output, v) -> List[List[Optional[torch.Tensor]]]:
     vjps: List[List[Optional[torch.Tensor]]] = []
     grad_inputs = vjp_fn(v.reshape(sample_output.shape))
@@ -910,7 +538,6 @@
 def _check_inputs(tupled_inputs, check_sparse_nnz) -> bool:
     if not check_sparse_nnz and any(t.is_sparse for t in tupled_inputs if isinstance(t, torch.Tensor)):
         raise GradcheckError('gradcheck expects all tensor inputs are dense when check_sparse_nnz is set to False.')
->>>>>>> 98fcdb80
     # Make sure that gradients are saved for at least one input
     any_input_requiring_grad = False
     for idx, inp in enumerate(tupled_inputs):
@@ -940,11 +567,7 @@
     return True
 
 
-<<<<<<< HEAD
-def check_outputs(outputs) -> None:
-=======
 def _check_outputs(outputs) -> None:
->>>>>>> 98fcdb80
     if any(t.layout == torch.sparse_coo for t in outputs if isinstance(t, torch.Tensor)):
         # it is easier to call to_dense() on the sparse output than
         # to modify analytical jacobian
@@ -953,154 +576,6 @@
     if any(t.layout == torch._mkldnn for t in outputs if isinstance(t, torch.Tensor)):  # type: ignore[attr-defined]
         raise ValueError('MKLDNN output is not supported at gradcheck yet. '
                          'Please call to_dense() on the output of fn for gradcheck.')
-<<<<<<< HEAD
-
-
-def check_no_differentiable_outputs(fail_test, func, inputs, func_out, eps) -> bool:
-    # When there are no differentiable outputs, numerical gradient for a function is
-    # expected to be zero.
-    jacobians_all_inputs_outputs = _get_numerical_jacobian(func, inputs, func_out, eps=eps)
-    for jacobians_all_outputs_and_fixed_input in jacobians_all_inputs_outputs:
-        for jacobian in jacobians_all_outputs_and_fixed_input:
-            if torch.ne(jacobian, 0).sum() > 0:
-                return fail_test('Numerical gradient for function expected to be zero')
-    return True
-
-
-def check_no_differentiable_outputs_fast(fail_test, func, func_out, all_inputs, inputs_indices,
-                                         all_u, eps, nondet_tol):
-    for inp_idx, u in zip(inputs_indices, all_u):
-        numerical_jacobians = get_jvp_wrt_specific_input(func, inp_idx, all_inputs, _as_tuple(func_out), u, eps, 1.0)
-        for jacobian in numerical_jacobians:
-            if jacobian.numel() == 0:
-                continue
-            if (jacobian - torch.zeros_like(jacobian)).abs().max() > nondet_tol:
-                return fail_test('Numerical gradient for function expected to be zero')
-    return True
-
-
-FAILED_BATCHED_GRAD_MSG = """
-gradcheck or gradgradcheck failed while testing batched gradient computation.
-This could have been invoked in a number of ways (via a test that calls
-gradcheck/gradgradcheck directly or via an autogenerated test).
-
-If you are adding a new operator, please file an issue and then use one of the
-workarounds. The workaround depends on how your test invokes gradcheck/gradgradcheck.
-If the test
-- manually invokes gradcheck/gradgradcheck, then call gradcheck/gradgradcheck
-  with `check_batched_grad=False` as a keyword argument.
-- is OpInfo-based (e.g., in test_ops.py), then modify the OpInfo for the test
-  to have `check_batched_grad=False` and/or `check_batched_gradgrad=False`.
-- is common_method_invocations-based, then add your test to the denylist
-  EXCLUDE_BATCHED_GRAD_TESTS in test_autograd.py
-
-If you're modifying an existing operator that supports batched grad computation,
-or wish to make a new operator work with batched grad computation, please read
-the following.
-
-To compute batched grads (e.g., jacobians, hessians), we vmap over the backward
-computation. The most common failure case is if there is a 'vmap-incompatible
-operation' in the backward pass. Please see
-NOTE: [How to write vmap-compatible backward formulas]
-in the codebase for an explanation of how to fix this.
-""".strip()
-
-def get_failed_batched_grad_test_msg(output_idx, input_idx, res, exp):
-    return f"""
-For output {output_idx} and input {input_idx}:
-
-{FAILED_BATCHED_GRAD_MSG}
-
-Got:
-{res}
-
-Expected:
-{exp}
-""".strip()
-
-
-def test_batched_grad(fail_test, input, output, output_idx) -> bool:
-    # NB: test_batched_grad compares two autograd.grad invocations with a single
-    # vmap(autograd.grad) invocation. It's not exactly a "gradcheck" in the
-    # sense that we're not comparing an analytical jacobian with a numeric one,
-    # but it is morally similar (we could have computed a full analytic jac
-    # via vmap, but that is potentially slow)
-    diff_input_list = list(iter_tensors(input, True))
-    grad = functools.partial(torch.autograd.grad, output, diff_input_list, retain_graph=True, allow_unused=True)
-
-    def vjp(v):
-        results = grad(v)
-        results = tuple(grad if grad is not None else
-                        torch.zeros([], dtype=inp.dtype, device=inp.device).expand(inp.shape)
-                        for grad, inp in zip(results, diff_input_list))
-        return results
-
-    grad_outputs = [torch.randn_like(output) for _ in range(2)]
-
-    expected = [vjp(gO) for gO in grad_outputs]
-    expected = [torch.stack(shards) for shards in zip(*expected)]
-
-    # Squash warnings since these are expected to happen in most cases
-    # NB: this doesn't work for CUDA tests: https://github.com/pytorch/pytorch/issues/50209
-    with warnings.catch_warnings():
-        warnings.filterwarnings("ignore", message="Batching rule not implemented")
-        warnings.filterwarnings("ignore", message="torch.vmap is an experimental prototype")
-        try:
-            result = vmap(vjp)(torch.stack(grad_outputs))
-        except RuntimeError as ex:
-            # It's OK that we're not raising the error at the correct callsite.
-            # That's because the callsite is always going to inside the Python
-            # autograd.grad instead of the C++ traceback of what line in the
-            # backward formula
-            return fail_test(
-                f'While computing batched gradients, got: {ex}\n\n{FAILED_BATCHED_GRAD_MSG}')
-
-    for input_idx, (res, exp) in enumerate(zip(result, expected)):
-        if torch.allclose(res, exp):
-            continue
-        return fail_test(get_failed_batched_grad_test_msg(output_idx, input_idx, res, exp))
-    return True
-
-
-def test_backward_mul_by_grad_output(fail_test, outputs, inputs, check_sparse_nnz) -> bool:
-    # Tests that backward is multiplied by grad_output
-    diff_input_list: List[torch.Tensor] = list(iter_tensors(inputs, True))
-    if not diff_input_list:
-        raise RuntimeError("no Tensors requiring grad found in input")
-    grads_input = torch.autograd.grad(outputs, diff_input_list,
-                                      [torch.zeros_like(o, memory_format=torch.legacy_contiguous_format) for o in outputs],
-                                      allow_unused=True)
-    for gi, di in zip(grads_input, diff_input_list):
-        if gi is None:
-            continue
-        if isinstance(gi, torch.Tensor) and gi.layout != torch.strided:
-            if gi.layout != di.layout:
-                return fail_test('grad is incorrect layout (' + str(gi.layout) + ' is not ' + str(di.layout) + ')')
-            if gi.layout == torch.sparse_coo:
-                if gi.sparse_dim() != di.sparse_dim():
-                    return fail_test('grad is sparse tensor, but has incorrect sparse_dim')
-                if gi.dense_dim() != di.dense_dim():
-                    return fail_test('grad is sparse tensor, but has incorrect dense_dim')
-            gi = gi.to_dense()
-            di = di.to_dense()
-
-        if check_sparse_nnz:
-            if not torch.allclose(gi, torch.zeros_like(gi)):
-                return fail_test('backward not multiplied by grad_output')
-        elif not gi.eq(0).all():
-            return fail_test('backward not multiplied by grad_output')
-        if gi.dtype != di.dtype or gi.device != di.device or gi.is_sparse != di.is_sparse:
-            return fail_test("grad is incorrect type")
-        if gi.size() != di.size():
-            return fail_test('grad is incorrect size')
-    return True
-
-
-def test_undefined_grad(fail_test, func, outputs, inputs) -> bool:
-    diff_input_list: List[torch.Tensor] = list(iter_tensors(inputs, True))
-    if not diff_input_list:
-        raise RuntimeError("no Tensors requiring grad found in input")
-=======
 
 
 def _check_no_differentiable_outputs(func, inputs, func_out, eps) -> bool:
@@ -1247,7 +722,6 @@
     diff_input_list: List[torch.Tensor] = list(_iter_tensors(inputs, True))
     if not diff_input_list:
         raise GradcheckError("no Tensors requiring grad found in input")
->>>>>>> 98fcdb80
 
     def warn_bc_breaking():
         warnings.warn((
@@ -1263,11 +737,7 @@
                                               grads_output, allow_unused=True)
         except RuntimeError:
             warn_bc_breaking()
-<<<<<<< HEAD
-            return fail_test((
-=======
             raise GradcheckError((
->>>>>>> 98fcdb80
                 'Expected backward function to handle undefined output grads. '
                 'Please look at "Notes about undefined output gradients" in '
                 '"tools/autograd/derivatives.yaml"'))
@@ -1275,11 +745,7 @@
         for gi, i in zip(grads_input, diff_input_list):
             if (gi is not None) and (not gi.eq(0).all()):
                 warn_bc_breaking()
-<<<<<<< HEAD
-                return fail_test((
-=======
                 raise GradcheckError((
->>>>>>> 98fcdb80
                     'Expected all input grads to be undefined or zero when all output grads are undefined '
                     'or zero. Please look at "Notes about undefined output gradients" in '
                     '"tools/autograd/derivatives.yaml"'))
@@ -1316,13 +782,6 @@
     return tuple(o for o in _as_tuple(x) if o.requires_grad)
 
 
-<<<<<<< HEAD
-def get_notallclose_msg(analytical, numerical, output_idx, input_idx, error_str='') -> str:
-    return error_str + 'Jacobian mismatch for output %d with respect to input %d,\n' \
-        'numerical:%s\nanalytical:%s\n' % (output_idx, input_idx, numerical, analytical)
-
-def transpose(matrix_of_tensors):
-=======
 def _get_notallclose_msg(analytical, numerical, output_idx, input_idx, complex_indices, test_imag=False) -> str:
     out_is_complex = complex_indices and output_idx in complex_indices
     part = "imaginary" if test_imag else "real"
@@ -1333,54 +792,10 @@
 
 
 def _transpose(matrix_of_tensors):
->>>>>>> 98fcdb80
     # returns list of tuples
     return list(zip(*matrix_of_tensors))
 
 
-<<<<<<< HEAD
-def slow_gradcheck(fail_test, func, func_out, tupled_inputs, outputs, eps, rtol,
-                   atol, raise_exception, check_grad_dtypes, nondet_tol):
-    if not outputs:
-        return check_no_differentiable_outputs(fail_test, func, tupled_inputs, _as_tuple(func_out), eps)
-
-    numerical = transpose(_get_numerical_jacobian(func, tupled_inputs, outputs, eps=eps))
-    if any(isinstance(o, torch.Tensor) and o.is_complex() for o in _as_tuple(func_out)):
-        numerical_from_imag_grad_out = transpose(_get_numerical_jacobian(func, tupled_inputs, outputs, eps=eps, grad_out=1j))
-
-    for i, o in enumerate(outputs):
-        analytical, failed = check_analytical_jacobian_attributes(tupled_inputs, o, nondet_tol, 1.0,
-                                                                  check_grad_dtypes, raise_exception)
-        if failed:
-            return False
-
-        if o.is_complex():
-            analytical_from_imag_grad_out, failed = check_analytical_jacobian_attributes(
-                tupled_inputs, o, nondet_tol, 1j, check_grad_dtypes, raise_exception)
-            if failed:
-                return False
-
-        inp_tensors = iter_tensors(tupled_inputs, True)
-
-        for j, (a, n, inp) in enumerate(zip(analytical, numerical[i], inp_tensors)):
-            if a.numel() != 0 or n.numel() != 0:
-                if o.is_complex():    # C -> C, R -> C
-                    if not torch.allclose(analytical_from_imag_grad_out[j], numerical_from_imag_grad_out[i][j], rtol, atol):
-                        return fail_test(get_notallclose_msg(analytical_from_imag_grad_out[j],
-                                                             numerical_from_imag_grad_out[i][j], i, j,
-                                                             "Gradients failed to compare equal for grad output = 1j. "))
-                if inp.is_complex():  # C -> R, C -> C
-                    if not torch.allclose(a, n, rtol, atol):
-                        return fail_test(get_notallclose_msg(a, n, i, j,
-                                                             "Gradients failed to compare equal for grad output = 1. "))
-                else:                 # R -> R, R -> C
-                    if not torch.allclose(a, n, rtol, atol):
-                        return fail_test(get_notallclose_msg(a, n, i, j))
-    return True
-
-
-def dot_with_type_promotion(u, v):
-=======
 def _real_and_imag(fn, sample_outputs):
     # returns new functions real(fn), and imag(fn) where real(fn) and imag(fn) behave the same as
     # the original fn, except torch.real or torch.imag are applied to the complex outputs
@@ -1430,27 +845,17 @@
 
 
 def _dot_with_type_promotion(u, v):
->>>>>>> 98fcdb80
     assert u.dim() == 1 and v.dim() == 1
     return (u * v).sum()
 
 
-<<<<<<< HEAD
-def allclose_with_type_promotion(a, b, rtol, atol):
-=======
 def _allclose_with_type_promotion(a, b, rtol, atol):
->>>>>>> 98fcdb80
     promoted_type = torch.promote_types(a.dtype, b.dtype)
     a = a.to(dtype=promoted_type)
     b = b.to(dtype=promoted_type)
     return torch.allclose(a, b, rtol, atol)
 
 
-<<<<<<< HEAD
-def vec_from_tensor(x, generator):
-    # Create a random vector with the same number of elements as x and the same dtype/device
-    # If x is complex, we create a complex tensor with only real component
-=======
 def _to_real_dtype(dtype):
     if dtype == torch.complex128:
         return torch.float64
@@ -1464,42 +869,23 @@
     # Create a random vector with the same number of elements as x and the same
     # dtype/device. If x is complex and downcast_complex is False, we create a
     # complex tensor with only real component.
->>>>>>> 98fcdb80
     if x.layout == torch.sparse_coo:
         # For sparse, create a random sparse vec with random values in the same
         # indices. Make sure size is set so that it isn't inferred to be smaller.
         x_values = x._values()
-<<<<<<< HEAD
-        values = torch.rand(x_values.numel(), generator=generator) \
-            .to(dtype=x.dtype, device=x.device) \
-=======
         dtype = _to_real_dtype(x.dtype) if downcast_complex else x.dtype
         values = torch.rand(x_values.numel(), generator=generator) \
             .to(dtype=dtype, device=x.device) \
->>>>>>> 98fcdb80
             .reshape(x_values.shape)
         values /= values.norm()
         vec = torch.sparse_coo_tensor(x._indices(), values, x.size())
     else:
-<<<<<<< HEAD
-        vec = torch.rand(x.numel(), generator=generator).to(dtype=x.dtype, device=x.device)
-=======
         dtype = _to_real_dtype(x.dtype) if downcast_complex else x.dtype
         vec = torch.rand(x.numel(), generator=generator).to(dtype=dtype, device=x.device)
->>>>>>> 98fcdb80
         vec /= vec.norm()
     return vec
 
 
-<<<<<<< HEAD
-def adjusted_atol(atol, u, v):
-    # In slow gradcheck, we compare A and B element-wise, i.e., for some a, b we allow |a - b| < atol + rtol * b
-    # but since we now compare q1 = v^T A u and q2 = v^T B u, we must allow |q1 - q2| < v^T E u + rtol * v^T B u
-    # where E is the correctly sized matrix where each entry is atol
-    #
-    # We see that atol needs to be scaled by v^T M u (where M is an all-ones M x N matrix):
-    # v^T M u = \sum_{i} \sum_{j} u_i * v_j = (\sum_{i} u_i)(\sum_{i} v_i)
-=======
 def _get_inp_tensors(tupled_inputs):
     inp_idx_tup = [(i, t) for i, t in enumerate(tupled_inputs) if is_tensor_like(t) and t.requires_grad]
     return [tup[0] for tup in inp_idx_tup], [tup[1] for tup in inp_idx_tup]
@@ -1515,7 +901,6 @@
     # matrix): v^T M u = \sum_{i} \sum_{j} u_i * v_j = (\sum_{i} u_i)(\sum_{i} v_i)
     # TODO: properly handle case when u is tuple instead of only taking first element
     u = u[0] if isinstance(u, tuple) else u
->>>>>>> 98fcdb80
     sum_u = torch.sparse.sum(u) if u.layout == torch.sparse_coo else u.sum()
     sum_v = torch.sparse.sum(v) if v.layout == torch.sparse_coo else v.sum()
     return atol * sum_u.item() * sum_v.item()
@@ -1538,11 +923,7 @@
 """.strip()
 
 
-<<<<<<< HEAD
-def run_slow_mode_and_get_error(func, tupled_inputs, outputs, input_idx, output_idx, rtol, atol):
-=======
 def _run_slow_mode_and_get_error(func, tupled_inputs, outputs, input_idx, output_idx, rtol, atol):
->>>>>>> 98fcdb80
     # Compute jacobians in slow mode for better error message
     slow_numerical = _get_numerical_jacobian(func, tupled_inputs, outputs)[input_idx][output_idx]
     slow_analytical = _get_analytical_jacobian(tupled_inputs, outputs, input_idx, output_idx)
@@ -1563,88 +944,6 @@
     return msg
 
 
-<<<<<<< HEAD
-def fast_gradcheck(fail_test, func, func_out, tupled_inputs, outputs, eps, rtol,
-                   atol, raise_exception, check_grad_dtypes, nondet_tol):
-    # Perform the fast version of gradcheck
-    # See https://github.com/pytorch/pytorch/issues/53876 for details
-    inp_tensors = [t for t in tupled_inputs if is_tensor_like(t) and t.requires_grad]
-    inp_tensor_indices = [i for i, t in enumerate(tupled_inputs) if is_tensor_like(t) and t.requires_grad]
-
-    # Use our own generator to avoid messing with the user's RNG state
-    g_cpu = torch.Generator()
-    all_u = [vec_from_tensor(inp, g_cpu) for inp in inp_tensors]
-    all_v = [vec_from_tensor(out, g_cpu) for out in outputs]
-
-    if not outputs:
-        if not check_no_differentiable_outputs_fast(fail_test, func, func_out, tupled_inputs, inp_tensor_indices,
-                                                    all_u, eps, nondet_tol):
-            return False
-
-    any_complex = any(o.is_complex() for o in outputs)
-    complex_output_indices = [i for i, o in enumerate(outputs) if o.is_complex()]
-
-    # Initialize list of lists to store jacobians for each input, output pair
-    all_analytical: List[List[torch.Tensor]] = [[] for _ in outputs]
-    all_numerical: List[List[torch.Tensor]] = [[] for _ in inp_tensors]
-    all_analytical_from_imag_grad_out: List[List[torch.Tensor]] = [[] for _ in complex_output_indices]
-    all_numerical_from_imag_grad_out: List[List[torch.Tensor]] = [[] for _ in inp_tensors]
-
-    # Numerically approximate v^T (J u)
-    for i, (input_idx, u) in enumerate(zip(inp_tensor_indices, all_u)):
-        numerical = get_jvp_wrt_specific_input(func, input_idx, tupled_inputs, outputs, u, eps, 1.0)
-        for j, (a, v) in enumerate(zip(numerical, all_v)):
-            all_numerical[i].append(dot_with_type_promotion(a, v))
-
-        if any_complex:
-            numerical_from_imag_grad_out = get_jvp_wrt_specific_input(
-                func, input_idx, tupled_inputs, outputs, u, eps, 1j)
-            for j in complex_output_indices:
-                a, v = numerical_from_imag_grad_out[j], all_v[j]
-                all_numerical_from_imag_grad_out[i].append(dot_with_type_promotion(a, v))
-
-    # Analytically calculate (v^T J) u
-    all_u_dense = [u.to_dense().reshape(-1) if u.layout == torch.sparse_coo else u for u in all_u]
-    for i, (out, v) in enumerate(zip(outputs, all_v)):
-        analytical, failed = check_analytical_jacobian_attributes(tupled_inputs, out, nondet_tol, 1.0, check_grad_dtypes,
-                                                                  raise_exception, fast_mode=True, v=v)
-        if failed:
-            return False
-
-        for a, u in zip(analytical, all_u_dense):
-            all_analytical[i].append(a.T.squeeze(0).dot(u))
-
-        if out.is_complex():
-            analytical_from_imag_grad_out, failed = check_analytical_jacobian_attributes(
-                tupled_inputs, out, nondet_tol, 1j, check_grad_dtypes, raise_exception, fast_mode=True, v=v)
-            if failed:
-                return False
-
-            for j, (a, u) in enumerate(zip(analytical_from_imag_grad_out, all_u_dense)):
-                all_analytical_from_imag_grad_out[i].append(a.T.squeeze(0).dot(u))
-
-    prefix = "Gradients failed to compare equal for grad output = 1j (in fast mode). "
-    # Make sure analytical and numerical is same when calcaluted using grad_out = 1j
-    for i, all_numerical_for_input_i in enumerate(all_numerical_from_imag_grad_out):
-        for j, n in enumerate(all_numerical_for_input_i):
-            a = all_analytical_from_imag_grad_out[j][i]
-            n = n.to(device=a.device)
-            if not allclose_with_type_promotion(a, n, rtol, adjusted_atol(atol, all_u[i], all_v[j])):
-                jacobians_str = run_slow_mode_and_get_error(func, tupled_inputs, outputs, i, j, rtol, atol)
-                return fail_test(get_notallclose_msg(a, n, j, i, prefix) + jacobians_str)
-
-    # Make sure analytical and numerical is the same
-    for i, (all_numerical_for_input_i, inp) in enumerate(zip(all_numerical, inp_tensors)):
-        prefix = "" if not inp.is_complex() else \
-            "Gradients failed to compare equal for grad output = 1 (in fast mode). "
-        for j, n in enumerate(all_numerical_for_input_i):
-            a = all_analytical[j][i]
-            n = n.to(device=a.device)
-            if not allclose_with_type_promotion(a, n, rtol, adjusted_atol(atol, all_u[i], all_v[j])):
-                jacobians_str = run_slow_mode_and_get_error(func, tupled_inputs, outputs, i, j, rtol, atol)
-                return fail_test(get_notallclose_msg(a, n, j, i, prefix) + jacobians_str)
-
-=======
 def _to_flat_dense_if_sparse(tensor):
     if tensor.layout == torch.sparse_coo:
         return tensor.to_dense().reshape(-1)
@@ -1697,7 +996,6 @@
 
     _check_analytical_numerical_equal(analytical_vJu, numerical_vJu, complex_indices,
                                       inputs, outputs, func, all_v, all_u, rtol, atol, test_imag)
->>>>>>> 98fcdb80
     return True
 
 
@@ -1789,43 +1087,6 @@
     else:
         return _gradcheck_helper(**args)
 
-<<<<<<< HEAD
-    tupled_inputs = _as_tuple(inputs)
-
-    if not check_inputs(fail_test, tupled_inputs, check_sparse_nnz):
-        return False
-
-    func_out = func(*tupled_inputs)
-
-    if (any(is_tensor_like(o) and o.is_complex() for o in _as_tuple(func_out)) or
-            any(is_tensor_like(i) and i.is_complex() for i in tupled_inputs)):
-        fast_mode = False
-
-    outputs = _differentiable_outputs(func_out)
-
-    check_outputs(outputs)
-
-    if fast_mode:
-        if not fast_gradcheck(fail_test, func, func_out, tupled_inputs, outputs, eps, rtol,
-                              atol, raise_exception, check_grad_dtypes, nondet_tol):
-            return False
-    else:
-        if not slow_gradcheck(fail_test, func, func_out, tupled_inputs, outputs, eps, rtol,
-                              atol, raise_exception, check_grad_dtypes, nondet_tol):
-            return False
-
-    for i, o in enumerate(outputs):
-        if check_batched_grad:
-            if not test_batched_grad(fail_test, tupled_inputs, o, i):
-                return False
-
-    if not test_backward_mul_by_grad_output(fail_test, outputs, tupled_inputs, check_sparse_nnz):
-        return False
-
-    if check_undefined_grad:
-        if not test_undefined_grad(fail_test, func, outputs, tupled_inputs):
-            return False
-=======
 
 def _gradcheck_helper(func, inputs, eps, atol, rtol, check_sparse_nnz, nondet_tol, check_undefined_grad,
                       check_grad_dtypes, check_batched_grad, fast_mode):
@@ -1848,7 +1109,6 @@
             _test_batched_grad(tupled_inputs, o, i)
 
     _test_backward_mul_by_grad_output(outputs, tupled_inputs, check_sparse_nnz)
->>>>>>> 98fcdb80
 
     if check_undefined_grad:
         _test_undefined_grad(func, outputs, tupled_inputs)
