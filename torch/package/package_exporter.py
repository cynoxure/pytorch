import collections
import io
import linecache
import pickletools
import types
from pathlib import Path
from typing import (
    Any,
    BinaryIO,
    Callable,
    Dict,
    List,
    NamedTuple,
    Optional,
    Sequence,
    Set,
    Tuple,
    Union,
)
from urllib.parse import quote

import torch
from torch.serialization import location_tag, normalize_storage_type

from ._file_structure_representation import Folder, _create_folder_from_file_list
from .glob_group import GlobPattern, GlobGroup
from ._importlib import _normalize_path
from ._mangling import is_mangled
from ._package_pickler import create_pickler
from ._stdlib import is_stdlib_module
from .find_file_dependencies import find_files_source_depends_on
from .importer import Importer, OrderedImporter, sys_importer


class EmptyMatchError(Exception):
    """This is an exception that is thrown when a mock or extern is marked as
    ``allow_empty=False``, and is not matched with any module during packaging.
    """

    pass


class DeniedModuleError(Exception):
    """This is an exception that is thrown when a pattern added with deny matches
    a module required during the packaging process.
    """

    pass


class BrokenModule(NamedTuple):
    """Instances of this class are used to represent modules that cannot be imported.
    """
    name: str
    reason: str


class PackageExporter:
    """Exporters allow you to write packages of code, pickled Python data, and
    arbitrary binary and text resources into a self-contained package.

    Imports can load this code in a hermetic way, such that code is loaded
    from the package rather than the normal Python import system. This allows
    for the packaging of PyTorch model code and data so that it can be run
    on a server or used in the future for transfer learning.

    The code contained in packages is copied file-by-file from the original
    source when it is created, and the file format is a specially organized
    zip file. Future users of the package can unzip the package, and edit the code
    in order to perform custom modifications to it.

    The importer for packages ensures that code in the module can only be loaded from
    within the package, except for modules explicitly listed as external using :meth:`extern`.
    The file `extern_modules` in the zip archive lists all the modules that a package externally depends on.
    This prevents "implicit" dependencies where the package runs locally because it is importing
    a locally-installed package, but then fails when the package is copied to another machine.

    When source code is added to the package, the exporter optionally can scan it
    for further code dependencies (``dependencies=True``). It looks for import statements,
    resolves relative references to qualified module names, and calls :meth:`require_module`
    on each it finds, recursively resolving dependencies.
    """

    """A importer that will be searched in order to find the modules referenced by other modules or by
    pickled objects. The default module environment just uses sys_importer, which searches the Python environment.
    """
    importer: Importer

    def __init__(
        self,
        f: Union[str, Path, BinaryIO],
        importer: Union[Importer, Sequence[Importer]] = sys_importer,
        verbose: bool = True,
        raise_packaging_errors: bool = True,
    ):
        """
        Create an exporter.

        Args:
            f: The location to export to. Can be a  ``string``/``Path`` object containing a filename,
                or a binary I/O object.
            importer: If a single Importer is passed, use that to search for modules.
                If a sequence of importers are passsed, an ``OrderedImporter`` will be constructed out of them.
            verbose: Print information about dependency resolution to stdout.
                Useful for tracking down why certain files get included.
            raise_packaging_errors: If True, errors related to packaging (e.g. on module import, module source
                lookup) are not ignored.
        """
        if isinstance(f, (Path, str)):
            f = str(f)
            self.buffer: Optional[BinaryIO] = None
        else:  # is a byte buffer
            self.buffer = f

        self.zip_file = torch._C.PyTorchFileWriter(f)
        self.zip_file.set_min_version(6)
        self.serialized_storages: Dict[str, Any] = {}
        self.extern_modules: List[str] = []
        self.provided: Dict[str, bool] = {}
        self.verbose = verbose
        self.raise_packaging_errors = raise_packaging_errors
        self.broken_modules: Set[BrokenModule] = set()

        if isinstance(importer, Importer):
            self.importer = importer
        else:
            if not isinstance(importer, collections.abc.Sequence):
                raise TypeError(
                    "importer arg should be an Importer or a sequence of Importers, "
                    f"got {type(importer)} instead."
                )
            self.importer = OrderedImporter(*importer)

        self.patterns: List[
            Tuple[Any, Callable[[str], None], bool]
        ] = []  # 'any' is 're.Pattern' but breaks old mypy
        self.matched_patterns: Set[int] = set()
        self.debug_deps: List[Tuple[str, str]] = []
        self._unique_id = 0

    def save_source_file(
        self, module_name: str, file_or_directory: str, dependencies=True
    ):
        """Adds the local file system `file_or_directory` to the source package to provide the code
        for `module_name`.

        Args:
            module_name (str): e.g. `my_package.my_subpackage`, code will be saved to provide code for this package.
            file_or_directory (str): the path to a file or directory of code. When a directory, all python files in the directory
                are recursively copied using :meth:`save_source_file`. If a file is named "/__init__.py" the code is treated
                as a package.
            dependencies (bool, optional): If ``True``, we scan the source for dependencies.
        """
        path = Path(file_or_directory)
        if path.is_dir():
            to_save = []  # list of tuples with arguments to save_source_string
            module_path = module_name.replace(".", "/")
            for filename in path.glob("**/*.py"):
                relative_path = filename.relative_to(path).as_posix()
                archivename = module_path + "/" + relative_path
                if filename.is_dir():
                    self.provided[archivename] = True
                else:
                    submodule_name = None
                    if filename.name == "__init__.py":
                        submodule_name = archivename[: -len("/__init__.py")].replace(
                            "/", "."
                        )
                        is_package = True
                    else:
                        submodule_name = archivename[: -len(".py")].replace("/", ".")
                        is_package = False

                    self.provided[submodule_name] = True
                    # we delay the call to save_source_string so that we record all the source files
                    # being provided by this directory structure _before_ attempting to resolve the dependencies
                    # on the source. This makes sure we don't try to copy over modules that will just get
                    # overwritten by this directory blob
                    to_save.append(
                        (
                            submodule_name,
                            _read_file(str(filename)),
                            is_package,
                            dependencies,
                            str(filename),
                        )
                    )

            for item in to_save:
                self.save_source_string(*item)
        else:
            is_package = path.name == "__init__.py"
            self.save_source_string(
                module_name,
                _read_file(file_or_directory),
                is_package,
                dependencies,
                file_or_directory,
            )

    def file_structure(
        self, *, include: "GlobPattern" = "**", exclude: "GlobPattern" = ()
    ) -> Folder:
        """Returns a file structure representation of package's zipfile.

        Args:
            include (Union[List[str], str]): An optional string e.g. "my_package.my_subpackage", or optional list of strings
                for the names of the files to be inluded in the zipfile representation. This can also be
                a glob-style pattern, as described in :meth:`mock`

            exclude (Union[List[str], str]): An optional pattern that excludes files whose name match the pattern.
        """
        return _create_folder_from_file_list(
            self.zip_file.archive_name(),
            self.zip_file.get_all_written_records(),
            include,
            exclude,
        )

    def get_unique_id(self) -> str:
        """Get an id. This id is guaranteed to only be handed out once for this package."""
        ret = str(self._unique_id)
        self._unique_id += 1
        return ret

    def save_source_string(
        self,
        module_name: str,
        src: str,
        is_package: bool = False,
        dependencies: bool = True,
        orig_file_name: str = None,
    ):
        """Adds `src` as the source code for `module_name` in the exported package.

        Args:
            module_name (str): e.g. `my_package.my_subpackage`, code will be saved to provide code for this package.
            src (str): The Python source code to save for this package.
            is_package (bool, optional): If True, this module is treated as a package. Packages are allowed to have submodules
                (e.g. my_package.my_subpackage.my_subsubpackage), and resources can be saved inside them. Defaults to ``False``.
            dependencies (bool, optional): If True, we scan the source for dependencies.
            orig_file_name (str, optional): If present, used in logging to identifying where the source came from.
                Defaults to ``None``.
        """
        self.provided[module_name] = True
        extension = "/__init__.py" if is_package else ".py"
        filename = module_name.replace(".", "/") + extension
        self._write(filename, src)
        if dependencies:
            package = (
                module_name if is_package else module_name.rsplit(".", maxsplit=1)[0]
            )
            dep_pairs = find_files_source_depends_on(src, package)
            dep_list = {}
            for dep_module_name, dep_module_obj in dep_pairs:
                # handle the case where someone did something like `from pack import sub`
                # where `sub` is a submodule. In this case we don't have to save pack, just sub.
                # this ensures we don't pick up additional dependencies on pack.
                # However, in the case where `sub` is not a submodule but an object, then we do have
                # to save pack.
                if dep_module_obj is not None:
                    possible_submodule = f"{dep_module_name}.{dep_module_obj}"
                    if self._module_exists(possible_submodule):
                        dep_list[possible_submodule] = True
                        # we don't need to save `pack`
                        continue
                if self._module_exists(dep_module_name):
                    dep_list[dep_module_name] = True

            for dep in dep_list.keys():
                self.debug_deps.append((module_name, dep))

            if self.verbose:
                dep_str = "".join(f"  {dep}\n" for dep in dep_list.keys())
                file_info = (
                    f"(from file {orig_file_name}) "
                    if orig_file_name is not None
                    else ""
                )
                print(f"{module_name} {file_info}depends on:\n{dep_str}\n")

            for dep in dep_list.keys():
                self.require_module_if_not_provided(dep)

    def _import_module(self, module_name: str):
        try:
            return self.importer.import_module(module_name)
        except ModuleNotFoundError as e:
            if not is_mangled(module_name):
                raise
            msg = (
                f"Module not found: '{module_name}'. Modules imported "
                "from a torch.package cannot be re-exported directly."
            )
            raise ModuleNotFoundError(msg) from None

    def _module_exists(self, module_name: str) -> bool:
        try:
            self._import_module(module_name)
            return True
        except Exception:
            return False

    def _write_dep_graph(self, failing_module=None):
        edges = "\n".join(f'"{f}" -> "{t}";' for f, t in self.debug_deps)
        failing = "" if failing_module is None else f'"{failing_module}" [color=red];'
        template = f"""\
digraph G {{
rankdir = LR;
node [shape=box];
{failing}
{edges}
}}
"""
        arg = quote(template, safe="")
        return f"https://dreampuf.github.io/GraphvizOnline/#{arg}"

    def _get_source_of_module(self, module: types.ModuleType) -> str:
        filename = getattr(module, "__file__", None)
        result = (
            None
            if filename is None or not filename.endswith(".py")
            else linecache.getlines(filename, module.__dict__)
        )
        if result is None:
            extra = ""
            if self.verbose:
                extra = f" See the dependency graph for more info: \n{self._write_dep_graph(module.__name__)}"
            raise ValueError(
                f'cannot save source for module "{module.__name__}" because '
                f'its source file "{filename}" could not be found.{extra}'
            )
        return "".join(result)

    def require_module_if_not_provided(self, module_name: str, dependencies=True):
        if self._module_is_already_provided(module_name):
            return
        self.require_module(module_name, dependencies)

    def require_module(self, module_name: str, dependencies=True):
        """This is called by dependencies resolution when it finds that something in the package
        depends on the module and it is not already present. It then decides how to provide that module.
        The default resolution rules will mark the module as extern if it is part of the standard library,
        and call :meth:`save_module` otherwise. Clients can subclass this object
        and override this method to provide other behavior, such as automatically mocking out a whole class
        of modules"""

        root_name = module_name.split(".", maxsplit=1)[0]
        if self._can_implicitly_extern(root_name):
            if self.verbose:
                print(
                    f"implicitly adding {root_name} to external modules "
                    f"since it is part of the standard library and is a dependency."
                )
            self.save_extern_module(root_name)
            return

        for i, (pattern, action, _) in enumerate(self.patterns):
            if pattern.matches(module_name):
                action(module_name)
                self.matched_patterns.add(i)
                return

        self.save_module(module_name, dependencies)

    def save_module(self, module: Union[str, types.ModuleType], dependencies=True):
        """Save the code for ``module`` into the package. Code for the module is resolved using the ``importers`` path to find the
        module object, and then using its ``__file__`` attribute to find the source code.

        Args:
            module (Union[str, types.ModuleType]): e.g. `my_package.my_subpackage`, code will be saved to provide code
                for this package.
            dependencies (bool, optional): If ``True``, we scan the source for dependencies.
        """
<<<<<<< HEAD
        try:
            module = self._import_module(module_name)
            source = self._get_source_of_module(module)
            self.save_source_string(
                module_name,
                source,
                hasattr(module, "__path__"),
                dependencies,
                module.__file__,
            )
        except (ModuleNotFoundError, ValueError) as e:
            if self.raise_packaging_errors:
                raise
            else:
                self.broken_modules.add(BrokenModule(module_name, str(e)))
=======
        if isinstance(module, str):
            module_name = module
            module_obj = self._import_module(module_name)
        else:
            module_name = module.__name__
            module_obj = module

        source = self._get_source_of_module(module_obj)
        self.save_source_string(
            module_name,
            source,
            hasattr(module_obj, "__path__"),
            dependencies,
            module_obj.__file__,
        )
>>>>>>> 2fe3adcd

    def save_pickle(
        self, package: str, resource: str, obj: Any, dependencies: bool = True
    ):
        """Save a python object to the archive using pickle. Equivalent to :func:`torch.save` but saving into
        the archive rather than a stand-alone file. Stanard pickle does not save the code, only the objects.
        If `dependencies` is true, this method will also scan the pickled objects for which modules are required
        to reconstruct them and save the relevant code.

        To be able to save an object where ``type(obj).__name__`` is ``my_module.MyObject``,
        ``my_module.MyObject`` must resolve to the class of the object according to the ``importer`` order. When saving objects that
        have previously been packaged, the importer's ``import_module`` method will need to be present in the ``importer`` list
        for this to work.

        Args:
            package (str): The name of module package this resource should go in (e.g. "my_package.my_subpackage")
            resource (str): A unique name for the resource, used to identify it to load.
            obj (Any): The object to save, must be picklable.
            dependencies (bool, optional): If ``True``, we scan the source for dependencies.
        """
        filename = self._filename(package, resource)
        # Write the pickle data for `obj`
        data_buf = io.BytesIO()
        pickler = create_pickler(data_buf, self.importer)
        pickler.persistent_id = self._persistent_id
        pickler.dump(obj)
        data_value = data_buf.getvalue()

        if dependencies:
            all_dependencies = []
            for opcode, arg, pos in pickletools.genops(data_value):
                if opcode.name == "GLOBAL":  # a global reference
                    assert isinstance(arg, str)
                    module, field = arg.split(" ")
                    if module not in all_dependencies:
                        all_dependencies.append(module)

            for dep in all_dependencies:
                self.debug_deps.append((package + "." + resource, dep))

            if self.verbose:
                dep_string = "".join(f"  {dep}\n" for dep in all_dependencies)
                print(f"{resource} depends on:\n{dep_string}\n")

            for module_name in all_dependencies:
                self.require_module_if_not_provided(module_name)

        self._write(filename, data_value)

    def save_text(self, package: str, resource: str, text: str):
        """Save text data to the package.

        Args:
            package (str): The name of module package this resource should go it (e.g. "my_package.my_subpackage")
            resource (str): A unique name for the resource, used to identify it to load.
            text (str): The contents to save.
        """
        return self.save_binary(package, resource, text.encode("utf-8"))

    def save_binary(self, package, resource, binary: bytes):
        """Save raw bytes to the package.

        Args:
            package (str): The name of module package this resource should go it (e.g. "my_package.my_subpackage")
            resource (str): A unique name for the resource, used to identify it to load.
            binary (str): The data to save.
        """
        filename = self._filename(package, resource)
        self._write(filename, binary)

    def mock(
        self,
        include: "GlobPattern",
        *,
        exclude: "GlobPattern" = (),
        allow_empty: bool = True,
    ):
        """Replace some required modules with a mock implementation.  Mocked modules will return a fake
        object for any attribute accessed from it. Because we copy file-by-file, the dependency resolution will sometimes
        find files that are imported by model files but whose functionality is never used
        (e.g. custom serialization code or training helpers).
        Use this function to mock this functionality out without having to modify the original code.

        Args:
            include (Union[List[str], str]): A string e.g. "my_package.my_subpackage", or list of strings
                for the names of the modules to be mocked out. Strings can also be a glob-style pattern
                string that may match multiple modules. Any required dependencies that match this pattern
                string will be mocked out automatically.

                Examples:
                  'torch.**' -- matches torch and all submodules of torch, e.g. 'torch.nn' and torch.nn.functional'
                  'torch.*' -- matches 'torch.nn' or 'torch.functional', but not 'torch.nn.functional'

            exclude (Union[List[str], str]): An optional pattern that excludes some patterns that match the include string.
                e.g. include='torch.**', exclude='torch.foo' will mock all torch packages except 'torch.foo' Default: []

            allow_empty (bool): An optional flag that specifies whether the mock implementation(s) specified by this call
                to the `mock` method must be matched to some module during packaging. If a mock is added with allow_empty=False,
                and `close` is called (either explicitly or via `__exit__`) and the mock has not been matched to a module
                used by the package being exported, an exception is thrown. If allow_empty=True, no such exception is thrown.

        """
        self.patterns.append(
            (GlobGroup(include, exclude=exclude), self.save_mock_module, allow_empty)
        )

    def extern(
        self,
        include: "GlobPattern",
        *,
        exclude: "GlobPattern" = (),
        allow_empty: bool = True,
    ):
        """Include `module` in the list of external modules the package can import.
        This will prevent dependency discovery from saving
        it in the package. The importer will load an external module directly from the standard import system.
        Code for extern modules must also exist in the process loading the package.

        Args:
            include (Union[List[str], str]): A string e.g. "my_package.my_subpackage", or list of strings
                for the names of the modules to be externed. This can also be a glob-style pattern, as described in :meth:`mock`

            exclude (Union[List[str], str]): An optional pattern that excludes some patterns that match the include string.

            allow_empty (bool): An optional flag that specifies whether the extern modules specified by this call
                to the `extern` method must be matched to some module during packaging. If an extern module glob pattern is added
                with allow_empty=False, and `close` is called (either explicitly or via `__exit__`) before any modules match that
                pattern, an exception is thrown. If allow_empty=True, no such exception is thrown.

        """
        self.patterns.append(
            (GlobGroup(include, exclude=exclude), self.save_extern_module, allow_empty)
        )

    def deny(self, include: "GlobPattern", *, exclude: "GlobPattern" = ()):
        """Blocklist modules who names match the given glob patterns from the list of modules the package can import.
        If a dependency on any matching packages is found, a :class:`DeniedModuleError` is thrown.

        Args:
            include (Union[List[str], str]): A string e.g. "my_package.my_subpackage", or list of strings
                for the names of the modules to be externed. This can also be a glob-style pattern, as described in :meth:`mock`

            exclude (Union[List[str], str]): An optional pattern that excludes some patterns that match the include string.
        """
        self.patterns.append(
            (GlobGroup(include, exclude=exclude), self._reject_denied_module, True)
        )

    def save_extern_module(self, module_name: str):
        """Add `module_name` to the list of external modules, regardless of whether it is
        required by other modules.

        Prefer using :meth:`extern` to only mark modules extern if they are actually required by the packaged code.
        """
        if module_name not in self.extern_modules:
            self.extern_modules.append(module_name)

    def save_mock_module(self, module_name: str):
        """Add `module_name` to the package, implemented it with a mocked out version that
        can be imported but does not include any implementations.

        Prefer using `mock` to only include this module if it is required by other modules.
        """
        if "_mock" not in self.provided:
            self.save_source_file(
                "_mock", str(Path(__file__).parent / "_mock.py"), dependencies=False
            )
        is_package = hasattr(self._import_module(module_name), "__path__")
        self.save_source_string(module_name, _MOCK_IMPL, is_package, dependencies=False)

    def _reject_denied_module(self, module_name: str):
        """Throw an exception containing a message that `module_name` was explicitly blocklisted via
        `deny` and was still required during packaging.
        """
        raise DeniedModuleError(
            f"{module_name} was required during packaging but has been explicitly blocklisted"
        )

    def _module_is_already_provided(self, qualified_name: str) -> bool:
        for mod in self.extern_modules:
            if qualified_name == mod or qualified_name.startswith(mod + "."):
                return True
        return qualified_name in self.provided

    def _persistent_id(self, obj):
        if torch.is_storage(obj):
            storage_type = normalize_storage_type(type(obj))
            obj_key = str(obj._cdata)
            location = location_tag(obj)
            self.serialized_storages[obj_key] = obj

            return ("storage", storage_type, obj_key, location, obj.size())
        if hasattr(obj, "__reduce_package__"):
            return ("reduce_package", *obj.__reduce_package__(self))

        return None

    def __enter__(self):
        return self

    def __exit__(self, exc_type, exc_value, traceback):
        # If __exit__ was called because an exception was raised, we do not attempt to
        # attempt to finalize the package. Instead, control is returned to the
        # caller to continue raising the exception.
        if exc_type is not None:
            # Do the bare minimum to leave the open buffer in a valid state.
            self._finalize_zip()
            return

        self.close()

    def _write(self, filename, str_or_bytes):
        if is_mangled(filename):
            raise RuntimeError(
                f"Tried to save a torch.package'd module as '{filename}'. "
                "Directly saving torch.package'd modules is not allowed."
            )
        if isinstance(str_or_bytes, str):
            str_or_bytes = str_or_bytes.encode("utf-8")
        self.zip_file.write_record(filename, str_or_bytes, len(str_or_bytes))

    def close(self):
        """Write the package to the filesystem. Any calls after :meth:`close` are now invalid.
        It is preferable to use resource guard syntax instead::

            with PackageExporter("file.zip") as e:
                ...
        """
        if self.verbose:
            print(f"Dependency graph for exported package: \n{self._write_dep_graph()}")

        # Check that all mock and extern modules with allow_empty=False were matched.
        for i, (pattern, _, allow_empty) in enumerate(self.patterns):
            if not allow_empty and i not in self.matched_patterns:
                raise EmptyMatchError(
                    f"Exporter did not match any modules to {pattern}, which was marked as allow_empty=False"
                )

        # Write each tensor to a file named tensor/the_tensor_key in the zip archive
        for key in sorted(self.serialized_storages.keys()):
            name = f".data/{key}.storage"
            storage = self.serialized_storages[key]
            # location information is saved in python, but to actually
            # get the data from non cpu tensors we need to move them over first
            if storage.device.type != "cpu":
                storage = storage.cpu()
            num_bytes = storage.size() * storage.element_size()
            self.zip_file.write_record(name, storage.data_ptr(), num_bytes)
        contents = "\n".join(self.extern_modules) + "\n"
        self._write(".data/extern_modules", contents)
        self._finalize_zip()

    def _finalize_zip(self):
        """Called at the very end of packaging to leave the zipfile in a closed but valid state."""
        del self.zip_file
        if self.buffer:
            self.buffer.flush()

    def _filename(self, package, resource):
        package_path = package.replace(".", "/")
        resource = _normalize_path(resource)
        return f"{package_path}/{resource}"

    def _can_implicitly_extern(self, module_name: str):
        return module_name == "torch" or (
            module_name not in _DISALLOWED_MODULES and is_stdlib_module(module_name)
        )


# even though these are in the standard library, we do not allow them to be
# automatically externed since they offer a lot of system level access
_DISALLOWED_MODULES = ["sys", "io"]

_MOCK_IMPL = """\
from _mock import MockedObject
def __getattr__(attr: str):
    return MockedObject(__name__ + '.' + attr, _suppress_err=True)
"""


def _read_file(filename: str) -> str:
    with open(filename, "rb") as f:
        b = f.read()
        return b.decode("utf-8")<|MERGE_RESOLUTION|>--- conflicted
+++ resolved
@@ -372,39 +372,27 @@
                 for this package.
             dependencies (bool, optional): If ``True``, we scan the source for dependencies.
         """
-<<<<<<< HEAD
         try:
-            module = self._import_module(module_name)
-            source = self._get_source_of_module(module)
+            if isinstance(module, str):
+                module_name = module
+                module_obj = self._import_module(module_name)
+            else:
+                module_name = module.__name__
+                module_obj = module
+
+            source = self._get_source_of_module(module_obj)
             self.save_source_string(
                 module_name,
                 source,
-                hasattr(module, "__path__"),
+                hasattr(module_obj, "__path__"),
                 dependencies,
-                module.__file__,
+                module_obj.__file__,
             )
         except (ModuleNotFoundError, ValueError) as e:
             if self.raise_packaging_errors:
                 raise
             else:
                 self.broken_modules.add(BrokenModule(module_name, str(e)))
-=======
-        if isinstance(module, str):
-            module_name = module
-            module_obj = self._import_module(module_name)
-        else:
-            module_name = module.__name__
-            module_obj = module
-
-        source = self._get_source_of_module(module_obj)
-        self.save_source_string(
-            module_name,
-            source,
-            hasattr(module_obj, "__path__"),
-            dependencies,
-            module_obj.__file__,
-        )
->>>>>>> 2fe3adcd
 
     def save_pickle(
         self, package: str, resource: str, obj: Any, dependencies: bool = True
