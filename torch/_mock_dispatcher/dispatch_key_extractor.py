--- conflicted
+++ resolved
@@ -1,15 +1,10 @@
 from functools import reduce
 from typing import List
-<<<<<<< HEAD
-from torch._mock_dispatcher.dispatch_key_set import DispatchKeySet, backend_bitset_mask
-from torch._mock_dispatcher.dispatch_key import DispatchKey, NUM_BACKENDS, toBackendKey, toFunctionalityKey, isPerBackendFunctionalityKey
-=======
 from torch._mock_dispatcher.dispatch_key_set import (
     DispatchKeySet, backend_bitset_mask)
 from torch._mock_dispatcher.dispatch_key import (
     DispatchKey, NUM_BACKENDS, toBackendKey, toFunctionalityKey,
     isPerBackendFunctionalityKey)
->>>>>>> 8cf8f333
 
 class DispatchKeyExtractor:
     # Why do we have a separate field for fallthrough keys, and per-backend fallthrough keys?
