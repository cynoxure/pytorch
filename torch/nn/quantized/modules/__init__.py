--- conflicted
+++ resolved
@@ -1,13 +1,8 @@
 import torch
 from torch.nn.modules.pooling import MaxPool2d
 
-<<<<<<< HEAD
 from .activation import ReLU, ReLU6, Hardswish, ELU, LeakyReLU, Sigmoid
 from .batchnorm import BatchNorm1d, BatchNorm2d, BatchNorm3d
-=======
-from .activation import ReLU6, Hardswish, ELU, LeakyReLU, Sigmoid
-from .batchnorm import BatchNorm2d, BatchNorm3d
->>>>>>> 91b08b3a
 from .normalization import LayerNorm, GroupNorm, InstanceNorm1d, \
     InstanceNorm2d, InstanceNorm3d
 from .conv import _ConvNd, Conv1d, Conv2d, Conv3d
