#include <torch/csrc/jit/runtime/static/passes.h>

#include <torch/csrc/jit/ir/alias_analysis.h>
#include <torch/csrc/jit/passes/constant_pooling.h>
#include <torch/csrc/jit/passes/constant_propagation.h>
#include <torch/csrc/jit/passes/subgraph_rewrite.h>
#include <torch/csrc/jit/passes/variadic_ops.h>
#include <torch/csrc/jit/runtime/graph_iterator.h>
#include <torch/csrc/jit/runtime/static/ops.h>

C10_DEFINE_bool(
    enable_clip_ranges_gather_fusions,
    true,
    "If on, static runtime or optimize_sparse_nn_model will fuse clip ranges gather ops.");

namespace torch {
namespace jit {

bool graphHasOp(std::shared_ptr<Graph>& graph, const char* op_name) {
  DepthFirstGraphNodeIterator graph_it(graph);
  for (auto node = graph_it.next(); node != nullptr; node = graph_it.next()) {
    const char* node_qual_string = node->kind().toQualString();
    if (strcmp(node_qual_string, op_name) == 0) {
      return true;
    }
  }
  return false;
}

bool forwardHasOp(
    const torch::jit::script::Module& module,
    const char* op_name) {
  using Method = ::torch::jit::Method;
  Method method = module.get_method("forward");
  auto graph = method.graph();
  return graphHasOp(graph, op_name);
}

namespace {
C10_UNUSED
void ConcatAddMulReplaceNaNClip(std::shared_ptr<torch::jit::Graph>& graph) {
  // TODO:: check restrictions for inputs; outputs not used elsewhere
  std::string pattern = R"IR(
    graph(%a, %b, %c, %d, %e, %f, %g, %h, %i, %j):
        %y0 = aten::cat(%a, %b)
        %y1 = aten::add(%y0, %c, %d)
        %y2 = aten::mul(%y1, %e)
        %y3 = aten::nan_to_num(%y2, %f, %g, %h)
        %res = aten::clamp(%y3, %i, %j)
        return (%res))IR";
  std::string pattern2 = R"IR(
    graph(%a, %b, %c, %d, %e, %f, %g, %h, %i, %j):
        %y0 = aten::cat(%a, %b)
        %y1 = aten::add(%y0, %c, %d)
        %y2 = aten::mul(%y1, %e)
        %y3 = aten::nan_to_num_(%y2, %f, %g, %h)
        %res = aten::clamp(%y3, %i, %j)
        return (%res))IR";
  std::string pattern3 = R"IR(
    graph(%a, %b, %c, %d, %e, %f, %g, %h, %i, %j):
        %y0 = aten::cat(%a, %b)
        %y1 = aten::add(%y0, %c, %d)
        %y2 = aten::mul(%y1, %e)
        %y3 = aten::nan_to_num_(%y2, %f, %g, %h)
        %res = aten::clamp_(%y3, %i, %j)
        return (%res))IR";
  std::string pattern4 = R"IR(
    graph(%a, %b, %c, %d, %e, %f, %g, %h, %i, %j):
        %y0 = aten::cat(%a, %b)
        %y1 = aten::add(%y0, %c, %d)
        %y2 = aten::mul(%y1, %e)
        %y3 = aten::nan_to_num(%y2, %f, %g, %h)
        %res = aten::clamp_(%y3, %i, %j)
        return (%res))IR";
  std::string fused_pattern = R"IR(
    graph(%a, %b, %c, %d, %e, %f, %g, %h, %i, %j):
        %res = fb::concat_add_mul_replacenan_clip(%c, %e, %a, %i, %j, %b)
        return (%res))IR";

  SubgraphRewriter fuse;
  fuse.RegisterRewritePattern(pattern, fused_pattern);
  fuse.runOnGraph(graph);

  fuse.RegisterRewritePattern(pattern2, fused_pattern);
  fuse.runOnGraph(graph);

  fuse.RegisterRewritePattern(pattern3, fused_pattern);
  fuse.runOnGraph(graph);

  fuse.RegisterRewritePattern(pattern4, fused_pattern);
  fuse.runOnGraph(graph);
}

C10_UNUSED
void CastedBatchOneHotLengths(std::shared_ptr<torch::jit::Graph>& graph) {
  // TODO:: check restrictions for inputs; outputs not used elsewhere
  std::string pattern = R"IR(
    graph(%a, %b, %c, %d, %e, %f, %g):
        %y0 : Tensor = aten::to(%a, %b, %c, %c, %d)
        %y1 : Tensor = fb::batch_one_hot_lengths(%y0, %e, %f)
        %res : Tensor = aten::to(%y1, %g, %c, %c, %d)
        return (%res))IR";
  std::string fused_pattern = R"IR(
    graph(%a, %b, %c, %d, %e, %f, %g):
        %res : Tensor = fb::casted_batch_one_hot_lengths(%a, %e, %f)
        return (%res))IR";
  SubgraphRewriter fuse;
  fuse.RegisterRewritePattern(pattern, fused_pattern);
  fuse.runOnGraph(graph);

  std::string pattern2 = R"IR(
    graph(%a, %b, %c, %d, %e, %f):
        %y0 : Tensor = aten::to(%a, %b, %c, %c)
        %y1 : Tensor = fb::batch_one_hot_lengths(%y0, %d, %e)
        %res : Tensor = aten::to(%y1, %f, %c, %c)
        return (%res))IR";
  std::string fused_pattern2 = R"IR(
    graph(%a, %b, %c, %d, %e, %f):
        %res : Tensor = fb::casted_batch_one_hot_lengths(%a, %d, %e)
        return (%res))IR";
  fuse.RegisterRewritePattern(pattern2, fused_pattern2);
  fuse.runOnGraph(graph);
}

C10_UNUSED
void ConcatBatchMatMulBatchGather(std::shared_ptr<torch::jit::Graph>& graph) {
  // TODO:: check restrictions for inputs; outputs not used elsewhere
  std::string pattern = R"IR(
    graph(%a, %b, %c, %d, %e, %f):
        %y0 : Tensor = aten::stack(%a, %b)
        %y1 : Tensor = aten::transpose(%y0, %b, %c)
        %y2 : Tensor = aten::bmm(%y0, %y1)
        %y3 : Tensor = aten::flatten(%y2, %d, %e)
        %res : Tensor = aten::index_select(%y3, %b, %f)
        return (%res))IR";
  std::string fused_pattern = R"IR(
    graph(%a, %b, %c, %d, %e, %f):
        %res : Tensor = fb::concat_batch_matmul_batch_gather(%f, %a)
        return (%res))IR";
  SubgraphRewriter fuse;
  fuse.RegisterRewritePattern(pattern, fused_pattern);
  fuse.runOnGraph(graph);
}

C10_UNUSED void ClipRangesGatherRangesLengthsToOffsets(
    std::shared_ptr<torch::jit::Graph>& graph) {
  // TODO:: check restrictions for inputs; outputs not used elsewhere
  std::string pattern = R"IR(
    graph(%a, %b, %c, %d):
        %y0 : Tensor = fb::clip_ranges(%b, %c)
        %y1 : Tensor, %y2 : Tensor = fb::gather_ranges(%a, %y0)
        %y3 : Tensor = fb::lengths_to_offsets(%y2, %d)
        return (%y3, %y1))IR";
  std::string fused_pattern = R"IR(
    graph(%a, %b, %c, %d):
        %y0 : Tensor, %y1 : Tensor = fb::clip_ranges_gather_lengths_to_offsets(%a, %b, %c, %d)
        return (%y1, %y0))IR";
  SubgraphRewriter fuse;
  fuse.RegisterRewritePattern(pattern, fused_pattern);
  fuse.runOnGraph(graph);
}

C10_UNUSED void ClipRangesGather(std::shared_ptr<torch::jit::Graph>& graph) {
  // TODO:: check restrictions for inputs; outputs not used elsewhere
  // fuse without lengths-to-offsets
  std::string pattern = R"IR(
    graph(%a, %b, %c):
        %y0 : Tensor = fb::clip_ranges(%b, %c)
        %y1 : Tensor, %y2 : Tensor = fb::gather_ranges(%a, %y0)
        return (%y2, %y1))IR";
  std::string fused_pattern = R"IR(
    graph(%a, %b, %c):
        %y0 : Tensor, %y1 : Tensor = fb::clip_ranges_gather(%a, %b, %c)
        return (%y1, %y0))IR";
  SubgraphRewriter fuse;
  fuse.RegisterRewritePattern(pattern, fused_pattern);
  fuse.runOnGraph(graph);
}

C10_UNUSED void PrecomputeMultiplierShiftForSigridHash(
    std::shared_ptr<torch::jit::Graph>& graph) {
  std::string pattern = R"IR(
    graph(%a, %b, %c, %d):
        %y0 : Tensor = fb::sigrid_hash(%a, %b, %c, %d)
        return (%y0)
  )IR";
  std::string split_pattern = R"IR(
    graph(%a, %b, %c, %d):
        %y0 : Tensor = fb::sigrid_hash_compute_multipler_shift(%c)
        %y2 : Tensor = fb::sigrid_hash_precompute(%a, %b, %c, %y0, %d)
        return (%y2)
  )IR";
  SubgraphRewriter fuse;
  fuse.RegisterRewritePattern(pattern, split_pattern);
  fuse.runOnGraph(graph);
}

C10_UNUSED void ClipRangesToGatherToOffsets(
    std::shared_ptr<torch::jit::Graph>& graph) {
  std::string pattern = R"IR(
    graph(%a, %b, %c, %d, %to0_in0, %to0_in1, %to0_in2):
        %y0 : Tensor, %y1 : Tensor = fb::clip_ranges_gather(%a, %b, %c)
        %y2 : Tensor = aten::to(%y1, %to0_in0, %to0_in1, %to0_in1, %to0_in2)
        %y3 : Tensor = fb::lengths_to_offsets(%y2, %d)
        return (%y3, %y0))IR";
  std::string fused_pattern = R"IR(
    graph(%a, %b, %c, %d, %to0_in0, %to0_in1, %to0_in2):
        %y0 : Tensor, %y1 : Tensor = fb::clip_ranges_gather_to_offsets(%a, %b, %c, %d, %to0_in0)
        return (%y1, %y0))IR";
  SubgraphRewriter fuse;
  fuse.RegisterRewritePattern(pattern, fused_pattern);
  fuse.runOnGraph(graph);

  std::string pattern2 = R"IR(
    graph(%a, %b, %c, %d, %to0_in0, %to0_in1):
        %y0 : Tensor, %y1 : Tensor = fb::clip_ranges_gather(%a, %b, %c)
        %y2 : Tensor = aten::to(%y1, %to0_in0, %to0_in1, %to0_in1)
        %y3 : Tensor = fb::lengths_to_offsets(%y2, %d)
        return (%y3, %y0))IR";
  std::string fused_pattern2 = R"IR(
    graph(%a, %b, %c, %d, %to0_in0, %to0_in1):
        %y0 : Tensor, %y1 : Tensor = fb::clip_ranges_gather_to_offsets(%a, %b, %c, %d, %to0_in0)
        return (%y1, %y0))IR";
  fuse.RegisterRewritePattern(pattern2, fused_pattern2);
  fuse.runOnGraph(graph);
}

C10_UNUSED
void ClipRangesGatherSigridHash(std::shared_ptr<torch::jit::Graph>& graph) {
  // TODO:: check restrictions for inputs; outputs not used elsewhere
  std::string pattern = R"IR(
    graph(%a, %b, %c, %d, %e, %f, %g, %h):
        %y0 : Tensor, %y1 : Tensor = fb::clip_ranges_gather_lengths_to_offsets(%a, %b, %c, %d)
        %y2 : Tensor = fb::sigrid_hash_precompute(%y0, %e, %f, %g, %h)
        return (%y2, %y1))IR";
  std::string fused_pattern = R"IR(
    graph(%a, %b, %c, %d, %e, %f, %g, %h):
        %off : Tensor, %out : Tensor = fb::clip_ranges_gather_sigrid_hash_precompute_offsets(%b, %a, %c, %e, %f, %g, %h, %d)
        return (%out, %off))IR";
  SubgraphRewriter fuse;
  fuse.RegisterRewritePattern(pattern, fused_pattern);
  fuse.runOnGraph(graph);
}

C10_UNUSED void ClipRangesGatherRangesSigridHash(
    std::shared_ptr<torch::jit::Graph>& graph) {
  std::string pattern = R"IR(
    graph(%a, %b, %c, %d, %e, %f, %g):
        %y0 : Tensor = fb::clip_ranges(%b, %c)
        %y1 : Tensor, %y2 : Tensor = fb::gather_ranges(%a, %y0)
        %y3 : Tensor = fb::sigrid_hash_precompute(%y1, %d, %e, %f, %g)
        return (%y3, %y2))IR";
  std::string fused_pattern = R"IR(
    graph(%a, %b, %c, %d, %e, %f, %g):
        %off : Tensor, %out : Tensor = fb::clip_ranges_gather_sigrid_hash_precompute_v3(%b, %a, %c, %d, %e, %f, %g)
        return (%out, %off))IR";

  SubgraphRewriter fuse;
  fuse.RegisterRewritePattern(pattern, fused_pattern);
  fuse.runOnGraph(graph);
}

C10_UNUSED void ClipRangesGatherRangesX2SigridHashPrecompute(
    std::shared_ptr<torch::jit::Graph>& graph) {
  // Placeholder is a dummy op used to capture the first subgraph
  std::string pattern = R"IR(
    graph(%ranges, %values, %max_length, %salt, %max_value, %mul_shift, %hash_into_int32):
        %clipped : Tensor = fb::clip_ranges(%ranges, %max_length)
        %output : Tensor, %unused : Tensor = fb::gather_ranges(%values, %clipped)
        %sigrid_hash_out : Tensor = fb::sigrid_hash_precompute(%output, %salt, %max_value, %mul_shift, %hash_into_int32)
        return (%sigrid_hash_out, %clipped))IR";
  std::string fused_pattern = R"IR(
    graph(%ranges, %values, %max_length, %salt, %max_value, %mul_shift, %hash_into_int32):
        %sigrid_hash_out : Tensor, %clipped : Tensor = fb::placeholder(%ranges, %values, %max_length, %salt, %max_value, %mul_shift, %hash_into_int32)
        return (%sigrid_hash_out, %clipped))IR";

  // the second gather_ranges can be eliminated because the `lengths` is
  // produces is identical to the lengths produced by
  // clip_ranges_gather_sigrid_hash_v3 (caveat, the fused ops makes some
  // simplifying assumptions about the ranges input)
  std::string pattern2 = R"IR(
    graph(%gather2_values, %ranges, %values, %max_length, %salt, %max_value, %mul_shift, %hash_into_int32):
        %sigrid_hash_out : Tensor, %clipped : Tensor = fb::placeholder(%ranges, %values, %max_length, %salt, %max_value, %mul_shift, %hash_into_int32)
        %unused : Tensor, %lengths : Tensor = fb::gather_ranges(%gather2_values, %clipped)
        return (%lengths, %sigrid_hash_out))IR";

  std::string fused_pattern2 = R"IR(
    graph(%gather2_values, %ranges, %values, %max_length, %salt, %max_value, %mul_shift, %hash_into_int32):
        %lengths : Tensor, %sigrid_hash_out : Tensor = fb::clip_ranges_gather_sigrid_hash_precompute_v3(%ranges, %values, %max_length, %salt, %max_value, %mul_shift, %hash_into_int32)
        return (%lengths, %sigrid_hash_out))IR";

  SubgraphRewriter fuse;
  fuse.RegisterRewritePattern(pattern, fused_pattern);
  fuse.runOnGraph(graph);

  fuse.RegisterRewritePattern(pattern2, fused_pattern2);
  fuse.runOnGraph(graph);

  // reverse the ops that got fused in step 1 but not in step2
  fuse.RegisterRewritePattern(fused_pattern, pattern);
  fuse.runOnGraph(graph);
}

C10_UNUSED void SplitOutPrecomputeOpsForSparseNN(
    std::shared_ptr<torch::jit::Graph>& graph) {
#ifdef FBCODE_CAFFE2
  PrecomputeMultiplierShiftForSigridHash(graph);
  ConstantPropagation(graph);
  ConstantPooling(graph);
#endif
}
} // namespace

void FuseInferenceOpsForSparseNN(std::shared_ptr<torch::jit::Graph>& graph) {
#ifdef FBCODE_CAFFE2
  SplitOutPrecomputeOpsForSparseNN(graph);

  ConcatAddMulReplaceNaNClip(graph);
  CastedBatchOneHotLengths(graph);
  ConcatBatchMatMulBatchGather(graph);

  if (FLAGS_enable_clip_ranges_gather_fusions) {
    ClipRangesGatherRangesLengthsToOffsets(graph);
  }
  ClipRangesGatherSigridHash(graph);
  ClipRangesGatherRangesSigridHash(graph);

  ClipRangesGatherRangesX2SigridHashPrecompute(graph);

  if (FLAGS_enable_clip_ranges_gather_fusions) {
    // prioritize clip_ranges+gather_ranges+sigrid_hash fusion over
    // clip_ranges+gather_ranges
    ClipRangesGather(graph);

    ClipRangesToGatherToOffsets(graph);
  }
#endif
}

TORCH_LIBRARY_FRAGMENT(static_runtime, m) {
  m.def(torch::schema(
      "static_runtime::permute_copy(Tensor self, int[] dims) -> Tensor",
      c10::AliasAnalysisKind::PURE_FUNCTION));
  m.def(torch::schema(
      "static_runtime::reshape_copy(Tensor self, int[] shape) -> Tensor",
      c10::AliasAnalysisKind::PURE_FUNCTION));
  m.def(torch::schema(
      "static_runtime::flatten_copy.using_ints(Tensor self, int start_dim=0, int end_dim=-1) -> Tensor",
      c10::AliasAnalysisKind::PURE_FUNCTION));
  m.def(torch::schema(
      "static_runtime::expand_dims_copy(Tensor input, int[] dims) -> Tensor",
      c10::AliasAnalysisKind::PURE_FUNCTION));
  m.def(torch::schema(
      "static_runtime::to_maybe_copy_out.prim_dtype(Tensor self, int? dtype=None, bool non_blocking=False, bool copy=False) -> (Tensor, bool)",
      c10::AliasAnalysisKind::PURE_FUNCTION));
  m.def(torch::schema(
      "static_runtime::to_maybe_copy_out.dtype(Tensor self, ScalarType dtype, bool non_blocking=False, bool copy=False, MemoryFormat? memory_format=None) -> (Tensor, bool)",
      c10::AliasAnalysisKind::PURE_FUNCTION));
  m.def(torch::schema(
      "static_runtime::to_maybe_copy_out.other(Tensor self, Tensor other, bool non_blocking=False, bool copy=False, MemoryFormat? memory_format=None) -> (Tensor, bool)",
      c10::AliasAnalysisKind::PURE_FUNCTION));
  m.def(torch::schema(
      "static_runtime::to_copy.prim_dtype(Tensor self, int? dtype=None, bool non_blocking=False, bool copy=False) -> Tensor",
      c10::AliasAnalysisKind::PURE_FUNCTION));
  m.def(torch::schema(
      "static_runtime::to_copy.dtype(Tensor self, ScalarType dtype, bool non_blocking=False, bool copy=False, MemoryFormat? memory_format=None) -> Tensor",
      c10::AliasAnalysisKind::PURE_FUNCTION));
  m.def(torch::schema(
      "static_runtime::to_copy.other(Tensor self, Tensor other, bool non_blocking=False, bool copy=False, MemoryFormat? memory_format=None) -> Tensor",
      c10::AliasAnalysisKind::PURE_FUNCTION));
  m.def(torch::schema(
      "static_runtime::layer_norm(Tensor input, int[] normalized_shape, Tensor? weight=None, Tensor? bias=None, float eps=1e-05, bool cudnn_enable=True) -> (Tensor, Tensor, Tensor)",
      c10::AliasAnalysisKind::PURE_FUNCTION));
  m.def("static_runtime::signed_log1p(Tensor input) -> Tensor");
  m.def(torch::schema(
      "static_runtime::dict_unpack(...) -> ...",
      c10::AliasAnalysisKind::CONSERVATIVE));
  m.def(torch::schema(
      "static_runtime::VarTupleUnpack(...) -> ...",
      c10::AliasAnalysisKind::CONSERVATIVE));
  m.def(torch::schema(
      "static_runtime::fused_equally_split(Tensor input, int num_split, int dim) -> ...",
      c10::AliasAnalysisKind::PURE_FUNCTION));
  m.def(torch::schema(
      "static_runtime::dequantize_copy.self(Tensor self) -> Tensor",
      c10::AliasAnalysisKind::PURE_FUNCTION));
  m.def(torch::schema(
      "static_runtime::select_tensor(Tensor(a) a, Tensor(b) b, bool use_b) -> Tensor(a|b)",
      c10::AliasAnalysisKind::FROM_SCHEMA));
  m.def(torch::schema("static_runtime::create_owned_ref(...) -> ..."));
}

void FuseSignLog1P(std::shared_ptr<torch::jit::Graph>& graph) {
  std::string pattern = R"IR(
    graph(%input):
        %0 : Tensor = aten::sign(%input)
        %1 : Tensor = aten::abs(%input)
        %2 : Tensor = aten::log1p(%1)
        %res : Tensor = aten::mul(%0, %2)
        return (%res)
  )IR";

  std::string fused_pattern = R"IR(
    graph(%input):
        %res : Tensor = static_runtime::signed_log1p(%input)
        return (%res)
    )IR";

  SubgraphRewriter fuse;
  fuse.RegisterRewritePattern(pattern, fused_pattern);
  fuse.runOnGraph(graph);
}

namespace {

using TupleUnpackBlock = std::vector<Node*>;

std::vector<TupleUnpackBlock> CollectVariadicTupleUnpackFusionCandidates(
    const std::shared_ptr<Graph>& graph) {
  std::vector<TupleUnpackBlock> candidates;
  auto nodes = graph->nodes();
  std::vector<Node*> block;
  for (Node* cur_node : nodes) {
    if (cur_node->kind() == prim::TupleUnpack) {
      block.push_back(cur_node);
      continue;
    }
    if (block.size() > 1) {
      candidates.emplace_back(std::move(block));
    }
    block.clear();
  }
  TORCH_CHECK(block.empty());
  return candidates;
}

void FuseTupleUnpackBlock(const TupleUnpackBlock& nodes) {
  TORCH_CHECK(nodes.size() > 0);
  auto graph = nodes[0]->owningGraph();
  auto var_unpack = graph->create(
      fromQualString("static_runtime::VarTupleUnpack"),
      /* num_outputs */ 0);
  var_unpack->insertAfter(nodes[nodes.size() - 1]);
  for (Node* node : nodes) {
    TORCH_CHECK(
        node->kind() == prim::TupleUnpack && node->inputs().size() == 1);
    var_unpack->addInput(node->input());

    for (Value* output : node->outputs()) {
      auto new_output = var_unpack->addOutput();
      new_output->copyMetadata(output);
      output->replaceAllUsesWith(new_output);
    }
    node->destroy();
  }
}

} // namespace

void UseVariadicTupleUnpack(const std::shared_ptr<Graph>& graph) {
  for (auto& c : CollectVariadicTupleUnpackFusionCandidates(graph)) {
    FuseTupleUnpackBlock(c);
  }
}

// This macro makes maps from c10::Symbol -> c10::Symbol a lot easier to read.
#define OP_PAIR(first, second) \
  { fromQualString(first), fromQualString(second) }

// Out variants of ops cannot participate in memory planning if they
// have outputs that alias inputs. For ops that either return their
// input directly or copy it (most notably aten::to), we adopt the
// following strategy instead of directly making them out variants so
// that they can participate in memory planning anyway. Let `a` denote
// the input Tensor to the op.
//
// 1) Pass `a` (and the other operator inputs) to a special
// `static_runtime::$OP_maybe_copy_out` variant of the op. This op
// returns a normal output Tensor (call it `b_out` as well as a
// `did_copy` flag indicating whether the output should be used. If
// `did_copy` is false, the value of `b_out` is unspecified. Note that
// this operator is an ordinary out variant that is perfectly amenable
// to memory planning.
//
// 2) Pass `a`, `b_out`, and `did_copy` to a special
// `static_runtime::select_tensor` op, which returns `b_out` if
// `did_copy` is true and `a` otherwise. Note that this operator does
// not need to participate in memory planning because its output
// always aliases one of its inputs.
//
// Here is an illustration:
//
//                        |
// |----------------------+ a
// |                      v
// |    +------------------------------------+
// |    |                                    |
// |    | static_runtime::$OP_maybe_copy_out |
// |    |                                    |
// |    +------------------+--------+--------+
// |                       |        |
// +--------------+        | b_out  | did_copy
//                | a      |        |
//                v        v        v
//      +------------------------------------+
//      |                                    |
//      |    static_runtime::select_tensor   |
//      |                                    |
//      +------------------+-----------------+
//                         |
//                         |
//                         | either a or b_out
//                         |
//                         v

void ReplaceWithMaybeCopy(
    std::shared_ptr<Graph>& graph,
    bool outputs_are_immutable) {
  AliasDb db(graph);
  // for ops that have overloads, match the schema
  static const std::array<std::pair<c10::FunctionSchema, c10::Symbol>, 3> supported_schema =
      {{{torch::schema(
             "aten::to.prim_dtype(Tensor(a) self, int? dtype=None, bool non_blocking=False, bool copy=False) -> Tensor(a|b)"),
         fromQualString("static_runtime::to_maybe_copy_out")},
        {torch::schema(
             "aten::to.dtype(Tensor(a) self, ScalarType dtype, bool non_blocking=False, bool copy=False, MemoryFormat? memory_format=None) -> Tensor(a)"),
         fromQualString("static_runtime::to_maybe_copy_out")},
        {torch::schema(
             "aten::to.other(Tensor(a) self, Tensor other, bool non_blocking=False, bool copy=False, MemoryFormat? memory_format=None) -> Tensor(a)"),
         fromQualString("static_runtime::to_maybe_copy_out")}}};

  auto match_schema = [](const Node* node, c10::Symbol& out_matched_symbol) {
    for (auto& schema : supported_schema) {
      if (node->matches(schema.first)) {
        out_matched_symbol = schema.second;
        return true;
      }
    }
    return false;
  };

  // old node, new node, select_tensor node
  std::vector<std::tuple<Node*, Node*, Node*>> replacement;
  DepthFirstGraphNodeIterator graph_it(graph);
  for (auto n = graph_it.next(); n != nullptr; n = graph_it.next()) {
    c10::Symbol new_symbol;
    if (!match_schema(n, new_symbol)) {
      continue;
    }
    TORCH_CHECK(n->outputs().size() == 1);

    // Duplicate input writers guard from ReplaceWithCopy below.
    if (db.hasInputWriters(n)) {
      continue;
    }

    auto* out = n->output();
    if (!outputs_are_immutable && db.mayContainAlias(out, graph->outputs())) {
      continue;
    }

    // Add the did_copy flag to outputs.
    auto* new_node = graph->create(new_symbol, n->outputs().size() + 1);
    for (auto* input : n->inputs()) {
      new_node->addInput(input);
    }
    new_node->outputs().at(1)->setType(c10::BoolType::get());

    static const auto select_tensor_symbol =
        fromQualString("static_runtime::select_tensor");
    auto* select_tensor_node = graph->create(select_tensor_symbol, 1);
    DCHECK_EQ(new_node->outputs().size(), 2);
    select_tensor_node->addInput(n->input(0));
    for (auto* output : new_node->outputs()) {
      select_tensor_node->addInput(output);
    }
    replacement.emplace_back(n, new_node, select_tensor_node);
  }

  for (const auto& tup : replacement) {
    auto* const old_node = std::get<0>(tup);
    auto* const new_node = std::get<1>(tup);
    auto* const select_tensor_node = std::get<2>(tup);

    new_node->insertBefore(old_node);
    select_tensor_node->insertBefore(old_node);
    new_node->outputs()[0]->copyMetadata(old_node->output());
    select_tensor_node->output()->copyMetadata(old_node->output());
    old_node->replaceAllUsesWith(select_tensor_node);
    old_node->destroy();
  }
#ifndef NDEBUG
  graph->lint();
  AliasDb db2(graph);
  torch::jit::Lint(&db2);
#endif
}

void ReplaceWithCopy(
    std::shared_ptr<Graph>& graph,
    bool outputs_are_immutable) {
  AliasDb db(graph);
  const FastMap<c10::Symbol, c10::Symbol> supported = {
#ifdef FBCODE_CAFFE2
      OP_PAIR("aten::permute", "static_runtime::permute_copy"),
      OP_PAIR("fb::expand_dims", "static_runtime::expand_dims_copy"),
#endif
      OP_PAIR("aten::narrow", "aten::narrow_copy"),
      OP_PAIR("aten::reshape", "static_runtime::reshape_copy"),
      OP_PAIR("aten::flatten", "static_runtime::flatten_copy")};

  static const std::array<std::pair<c10::FunctionSchema, c10::Symbol>, 1>
      supported_schema = {
          {{torch::schema("aten::dequantize.self(Tensor self) -> Tensor"),
            fromQualString("static_runtime::dequantize_copy")}}};

  auto match_schema = [](const Node* node, c10::Symbol& out_matched_symbol) {
    for (auto& schema : supported_schema) {
      if (node->matches(schema.first)) {
        out_matched_symbol = schema.second;
        return true;
      }
    }
    return false;
  };

  std::vector<std::pair<Node*, Node*>> replacement;
  DepthFirstGraphNodeIterator graph_it(graph);
  for (auto n = graph_it.next(); n != nullptr; n = graph_it.next()) {
    c10::Symbol new_symbol;
    if (supported.count(n->kind()) && opIsRegistered(supported.at(n->kind()))) {
      new_symbol = supported.at(n->kind());
    } else if (!match_schema(n, new_symbol)) {
      continue;
    }
    TORCH_CHECK(n->outputs().size() == 1);

    // We do not want to replace operators with their copy variant when the
    // inputs to the operators have writers (can be updated). With an output
    // that aliases to the input, updates to the input will be visible to the
    // operator's output as well. For example:
    //
    // def forward(self, inp: Tensor, shape: List[int]):
    //   a = inp + inp
    //   b = a.reshape(shape)
    //   c = b.sigmoid_()
    //   d = c + c
    //   e = a + a
    //   f = b + b
    //   return (d, e, f)
    //
    // b and c are aliases of a, sigmoid_ changes b, c, as well as a. e should
    // equal to d in this case. If we replace reshape with the copy version, b
    // and c are no longer aliases of a, the value of e would change as a
    // result. To keep static runtime consistent with the jit interpreter, here
    // we choose not to replace reshape with the copy version
    if (db.hasInputWriters(n)) {
      continue;
    }

    auto* out = n->output();
    if (!outputs_are_immutable && db.mayContainAlias(out, graph->outputs())) {
      continue;
    }
    auto* new_node = graph->create(new_symbol, n->outputs().size());
    for (auto* input : n->inputs()) {
      new_node->addInput(input);
    }
    replacement.emplace_back(std::make_pair(n, new_node));
  }

  for (const auto& p : replacement) {
    auto* old_node = p.first;
    auto* new_node = p.second;
    new_node->insertBefore(old_node);
    new_node->output()->copyMetadata(old_node->output());
    old_node->replaceAllUsesWith(new_node);
    old_node->destroy();
  }
#ifndef NDEBUG
  graph->lint();
  AliasDb db2(graph);
  torch::jit::Lint(&db2);
#endif
}

void EliminateTrivialEquallySplit(std::shared_ptr<torch::jit::Graph>& graph) {
  const auto equally_split = fromQualString("fb::equally_split");
  std::vector<Node*> to_remove;
  DepthFirstGraphNodeIterator graph_it(graph);
  for (auto node = graph_it.next(); node != nullptr; node = graph_it.next()) {
    if (node->kind() != equally_split) {
      continue;
    }

    const Value* value_out = node->outputs()[0];
    if (value_out->uses().size() != 1) {
      continue;
    }

    Node* list_unpack_node = value_out->uses()[0].user;
    if (list_unpack_node->kind() != prim::ListUnpack) {
      continue;
    }

    auto list_unpack_outputs = list_unpack_node->outputs();
    if (list_unpack_outputs.size() != 1) {
      continue;
    }

    list_unpack_node->output()->replaceAllUsesWith(node->input(0));
    to_remove.push_back(list_unpack_node);
    to_remove.push_back(node);
  }

  for (Node* node : to_remove) {
    node->destroy();
  }
}

// NB: The alias type of the fused op needs to be changed to
// c10::AliasAnalysisKind::PURE_FUNCTION to make alias analysis work.
void FuseListUnpack(std::shared_ptr<torch::jit::Graph>& graph) {
  const FastMap<c10::Symbol, c10::Symbol> unfused_to_fused = {
      OP_PAIR("fb::equally_split", "static_runtime::fused_equally_split"),
      OP_PAIR(
          "fb::sigrid_transforms", "static_runtime::fused_sigrid_transforms"),
      OP_PAIR(
          "static_runtime::variadic_grouped_accessor_op",
          "static_runtime::fused_variadic_grouped_accessor_op"),
      OP_PAIR(
          "static_runtime::variadic_grouped_accessor_op_v2",
          "static_runtime::fused_variadic_grouped_accessor_op_v2"),
      OP_PAIR(
          "fb::sigrid_transforms_torch_bind",
          "static_runtime::fused_sigrid_transforms_torch_bind"),
      OP_PAIR(
          "fb::variadic_sigrid_transforms_torch_bind",
          "static_runtime::fused_variadic_sigrid_transforms_torch_bind"),
      OP_PAIR(
          "fb::gather_ranges_to_dense",
          "static_runtime::fused_gather_ranges_to_dense"),
      OP_PAIR(
          "fb::gather_ranges_to_dense_v2",
          "static_runtime::fused_gather_ranges_to_dense_v2")};

  AliasDb alias_db(
      graph,
      /*isFrozen=*/false);
<<<<<<< HEAD
  // replacement contains (old_node, new_node, list_unpack_node)
  std::vector<std::tuple<Node*, Node*, Node*>> replacement;
  DepthFirstGraphNodeIterator graph_it(graph);
  for (auto node = graph_it.next(); node != nullptr; node = graph_it.next()) {
=======
  const std::vector<Value*> graph_outputs(
      graph->outputs().begin(), graph->outputs().end());
  auto nodes = graph->nodes();
  std::vector<Node*> to_remove;
  for (auto* node : nodes) {
>>>>>>> 70c8f0f2
    auto unfused_to_fused_it = unfused_to_fused.find(node->kind());
    if (unfused_to_fused_it == unfused_to_fused.end()) {
      continue;
    }

    const Value* value_out = node->outputs()[0];
    if (value_out->uses().size() != 1) {
      continue;
    }

    Node* list_unpack_node = value_out->uses()[0].user;
    if (list_unpack_node->kind() != prim::ListUnpack) {
      continue;
    }

    auto list_unpack_outputs = list_unpack_node->outputs();
    if (list_unpack_outputs.empty()) {
      continue;
    }

    const bool checks_all_outputs =
        node->kind() == fromQualString("fb::equally_split") ||
        node->kind() == fromQualString("fb::gather_ranges_to_dense") ||
        node->kind() == fromQualString("fb::gather_ranges_to_dense_v2");

    if (!checks_all_outputs) {
      // If any output of the ListUnpack node is unmanaged, disable fusion
      // since the fused op assumes all outputs are either managed or not.
      // Ops excluded here check all outputs.
      const std::vector<Value*> list_unpack_outputs_vec(
          list_unpack_outputs.begin(), list_unpack_outputs.end());
      if (alias_db.mayContainAlias(list_unpack_outputs_vec, graph_outputs)) {
        continue;
      }
    }

    const auto& new_sym = unfused_to_fused_it->second;
    auto* new_node = graph->create(new_sym, 0);

    for (Value* in : node->inputs()) {
      new_node->addInput(in);
    }

    for (Value* out : list_unpack_outputs) {
      Value* new_out = new_node->addOutput();
      new_out->copyMetadata(out);
      out->replaceAllUsesWith(new_out);
    }
    replacement.emplace_back(node, new_node, list_unpack_node);
  }

  for (const auto& nodes : replacement) {
    auto* old_node = std::get<0>(nodes);
    auto* new_node = std::get<1>(nodes);
    auto* list_unpack_node = std::get<2>(nodes);

    new_node->insertAfter(old_node);
    list_unpack_node->destroy();
    old_node->destroy();
  }

#ifndef NDEBUG
  graph->lint();
  AliasDb db2(graph);
  torch::jit::Lint(&db2);
#endif
} // namespace jit

void EnableStaticRuntimeLayerNorm(std::shared_ptr<torch::jit::Graph>& graph) {
  const c10::Symbol static_runtime_layer_norm_symbol =
      fromQualString("static_runtime::layer_norm");
  auto nodes = graph->nodes();
  std::vector<std::pair<Node*, Node*>> replacement;
  DepthFirstGraphNodeIterator graph_it(graph);
  for (auto old_node = graph_it.next(); old_node != nullptr;
       old_node = graph_it.next()) {
    if (!old_node->matches(torch::schema(
            "aten::layer_norm(Tensor input, int[] normalized_shape, Tensor? weight=None, Tensor? bias=None, float eps=1e-05, bool cudnn_enable=True) -> Tensor"))) {
      continue;
    }
    TORCH_CHECK(old_node->outputs().size() == 1);
    auto* new_node = graph->create(
        static_runtime_layer_norm_symbol,
        /*layer_norm*/ 1 + /*mean*/ 1 + /*rst=*/1);
    for (auto* input : old_node->inputs()) {
      new_node->addInput(input);
    }
    replacement.emplace_back(old_node, new_node);
  }
  for (const auto& p : replacement) {
    auto* old_node = p.first;
    auto* new_node = p.second;
    new_node->insertBefore(old_node);
    new_node->output(0)->copyMetadata(old_node->output(0));
    old_node->output(0)->replaceAllUsesWith(new_node->output(0));
    old_node->destroy();
  }
}

void RemoveImmutableInputDictLookups(
    std::shared_ptr<torch::jit::Graph>& graph) {
  auto nodes = graph->nodes();
  AliasDb db(graph);
  // Gather all dict -> getitems where dict is immutable and getitems use
  // constant keys.
  std::unordered_map<Value*, std::vector<Node*>> dict_to_getitems;
  std::unordered_set<Node*> keys;
  for (Node* node : nodes) {
    // Find aten::__getitem__(%dict, %constant_key).
    if (node->kind() != aten::__getitem__) {
      continue;
    }
    Node* getitem_node = node;
    Value* dict = getitem_node->input(0);
    if (db.hasWriters(dict)) {
      // Mutable dict. Skip this optimization.
      continue;
    }
    if (dict->type()->kind() != TypeKind::DictType ||
        dict->node() != graph->param_node()) {
      continue;
    }
    DCHECK(getitem_node->inputs().size() == 2);
    Node* key = getitem_node->input(1)->node();
    if (key->kind() != prim::Constant) {
      continue;
    }
    keys.insert(key);
    auto iter = dict_to_getitems.find(dict);
    if (iter == dict_to_getitems.end()) {
      dict_to_getitems.emplace(dict, std::vector<Node*>{getitem_node});
      continue;
    }
    iter->second.push_back(getitem_node);
  }
  if (keys.size() == 0) {
    return;
  }
  // Move all keys to the beginning of the graph and insert new dict_unpack
  // nodes after that.
  auto* marker = graph->create(prim::Constant);
  graph->prependNode(marker);
  graph->setInsertPoint(marker);
  for (Node* key : keys) {
    DCHECK(key->inputs().size() == 0);
    key->moveBefore(marker);
  }
  const c10::Symbol static_runtime_dict_unpack_symbol =
      fromQualString("static_runtime::dict_unpack");
  for (auto& it : dict_to_getitems) {
    Value* dict = it.first;
    std::vector<Node*>& getitems = it.second;
    DCHECK(getitems.size() > 0);
    auto* dict_unpack =
        graph->create(static_runtime_dict_unpack_symbol, getitems.size());
    graph->insertNode(dict_unpack);
    dict_unpack->addInput(getitems[0]->input(0));
    for (size_t i = 0; i < getitems.size(); ++i) {
      Node* getitem_node = getitems[i];
      DCHECK(getitem_node->input(0) == dict);
      dict_unpack->addInput(getitem_node->input(1));
      dict_unpack->output(i)->copyMetadata(getitem_node->output());
      getitem_node->output(0)->replaceAllUsesWith(dict_unpack->output(i));
      getitem_node->destroy();
    }
  }
  graph->setInsertPoint(graph->block());
  marker->destroy();
}

void UseVariadicGroupedAccessor(const std::shared_ptr<Graph>& graph) {
  // Migration to v2 is still in progress. For now, SR will support
  // both versions of this op.
  UseVariadicOp(
      graph,
      fromQualString("grouped_accessor::grouped_accessor_op"),
      fromQualString("static_runtime::variadic_grouped_accessor_op"));
  UseVariadicOp(
      graph,
      fromQualString("grouped_accessor::grouped_accessor_op_v2"),
      fromQualString("static_runtime::variadic_grouped_accessor_op_v2"));
}

namespace {

void CreateOwnedRefsForSpecialValuesHelper(Graph& graph, Block* block) {
  for (auto* node : block->nodes()) {
    for (auto* sub_block : node->blocks()) {
      CreateOwnedRefsForSpecialValuesHelper(graph, sub_block);
    }
  }

  auto outputs = block->outputs();
  for (const auto i : c10::irange(outputs.size())) {
    auto* output = outputs[i];

    if (output->type()->kind() == c10::TypeKind::NoneType) {
      // No need to create owned refs of NoneType since moving
      // from None will have no effect
      continue;
    }

    if (toIValue(output).has_value() ||
        // If the output's owning block is not this one, it's from an outer
        // scope
        output->node()->owningBlock() != block) {
      auto* create_owned_ref_node =
          graph.create(fromQualString("static_runtime::create_owned_ref"));
      create_owned_ref_node->addInput(output);
      create_owned_ref_node->output()->copyMetadata(output);

      block->appendNode(create_owned_ref_node);
      block->replaceOutput(i, create_owned_ref_node->output());
    }
  }
}

void ForceNonEmptyOutputsHelper(Value* none_value, Block* block) {
  for (auto* node : block->nodes()) {
    bool needs_output = false;
    for (auto* sub_block : node->blocks()) {
      if (sub_block->outputs().empty()) {
        sub_block->registerOutput(none_value);
        needs_output = true;
      }

      ForceNonEmptyOutputsHelper(none_value, sub_block);
    }

    if (needs_output) {
      // Loop sub-blocks should always return at least one output (the new loop
      // condition)
      DCHECK(node->kind() == prim::If);
      auto* output = node->addOutput();
      output->setType(c10::NoneType::get());
    }
  }
}

Node* findOrCreateNoneConstant(Graph& graph) {
  // Only search the top-level block
  for (auto* node : graph.nodes()) {
    if (node->kind() != prim::Constant) {
      continue;
    }
    const auto ival_opt = toIValue(node->output());
    DCHECK(ival_opt.has_value());
    if (ival_opt->isNone()) {
      return node;
    }
  }

  auto* none_node = graph.create(prim::Constant);
  none_node->output()->setType(c10::NoneType::get());
  graph.prependNode(none_node);
  return none_node;
}

} // namespace

void CreateOwnedRefsForSpecialValues(Graph& graph) {
  CreateOwnedRefsForSpecialValuesHelper(graph, graph.block());
}

void ForceNonEmptyOutputs(Graph& graph) {
  auto* none_node = findOrCreateNoneConstant(graph);
  ForceNonEmptyOutputsHelper(none_node->output(), graph.block());
  if (!none_node->hasUses()) {
    none_node->destroy();
  }
}

} // namespace jit
} // namespace torch<|MERGE_RESOLUTION|>--- conflicted
+++ resolved
@@ -747,18 +747,12 @@
   AliasDb alias_db(
       graph,
       /*isFrozen=*/false);
-<<<<<<< HEAD
   // replacement contains (old_node, new_node, list_unpack_node)
+  const std::vector<Value*> graph_outputs(
+      graph->outputs().begin(), graph->outputs().end());
   std::vector<std::tuple<Node*, Node*, Node*>> replacement;
   DepthFirstGraphNodeIterator graph_it(graph);
   for (auto node = graph_it.next(); node != nullptr; node = graph_it.next()) {
-=======
-  const std::vector<Value*> graph_outputs(
-      graph->outputs().begin(), graph->outputs().end());
-  auto nodes = graph->nodes();
-  std::vector<Node*> to_remove;
-  for (auto* node : nodes) {
->>>>>>> 70c8f0f2
     auto unfused_to_fused_it = unfused_to_fused.find(node->kind());
     if (unfused_to_fused_it == unfused_to_fused.end()) {
       continue;
