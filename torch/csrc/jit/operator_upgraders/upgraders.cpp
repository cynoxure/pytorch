--- conflicted
+++ resolved
@@ -28,14 +28,11 @@
   return content_.size();
 }
 
-<<<<<<< HEAD
-=======
 bool UpgradersMap::is_populated() {
   std::lock_guard<std::mutex> _(lock);
   return isPopulated;
 }
 
->>>>>>> 6eba9360
 const std::unordered_map<std::string, std::shared_ptr<Graph>>& UpgradersMap::
     get_content() {
   std::lock_guard<std::mutex> _(lock);
@@ -68,13 +65,10 @@
   return upgradersMap.count();
 }
 
-<<<<<<< HEAD
-=======
 bool is_upgraders_map_populated() {
   return upgradersMap.is_populated();
 }
 
->>>>>>> 6eba9360
 const std::unordered_map<std::string, std::shared_ptr<Graph>>&
 dump_upgraders_map() {
   return upgradersMap.get_content();
