import contextlib
import functools
import traceback
from contextlib import contextmanager
from dataclasses import dataclass
from enum import Enum, auto
from typing import (
    TYPE_CHECKING,
    Any,
    Callable,
    Dict,
    Generator,
    List,
    Optional,
    Set,
    Tuple,
    Union,
    cast,
)

import torch
import torch.distributed as dist
import torch.nn as nn
import torch.nn.functional as F
from torch.autograd import Variable
from torch.distributed import ProcessGroup
from torch.distributed.distributed_c10d import _get_default_group
from torch.nn.parameter import Parameter

from .flatten_params_wrapper import FlatParameter, FlattenParamsWrapper
from .utils import _apply_to_tensors
from .wrap import _recursive_wrap

if TYPE_CHECKING:
    from collections import OrderedDict  # noqa: F401


@dataclass
class CPUOffload:
    """
    CPU offlaoding config. Currently, only parameter and gradient CPU
    offload are supported.
    offload_params: Offloading parameters to CPUs when these parameters are
                    not used for computation on GPUs. This implicitly enables
                    gradient offloading to CPUs in order for parameters and
                    gradients to be on the same device to work with optimizer.
    """

    offload_params: bool = False
    # TODO: state dict offloading
    # https://github.com/pytorch/pytorch/issues/67224


class BackwardPrefetch(Enum):
    """
    Specify where to prefetch next layer's full parameters
    during backward pass.
    BACKWARD_PRE: prefetch right before current layer's backward computation
                  starts, this approach will increase backward communication
                  and computation overalpping and potentialy improve training
                  performance, but it may increase the peak memory usage as
                  the prefetched full parameters will be kept in the GPU memory
                  until next layer's backward computation is done.
    BACKWARD_POST: prefetch right after current layer's backward computation finishes,
                   this approach will not increase peak memory as prefetching happens
                   after current layer's full parameters are freed.
                   It could potentially improve backward communication and computation
                   overlapping as it avoids all_gather and reduce_scatter are blocked
                   each other in the single NCCL stream. However, based on our experiments,
                   for some models, the backward post backward hook fire order is not always
                   the reversed forward computation order, so this
                   approach may prefetch full parameters for layers ahead of next layer,
                   this 'ahead' all_gather could delay next layer's all_gather in the
                   single NCCL stream and cause the next layer's computation delay. So it may
                   cause some performance regession for some models.
    """

    BACKWARD_PRE = auto()
    BACKWARD_POST = auto()
    # TODO, BACKWARD_PRE_CPU, prefetch full parameters and keep them in the CPU memory


class TrainingState_(Enum):
    """
    Simple enum to indicate what state FSDP is in. Used for asserting
    to make sure APIs are called in the correct state.
    ..note::
        ``BACKWARD_PRE`` and ``BACKWARD_POST`` states are used to ensure we
        receives backward hooks in the correct order. It is used to catch
        unexpected order of hooks being called (likely due to our
        hook registration logic or autograd engine logic changes).
    """

    IDLE = auto()
    FORWARD = auto()
    BACKWARD_PRE = auto()
    BACKWARD_POST = auto()
    SUMMON_FULL_PARAMS = auto()


class FullyShardedDataParallel(nn.Module):
    """
    A wrapper for sharding Module parameters across data parallel workers. This
    is inspired by `Xu et al.`_ as well as the ZeRO Stage 3 from DeepSpeed_.
    FullyShardedDataParallel is commonly shorten to FSDP.

    .. _`Xu et al.`: https://arxiv.org/abs/2004.13336
    .. _DeepSpeed: https://www.deepspeed.ai/

    Example::

        >>> import torch
        >>> from torch.distributed.fsdp import FullyShardedDataParallel as FSDP
        >>> torch.cuda.set_device(device_id)
        >>> sharded_module = FSDP(my_module)
        >>> optim = torch.optim.Adam(sharded_module.parameters(), lr=0.0001)
        >>> x = sharded_module(x, y=3, z=torch.Tensor([1]))
        >>> loss = x.sum()
        >>> loss.backward()
        >>> optim.step()

    .. warning::
        The optimizer must be initialized *after* the module has been wrapped,
        since FSDP will shard parameters in-place and this will break any
        previously initialized optimizers.

    .. warning:
        Module should be already placed on the destination device or
        device is set properly using torch.cuda.set_device(device_id).
        FSDP will get compute device from module first, if module device
        is CPU, FSDP will then get compute device from current device.

    Args:
        module (nn.Module):
            module to be wrapped with FSDP.
        process_group (Optional[ProcessGroup]):
            process group for sharding
        cpu_offload (Optional [CPUOffload]):
            CPU offloading config. Currently, only parameter and gradient CPU
            offload is supported. It can be enabled via passing in
            ``cpu_offload=CPUOffload(offload_params=True)``. Note that this
            currently implicitly enables gradient offloading to CPU in order for
            params and grads to be on same device to work with optimizer. This
            API is subject to change. Default is ``None`` in which case there
            will be no offloading.
        fsdp_auto_wrap_policy: (Optional [callable]):
            A callable specifying a policy to recursively wrap layers with FSDP.
            Note that this policy currently will only apply to child modules of
            the passed in module. The remainder modules are always wrapped in
            the returned FSDP root instance.
            ``default_auto_wrap_policy`` written in ``torch.distributed.fsdp.wrap`` is
            an example of ``fsdp_auto_wrap_policy`` callable, this policy wraps layers
            with parameter sizes larger than 100M. Users can supply the customized
            ``fsdp_auto_wrap_policy`` callable that should accept following arguments:
            ``module: nn.Module``, ``recurse: bool``, ``unwrapped_params: int``,
            extra customized arguments could be added to the customized
            ``fsdp_auto_wrap_policy`` callable as well.

            Example::

                >>> def custom_auto_wrap_policy(
                >>>     module: nn.Module,
                >>>     recurse: bool,
                >>>     unwrapped_params: int,
                >>>     # These are customizable for this policy function.
                >>>     min_num_params: int = int(1e8),
                >>> ) -> bool:
                >>>     return unwrapped_params >= min_num_params

        backward_prefetch: (Optional[BackwardPrefetch]):
            This is an experimental feature that is subject to change in the
            the near future. It allows users to enable two different backward_prefetch
            algorithms to help backward communication and computation overlapping.
            Pros and cons of each algorithm is explained in the class ``BackwardPrefetch``.
    """

    def __init__(
        self,
        module: nn.Module,
        process_group: Optional[ProcessGroup] = None,
        cpu_offload: Optional[CPUOffload] = None,
        fsdp_auto_wrap_policy: Optional[Callable] = None,
        backward_prefetch: Optional[BackwardPrefetch] = None,
    ):
        torch._C._log_api_usage_once("torch.distributed.fsdp")
        super().__init__()
        # if fsdp_auto_wrap_policy is specified, submodules should not be
        # already wrapped, otherwise we'd attempt to double wrap them resulting
        # in errors.
        if fsdp_auto_wrap_policy is not None:
            self._check_wrapped(
                module,
                check_fn=lambda mod: not isinstance(mod, FullyShardedDataParallel),
                err_fn=lambda mod: f"Expected {mod} to NOT be FullyShardedDataParallel if auto_wrap is enabled.",
            )
            _recursive_wrap(
                module,
                auto_wrap_policy=fsdp_auto_wrap_policy,
                wrapper_cls=FullyShardedDataParallel,
                # Note that we have the recursive_wrap skip wrapping for
                # the outermost (this) module otherwise it will result in a
                # double-wrap causing issues.
                only_wrap_children=True,
                # FSDP arguments follow.
                process_group=process_group,
                cpu_offload=cpu_offload,
                backward_prefetch=backward_prefetch,
                # Note that recursive_wap should not call FSDP with wrapping
                # enabled, as this recursive call handles all wrapping,
                # including for nested children.
                fsdp_auto_wrap_policy=None,
            )

        self.process_group = process_group or _get_default_group()
        self.rank = self.process_group.rank()
        self.world_size = self.process_group.size()
        # device for computation, if module is on GPU, use module.device;
        # if module is on CPU, use current device;
        self.compute_device = _get_default_cuda_device(module)

        # Free full params and keep shard only after forward
        self.reshard_after_forward = True

        # setting two factors to avoid underflow and overflow
        self.gradient_predivide_factor: float = self._get_gradient_predivide_factor(
            self.world_size
        )
        self.gradient_postdivide_factor: float = (
            self.world_size / self.gradient_predivide_factor
        )

        self.numel_padded_per_param: List[int] = []
        self.cpu_offload = cpu_offload or CPUOffload()
        self.backward_prefetch = backward_prefetch

        # Only handle params which are not already sharded. This enables
        # sharding individual layers of a Module, with an outer wrapper to
        # shard any leftover parameters.
        params = []
        for param_name, param in module.named_parameters():
            if not isinstance(param, FlatParameter):
                params.append(param)

        self._fsdp_wrapped_module: FlattenParamsWrapper = FlattenParamsWrapper(
            module, param_list=params
        )
        del module  # free original module in case it helps garbage collection
        if self._fsdp_wrapped_module.flat_param is not None:
            self.params = [self._fsdp_wrapped_module.flat_param]
        else:
            self.params = []

        # Shard module parameters in place
        self._shard_parameters()

        # Make sure all parameters are sharded.
        for n, p in self.named_parameters():
            if not isinstance(p, FlatParameter):
                raise RuntimeError(
                    f"found unsharded parameter: {n} ; {p.size()} {p.__class__}"
                )
        self._reset_lazy_init()

        # Flag indicating if we require gradient reduction in the backward
        # pass (set to `False` in the `no_sync()` context manager)
        self._require_backward_grad_sync: bool = True

        # Enum to indicate if we're in the forward/backward pass, idle, etc.
        self.training_state = TrainingState_.IDLE

        # Flag to guard against preparing gradients multiple times per backward pass.
        self._pre_backward_hook_has_run = False
        # Used for prefetching all gather full params in post backward hook
        self._need_rebuild_full_params = False

        # If specified, offload parameter shard to CPU.
        if self.cpu_offload.offload_params:
            for p in self.params:
                self._offload_to_cpu(p)

    @classmethod
    def _check_wrapped(cls, begin_module, check_fn, err_fn):
        for _, mod in begin_module.named_modules():
            if not check_fn(mod):
                raise ValueError(err_fn(mod))

    @property
    def module(self) -> FlattenParamsWrapper:
        """make model.module accessible, just like DDP."""
        assert isinstance(self._fsdp_wrapped_module, FlattenParamsWrapper)
        return self._fsdp_wrapped_module

    # setting two factors 'self.gradient_predivide_factor'
    # and 'self.gradient_postdivide_factor' to avoid underflow and overflow
    def _get_gradient_predivide_factor(self, world_size: int) -> float:
        factor: int = 1
        while world_size % factor == 0 and world_size / factor > factor:
            factor *= 2
        return float(factor)

    def _offload_to_cpu(self, p):
        """
        Offloads parameter to CPU from self.compute_device. If the parameter is
        already on CPU then this is a noop.
        """
        cpu_device = torch.device("cpu")
        if p.device == cpu_device:
            return
        with torch.no_grad():
            p.data = p.to(cpu_device)

    def _cast_buffers(
        self, device: Optional[torch.device] = None, memo: Optional[Set] = None
    ) -> None:
        """Move all buffers to the given *device*.
        If *device* is not given, then it will default to
        ``self.compute_device``. In the
        case of nested FSDP instances, we will respect the child instance's
        ``compute_device`` configuration.
        Args:
            device (torch.device, Optional):
                device to cast buffers to (defaults to compute_device)
            memo (Set, Optional):
                set of modules that have already been processed
        """
        if memo is None:
            memo = set()
        for module in self.modules():
            if module is not self and isinstance(module, FullyShardedDataParallel):
                # Allow any child FSDP instances to handle their own buffers.
                module._cast_buffers(device=device, memo=memo)
            elif module not in memo:
                memo.add(module)
                for name, buf in module.named_buffers(recurse=False):
                    if buf is None:
                        continue
                    buf = buf.to(device=device or self.compute_device)
                    setattr(module, name, buf)

    @torch.no_grad()
    def _shard_parameters(self) -> None:
        """
        At initialization we wrap a module with full parameters and shard the
        parameters in-place. Sharding is implemented by viewing each parameter
        as a 1D Tensor and retaining only a single slice, where the slice size
        is determined by the number of data parallel workers.
        After this initial sharding is complete, the user can initialize a
        ``torch.optim.Optimizer`` in the usual way, i.e.::
        .. code-block:: python
            optim = torch.optim.Adam(sharded_module.parameters(), lr=0.0001)
        The optimizer will see only a single slice of parameters and will thus
        allocate less memory for optimizer state, avoiding redundancy across
        data parallel workers.
        """
        for p in self.params:
            assert not p._is_sharded, "Param should have not been sharded yet."
            assert (
                p.is_floating_point()
            ), "Autograd does not support operations for integer type."

            # Sharding is done only when world_size is larger than 1.
            p._is_sharded = self.world_size > 1  # type: ignore[attr-defined]
            p._orig_size = p.size()  # type: ignore[attr-defined]

            if not p._is_sharded:  # type: ignore[attr-defined]
                self.numel_padded_per_param.append(0)
                continue

            # Save the original storage and free it later on.
            # Since we're modifying the tensor's storage directly,
            # make sure the tensor is the sole occupant of the storage.
            assert (
                p.storage_offset() == 0
            ), "The tensor is not the sole occupant of the storage."
            orig_storage = p.storage()

            # Replace p with the relevant shard.
            local_shard, num_padded = self._get_shard(p)
            p.set_(local_shard)  # type: ignore[call-overload]
            p.shard_by_offsets(
                self.rank * local_shard.numel(),
                (self.rank + 1) * local_shard.numel() - 1,
                num_padded,
            )
            self.numel_padded_per_param.append(num_padded)

            # Free storage that contains the original full data.
            if orig_storage.size() > 0:
                orig_storage.resize_(0)  # type: ignore[attr-defined]

        assert len(self.numel_padded_per_param) == len(
            self.params
        ), "numel_padded_per_param is not populated correctly."

    def _get_shard(self, tensor: torch.Tensor) -> Tuple[torch.Tensor, int]:
        """Return the local shard of a full tensor."""
        # Shard using torch.chunk to match all-gather/reduce-scatter.
        chunks = torch.flatten(tensor).chunk(self.world_size)
        if len(chunks) < (self.rank + 1):
            # If there are not enough chunks to shard across ranks, create an
            # empty chunk that will just be padded with zeros to be the
            # appropriate size.
            chunk = chunks[0].new_empty(0)
        else:
            chunk = chunks[self.rank]
        # Determine number of padding elements.
        num_to_pad = chunks[0].numel() - chunk.numel()
        assert (
            num_to_pad >= 0
        ), "Chunk's size should be equal or smaller than \
            the first chunk's size."

        # We always need to clone here, because regardless of padding the
        # original parameter, of which this chunk is a view of, is deallocated
        # after _get_shard.
        shard = chunk.clone()
        if num_to_pad > 0:
            shard = F.pad(shard, [0, num_to_pad])
        return shard, num_to_pad

    def __getattr__(self, name: str) -> Any:
        """Forward missing attributes to wrapped module."""
        try:
            return super().__getattr__(name)  # defer to nn.Module's logic
        except AttributeError:
            return getattr(self.module, name)

    def __getitem__(self, key: int) -> Any:
        """Forward indexing calls in case the module is a nn.Sequential."""
        return self.module.__getitem__(key)  # type: ignore[operator]

    def _reset_lazy_init(self) -> None:
        """
        Reset instance so :func:`_lazy_init` will run on the next forward.
        Currently this is only called in __init__
        """
        self._is_root: Optional[bool] = None
        self._streams: Dict[str, torch.cuda.Stream] = {}
        self._fsdp_graph_order: List[nn.Module] = []
        self._my_fsdp_idx_in_graph: Optional[int] = None
        for p in self.params:
            if hasattr(p, "_local_shard"):
                # reset attributes that are added in _init_param_attributes, as
                # part of _lazy_init
                del p._local_shard  # type: ignore[attr-defined]

    def _lazy_init(self) -> None:
        """Initialization steps that should happen lazily, typically right
        before the first forward pass.
        """
        # Initialize param attributes lazily, in case the param's dtype or
        # device changes after __init__.
        for p in self.params:
            self._init_param_attributes(p)

        # Initialize _is_root and setup streams. These steps would ideally
        # happen in __init__, but _is_root can only be determined after the
        # entire model hierarchy is setup, thus we run it lazily.
        if self._is_root is None:
            # _is_root means that we are in the outermost module's forward.
            self._set_is_root()
            self._setup_streams()

        if self._is_root:
            # Buffers stay on GPU, and don't get sharded. Since _cast_buffers
            # applies recursively, we only call this from the root instance.
            self._cast_buffers()

            # Don't free the full params for the outer-most (root) instance,
            # In most cases, root instance contains params in the last layers
            # or has no params. In these cases, those params will be needed
            # immediately after for the backward pass. Note that this only
            # applies currently when freeing parameters at end of layer's
            # forward pass.
            self.reshard_after_forward = False

            # Due to the use of streams, we need to make sure the previous
            # ``optim.step()`` is done before we all-gather parameters.
            self._wait_for_previous_optim_step()

    @torch.no_grad()
    def _init_param_attributes(self, p: Parameter) -> None:
        """
        We manage several attributes on each Parameter instance. The first two
        are set by :func:`_shard_parameters`:
            ``_is_sharded``: ``True`` if the Parameter is sharded or ``False``
                if the Parameter is intentionally not sharded (in which case we
                will all-reduce grads for this param). Currently the only way
                `_is_sharded = False` is if world_size = 1.
            ``_orig_size``: the size of the original Parameter (before sharding)
        A few attributes are set here:
            ``_local_shard``: a single shard of the parameter. This is needed to
                recover the shard after rebuilding full parameter in forward
                and backward.
            ``_full_param_padded``: the full weight (padded to be evenly
                divisible by ``world_size``), used for computation in the
                forward and backward pass. It is initialized with the
                appropriate size and then has its storage freed. This will be
                resized in place and only materialized (via all-gather) as needed.
        Another attribute is set by :func:`_register_post_backward_hooks`:
            ``_shard_bwd_hook``: it holds the parameter's AccumulateGrad object
                and the registered post hook handle.
        """
        assert hasattr(p, "_is_sharded") and hasattr(
            p, "_orig_size"
        ), "Parameters should have been sharded during construction."
        # If _local_shard has been set in the first lazy init and
        # current parameter is pointed to _local_shard, no need to
        # set the _local_shard again.
        if hasattr(p, "_local_shard"):
            # If CPU offloading, p._local_shard should have been placed on CPU
            # during its first lazy construction.
            if self.cpu_offload.offload_params:
                assert p._local_shard.device == torch.device(  # type: ignore[attr-defined]
                    "cpu"
                ), (
                    "Expected p._local_shard to be on CPU, "  # type: ignore[attr-defined]
                    f"but it's on {p._local_shard.device}"  # type: ignore[attr-defined]
                )
            return

        # A single shard of the parameters. Also makes p._local_shard to be on
        # CPU if we are CPU offloading, since p.data would be on CPU during
        # init.
        if self.cpu_offload.offload_params:
            assert p.device == torch.device("cpu"), (
                "Expected param to be on CPU when cpu_offloading is enabled. "
                "If CPU offloading is enabled correctly, you may be "
                "accidentally moving the model to CUDA after FSDP initialization."
            )
        p._local_shard = p.data  # type: ignore[attr-defined]
        # If CPU offloading, pin the memory to enable faster CPU -> GPU device
        # transfer.
        if self.cpu_offload.offload_params:
            assert p._local_shard.device == torch.device("cpu")  # type: ignore[attr-defined]
            p._local_shard.pin_memory()  # type: ignore[attr-defined]
            # When offloading parameters, also move the grad shard to CPU during
            # backward pass. In this case, it's important to pre-allocate the
            # CPU grad shard in pinned memory so that we can do a non-blocking
            # transfer.
            p._cpu_grad = torch.zeros_like(  # type: ignore[attr-defined]
                p, device=torch.device("cpu")
            ).pin_memory()

        # We also maintain a full-sized parameter of type self.compute_dtype.
        # We resize the storage to size 0 at init (here) and only materialize
        # as needed. The storage may contain padding elements so that it is
        # evenly divisible by world_size, although these padding elements will
        # be removed before the relevant computation.
        if p._is_sharded:  # type: ignore[attr-defined]
            p._full_param_padded = torch.zeros(  # type: ignore[attr-defined]
                p.numel() * self.world_size,
                device=self.compute_device,
                dtype=p.dtype,
            )
            _free_storage(p._full_param_padded)  # type: ignore[attr-defined]

    def _set_is_root(self) -> None:
        """If ``True``, implies that no other :class:`FullyShardedDataParallel`
        instance wraps this one. Called once by :func:`_lazy_init`.
        """
        if self._is_root is not None:
            return
        # No FSDP instance wraps this, else _is_root would be set to False.
        self._is_root = True
        # If final backward callback is never been queued, state should be IDLE.
        # If final backward callback is queued, the callback should be finished
        # and the state was reset to be IDLE.
        # This should be asserted at the beginning of forward pass in the root instance only.
        # For children instances, if they are checkpointed, state will not be reset to
        # IDLE after each inner forward/backward.
        self._assert_state(TrainingState_.IDLE)
        for n, m in self.named_modules():
            # `n != ""` excludes self.
            if n != "" and isinstance(m, FullyShardedDataParallel):
                # We relax the assert for non-root instance, when the nested initialized module is wrapped
                # again in FSDP later, for example after training to run inference.
                assert (
                    m._is_root is None or not m._is_root
                ), "Non-root instance's _is_root flag should have not been set yet \
                    or has already been set as False."
                if m._is_root is None:
                    m._is_root = False

    def _setup_streams(self) -> None:
        """Create streams to overlap data transfer and computation."""
        if len(self._streams) > 0 or not self._is_root:
            return

        if torch.cuda.is_available():
            # Stream for all-gathering parameters.
            self._streams["all_gather"] = torch.cuda.Stream()
            # Stream for overlapping grad reduction with the backward pass.
            self._streams["post_backward"] = torch.cuda.Stream()

        # We share streams with all children instances, which allows them to
        # overlap transfers across the forward pass without synchronizing with
        # the default stream.
        for n, m in self.named_modules():
            if n != "" and isinstance(m, FullyShardedDataParallel):
                m._streams = self._streams
                m._fsdp_graph_order = self._fsdp_graph_order

    def _wait_for_previous_optim_step(self) -> None:
        """
        The outer-most :class:`FullyShardedDataParallel` instance (i.e., the root
        instance) needs to synchronize with the default stream to ensure the
        previous optimizer step is done.
        """
        if not torch.cuda.is_available():
            return
        self._streams["all_gather"].wait_stream(torch.cuda.current_stream())

    def _need_prefetch_pre_backward_hook(self) -> bool:
        if (
            self.backward_prefetch == BackwardPrefetch.BACKWARD_PRE
            and self._fsdp_graph_order is not None
            and self._my_fsdp_idx_in_graph is not None
            and self._my_fsdp_idx_in_graph > 0
            and self._fsdp_graph_order[self._my_fsdp_idx_in_graph - 1].training_state
            != TrainingState_.BACKWARD_POST
        ):
            return True
        else:
            return False

    def _need_prefetch_post_backward_hook(self) -> bool:
        if (
            self.backward_prefetch == BackwardPrefetch.BACKWARD_POST
            and self._fsdp_graph_order is not None
            and self._my_fsdp_idx_in_graph is not None
            and self._my_fsdp_idx_in_graph > 0
            and self._fsdp_graph_order[self._my_fsdp_idx_in_graph - 1].training_state
            != TrainingState_.BACKWARD_POST
            and self._fsdp_graph_order[
                self._my_fsdp_idx_in_graph - 1
            ]._need_rebuild_full_params
        ):
            return True
        else:
            return False

    def forward(self, *args: Any, **kwargs: Any) -> Any:
        self._lazy_init()

        # Start of a forward pass.
        self.training_state = TrainingState_.FORWARD

        # All-gather full parameters, moving them to compute_device if
        # necessary.
        self._rebuild_full_params()
        # Wait for all_gather full parameters to finish before computation
        torch.cuda.current_stream().wait_stream(self._streams["all_gather"])

        # Register backward hooks to reshard params and reduce-scatter grads.
        # These need to be re-registered every forward pass in some cases where grad_fn
        # is mutated.
        self._register_post_backward_hooks()

        outputs = self.module(*args, **kwargs)

        if self not in self._fsdp_graph_order:
            self._my_fsdp_idx_in_graph = len(self._fsdp_graph_order)
            self._fsdp_graph_order.append(self)

        if self.reshard_after_forward:
            self._free_full_params()
        # Switch to original local shards of params. We maintain this invariant throughout
        # the code, i.e., ``p.data == p._local_shard`` after each function. This
        # also ensures that after the first forward, the optimizer state will be
        # initialized with the correct dtype and (sharded) size, since optimizer
        # state is typically initialized lazily in ``optim.step()``.
        self._use_param_local_shard()

        # Register pre-backward hooks to all-gather the params for the backward
        # pass (if output's grad was needed). This won't register anything if
        # we are in eval mode.
        outputs = self._register_pre_backward_hooks(outputs)

        # Done with a forward pass.
        self.training_state = TrainingState_.IDLE

        return outputs

    @torch.no_grad()
    def _write_back_current_shard(self):
        for p in self.params:
            if not p._is_sharded:  # type: ignore[attr-defined]
                pass
            chunks = p._full_param_padded.chunk(self.world_size)  # type: ignore[attr-defined]
            assert len(chunks) > self.rank
            chunk = chunks[self.rank]
            p._local_shard.copy_(chunk)  # type: ignore[attr-defined]

    def _collect_local_params(self):
        def _is_full_param_in_use(p: Parameter):
            return p._is_sharded and p._full_param_padded.storage().size() > 0  # type: ignore[attr-defined]

        return [p for p in self.params if not _is_full_param_in_use(p)]

    @contextlib.contextmanager
    def _summon_full_params(
        self, recurse: bool = True, writeback: bool = True
    ) -> Generator:
        """
        A context manager to expose full params for the current FSDP instance.
        Can be useful *after* forward/backward for a model to get the params for
        additional processing or checking.
        .. note:: This can be used on inner FSDPs.
        .. note:: This can *not* be used within a forward or backward pass. Nor
            can forward and backward be started from within this context.
        .. note:: Parameters will revert to their local shards after the context manager
            exits, storage behavior is the same as forward.
        .. note:: The full parameters can be modified, but only the portion
            corresponding to the local param shard will persist after the
            context manager exits (unless ``writeback=False``, in which case
            changes will be discarded).
        Args:
            recurse (bool, Optional): recursively summon all params for nested
                FSDP instances (default: True)
            writeback (bool, Optional): if ``False``, modifications to params are
                discarded after the context manager exists;
                disabling this can be slightly more efficient (default: True)
        """
        if recurse:
            with contextlib.ExitStack() as stack:
                # Summon all params for any nested FSDP instances.
                for module in self.modules():
                    if isinstance(module, FullyShardedDataParallel):
                        stack.enter_context(
                            module._summon_full_params(
                                recurse=False, writeback=writeback
                            )
                        )
                # Yield to the caller, with full params in all nested instances.
                yield
            # Exiting from the ExitStack will re-shard params.
            return
        else:
            torch.cuda.synchronize()
            self._lazy_init()
            self._assert_state([TrainingState_.IDLE])
            # Set the state so that we assert when trying to go into
            # forward/backward.
            self.training_state = TrainingState_.SUMMON_FULL_PARAMS

            currently_local_params = self._collect_local_params()
            self._rebuild_full_params()

<<<<<<< HEAD
=======
            # FSDP now has the full flattened parameter. Unflatten it to get the
            # full parameters.
>>>>>>> 4f8b986e
            with contextlib.ExitStack() as stack:
                stack.enter_context(self.module.unflatten_params())
                try:
                    yield
                finally:
                    if writeback:
                        self._write_back_current_shard()
                    stack.close()
                    self._free_full_params(currently_local_params)
                    self._use_param_local_shard()
                    self.training_state = TrainingState_.IDLE

    def _register_pre_backward_hooks(self, outputs: Any) -> Any:
        """Register pre-backward hook to run before the wrapped module's
        backward. Hooks should be attached to all outputs from the forward.
        Returns:
            outputs: new outputs with hooks registered if they requires gradient.
        """
        # Reset before each backward pass
        self._need_rebuild_full_params = False

        if not torch.is_grad_enabled():
            return outputs  # don't register hooks if grad isn't enabled

        if self._is_root:
            # This actually means that only root instance has
            # _post_backward_callback_queued defined. Accidentally accessing this field
            # will assert on all other instances, giving us a nice bug checker.
            self._post_backward_callback_queued = False

        # Reset before each backward pass
        self._pre_backward_hook_has_run = False

        def _pre_backward_hook(*unused: Any) -> None:
            # Run ``_pre_backward_hook`` only once per backward pass
            if self._pre_backward_hook_has_run:
                return
            # try to queue final backward callback only once for root, so
            # that final backward callback is attached to the outer most
            # backward graph task and called after all the backward
            # calls are completed.
            if self._is_root:
                self._queue_wait_for_post_backward()

            if self._need_prefetch_pre_backward_hook():
                # Always wait for all_gather before rebuilding full params, just
                # in case full params have already been prefetched in previous layer's
                # pre-backward hook.
                torch.cuda.current_stream().wait_stream(self._streams["all_gather"])

            # All-gather full parameters, moving them to compute device if
            # necessary.
            self._rebuild_full_params()
            # Wait for all_gather to finish before computation
            torch.cuda.current_stream().wait_stream(self._streams["all_gather"])

            # Prefetch next layer's full params in backward pass,
            # since it is prefetching, no need to wait for all_gather stream.
            if self._need_prefetch_pre_backward_hook():
                self._fsdp_graph_order[self._my_fsdp_idx_in_graph - 1]._rebuild_full_params()  # type: ignore[operator]

            self._pre_backward_hook_has_run = True
            # Prepare p.grad so that it is in the right shape, device, accumulated values, etc.
            self._prep_grads_for_backward()
            # Start of a backward pass for the first time in an backward pass.
            self._assert_state([TrainingState_.IDLE])
            self.training_state = TrainingState_.BACKWARD_PRE

        def _register_hook(t: torch.Tensor) -> torch.Tensor:
            if t.requires_grad:
                t.register_hook(_pre_backward_hook)
                self._need_rebuild_full_params = True
            return t

        # Attach hooks to Tensor outputs.
        outputs = _apply_to_tensors(_register_hook, outputs)

        return outputs

    def _register_post_backward_hooks(self) -> None:
        """
        Register backward hooks to reshard params and reduce-scatter grads.
        This is called during forward pass. The goal is to attach a hook
        on each of the parameter's gradient generating function (``grad_acc``
        below) so that the hook is called *after* all gradients for that
        param are computed.
        Goals:
        1. We want the hook to fire once and only once *after* all gradients
        are accumulated for a param.
        2. If it fires more than once, we end up incorrectly shard the grad
        multiple times. (could lead to dimension too small)
        3. If it fires once but too early or doesn't fire, we leave gradients
        unsharded. (could lead to dimension too large)
        Due to multiple-pass forward, this function can be called on
        the same parameter multiple times in a single forward pass. If we register
        the hook multiple time, we end up getting called multiple times. We
        could try to get a new hook every time and delete the previous one
        registered. However, due to *unknown reason* (I have debugged it for
        a long time!), in mixed precision mode, we get two different ``grad_acc``
        objects below during different calls of this function (in the same
        forward pass). If we keep the last one, the hook end up firing too
        early. In full precision mode, we luckily get the *same* ``grad_acc``
        object, so deleting and re-registering still ensured the hook fire
        once after all gradients are generated.
        Empirically, keep the first hook register per forward pass seems to
        work the best. We do need to remove the hook at the end of the
        backward pass. Otherwise, the next forward pass will not register
        a new hook, which is needed for a new forward pass.
        """
        if not torch.is_grad_enabled():
            return  # don't register grad hooks if grad isn't enabled
        for p in self.params:
            if p.requires_grad:
                if hasattr(p, "_shard_bwd_hook"):
                    continue
                # Register a hook on the first call, empirically, autograd
                # fires it at the end for this param, which makes sense.
                p_tmp = p.expand_as(p)  # Get a grad_fn on p_tmp.
                assert (
                    p_tmp.grad_fn is not None
                ), "p_tmp grad_fn should not be None, it is used to access \
                    p's AccumulateGrad object and register post hook on it."
                grad_acc = p_tmp.grad_fn.next_functions[0][
                    0
                ]  # Gets its AccumulateGrad object.
                handle = grad_acc.register_hook(
                    functools.partial(self._post_backward_hook, p)
                )
                p._shard_bwd_hook = (grad_acc, handle)  # type: ignore[attr-defined]

    @torch.no_grad()
    def _post_backward_hook(self, param: Parameter, *unused: Any) -> None:
        """
        At the start of :func:`_post_backward_hook`, ``param.grad`` contains the
        full gradient for the local batch. The reduce-scatter op will replace
        ``param.grad`` with a single shard of the summed gradient across all
        GPUs. This shard will align with the current GPU rank. For example::
            before reduce_scatter:
                param.grad (GPU #0): [1, 2, 3, 4]
                param.grad (GPU #1): [5, 6, 7, 8]
            after reduce_scatter:
                param.grad (GPU #0): [6, 8]    # 1+5, 2+6
                param.grad (GPU #1): [10, 12]  # 3+7, 4+8
        The local GPU's ``optim.step`` is responsible for updating a single
        shard of params, also corresponding to the current GPU's rank. This
        alignment is created by :func:`_shard_parameters`, which ensures that
        the local optimizer only sees the relevant parameter shard.
        """
        # First hook callback will see PRE state. If we have multiple params,
        # then subsequent hook callbacks will see POST state.
        self._assert_state([TrainingState_.BACKWARD_PRE, TrainingState_.BACKWARD_POST])
        self.training_state = TrainingState_.BACKWARD_POST
        if param.grad is None:
            return

        if param.grad.requires_grad:
            raise RuntimeError(
                "FSDP only works with gradients that don't require gradients"
            )

        self._free_full_params(cast(List[FlatParameter], [param]))

        # Switch to local shard after backward.
        self._use_param_local_shard(cast(List[FlatParameter], [param]))

        # Prefetch previous layer's full params in backward pass post backward hook,
        # If next layer's backward computation is done and full params are freed,
        # no need to prefetch the full params again.
        # Only prefetch full params if any of the next layer's outputs requires grad
        if self._need_prefetch_post_backward_hook():
            self._fsdp_graph_order[self._my_fsdp_idx_in_graph - 1]._rebuild_full_params()  # type: ignore[operator]
            # Next layer's computation will start right after this all_gather,
            # Wait for all_gather to finish before computation.
            torch.cuda.current_stream().wait_stream(self._streams["all_gather"])

        if not self._require_backward_grad_sync:
            return

        # Wait for all work in the current stream to finish, then start the
        # reductions in post_backward stream.
        self._streams["post_backward"].wait_stream(torch.cuda.current_stream())

        with torch.cuda.stream(self._streams["post_backward"]):
            orig_grad_data = param.grad.data

            if self.gradient_predivide_factor > 1:
                # Average grad by world_size for consistency with PyTorch DDP.
                param.grad.div_(self.gradient_predivide_factor)

            if param._is_sharded:  # type: ignore[attr-defined]
                grad_flatten = torch.flatten(param.grad)
                chunks = list(grad_flatten.chunk(self.world_size))
                num_pad = self.world_size * chunks[0].numel() - param.grad.numel()
                input_flattened = F.pad(grad_flatten, [0, num_pad])
                output = torch.zeros_like(chunks[0])
                dist._reduce_scatter_base(
                    output, input_flattened, group=self.process_group
                )
                if self.gradient_postdivide_factor > 1:
                    # Average grad by world_size for consistency with PyTorch DDP.
                    output.div_(self.gradient_postdivide_factor)
                param.grad.data = output
            else:
                # Currently the only way for _is_sharded to be False is if
                # world_size == 1. This could be relaxed in the future, e.g,
                # no sharding like PyTorch DDP, in which case grads should be
                # all-reduced here.
                assert (
                    self.world_size == 1
                ), "Currently the only way for _is_sharded to be False is \
                    world_size == 1"

            # Regardless of sharding or not, offload the grad to CPU if we are
            # offloading params. This is so param and grad reside on same device
            # which is needed for the optimizer step.
            if self.cpu_offload.offload_params:
                # We specify non_blocking=True
                # and ensure the appropriate synchronization is done by waiting
                # streams in _wait_for_post_backward.
                param._cpu_grad.copy_(  # type: ignore[attr-defined]
                    param.grad.detach(), non_blocking=True
                )
                # Don't let this memory get reused until after the transfer.
                param.grad.data.record_stream(torch.cuda.current_stream())
                # Point param.grad.data to CPU grad to offload it. Note that
                # the transfer is async so it is not necessarily done until we
                # explicitly synchronize in backward.
                param.grad.data = param._cpu_grad  # type: ignore[attr-defined]

            # After _post_backward_hook returns, orig_grad_data will eventually
            # go out of scope, at which point it could otherwise be freed for
            # further reuse by the main stream while the div/reduce_scatter/copy
            # are underway in the post_backward stream. See:
            # github.com/NVIDIA/apex/blob/master/apex/parallel/distributed.py
            orig_grad_data.record_stream(self._streams["post_backward"])

    def _queue_wait_for_post_backward(self) -> None:
        """Try to queue a `wait_for_post_backward` callback.
        Only called on root and only queue one callback at the beginning of
        outer most backward.
        """
        assert (
            self._is_root
        ), "_queue_wait_for_post_backward can only be called on root."
        if not self._post_backward_callback_queued:
            self._assert_state([TrainingState_.IDLE])
            self._post_backward_callback_queued = True
            Variable._execution_engine.queue_callback(self._wait_for_post_backward)

    @torch.no_grad()
    def _wait_for_post_backward(self) -> None:
        """Wait for post-backward to finish. Only called on root instance."""
        assert self._is_root, "_wait_for_post_backward can only be called on root."
        # Check if the root module has params and if any of them has
        # the `requires_grad` field set. If `requires_grad=False` for
        # all the params, the post_backward hook will not fire and the
        # state will remain in `TrainingState_.BACKWARD_PRE`.
        if any([p.requires_grad for p in self.params]):
            self._assert_state(TrainingState_.BACKWARD_POST)
        else:
            self._assert_state(TrainingState_.BACKWARD_PRE)

        if self._require_backward_grad_sync:
            torch.cuda.current_stream().wait_stream(self._streams["post_backward"])
            if self.cpu_offload.offload_params:
                # We need to wait for the non-blocking GPU ->
                # CPU grad transfers to finish. We need to do this for GPU -> CPU
                # copies because when grad is on CPU, it won't wait for any CUDA
                # stream to finish GPU -> CPU copies unless we explicitly block the
                # host-side with synchronize().
                torch.cuda.current_stream().synchronize()

        # A backward pass is done, clean up below.

        def _remove_shard_bwd_hook(fsdp_module: FullyShardedDataParallel) -> None:
            """Helper used below on all fsdp modules."""
            for p in fsdp_module.params:
                if p.requires_grad:
                    if hasattr(p, "_shard_bwd_hook"):
                        assert len(p._shard_bwd_hook) == 2 and len(  # type: ignore[attr-defined]
                            p._shard_bwd_hook  # type: ignore[attr-defined]
                        ), (  # type: ignore[attr-defined]
                            "p._shard_bwd_hook fields are not valid."
                        )
                        p._shard_bwd_hook[1].remove()  # type: ignore[attr-defined]
                        delattr(p, "_shard_bwd_hook")

        # Update root and nested FSDP's hooks and flags.
        for m in self.modules():  # includes self
            if isinstance(m, FullyShardedDataParallel):
                _remove_shard_bwd_hook(m)
                m._pre_backward_hook_has_run = False
                if any(p.requires_grad for p in m.parameters()):
                    # Check if the module has params and if any of them has
                    # the `requires_grad` field set. If `requires_grad=False` for
                    # all the params, the post_backward hook will not fire and the
                    # state will remain in `TrainingState_.BACKWARD_PRE`.
                    if any([p.requires_grad for p in m.params]):
                        m._assert_state(TrainingState_.BACKWARD_POST)
                    else:
                        m._assert_state(TrainingState_.BACKWARD_PRE)
                else:
                    # When `m` and its children has no params or has params but
                    # none with `requires_grad==True`, there are two cases:
                    # 1. output tensors are `requires_grad==True`. In this case,
                    # pre-backward hook is still registered, so it is in BACKWARD_PRE state.
                    # 2. output tensors are `requires_grad==False`. In this case,
                    # pre-backward hook is not registered, so it is in IDLE state.
                    m._assert_state([TrainingState_.BACKWARD_PRE, TrainingState_.IDLE])
                m.training_state = TrainingState_.IDLE

                if m._is_root:
                    # reset this flag for cases like "one forward pass + multiple backward passes"
                    self._post_backward_callback_queued = False

    @torch.no_grad()
    def _rebuild_full_params(self) -> None:
        """
        Gather all shards of params.
        """

        def update_p_data(output_tensor: torch.Tensor) -> None:
            """
            Helper function to update p.data pointer.
            Args:
                output_tensor (torch.Tensor): this tensor contains the data we just gathered.
            """
            p.data = output_tensor
            # Trim any padding and reshape to match original size.
            p.data = p.data[: p._orig_size.numel()].view(p._orig_size)  # type: ignore[attr-defined]

        with torch.cuda.stream(self._streams["all_gather"]):
            for p in self.params:
                if self.cpu_offload.offload_params:
                    # Move params to GPU if needed. Note that we don't use
                    # self._full_param_padded.device here because the attr is
                    # not set always, i.e. when world_size=1 and
                    # p._is_sharded = False. However when it is set, the
                    # device is always self.compute_device.
                    p.data = p.data.to(self.compute_device, non_blocking=True)
                # e.g., when world_size == 1
                if not p._is_sharded:  # type: ignore[attr-defined]
                    continue
                # If full param has been rebuilt or has not been freed, no need to call all gather
                elif (
                    p._full_param_padded.storage().size()  # type: ignore[attr-defined]
                    == p._full_param_padded.size().numel()  # type: ignore[attr-defined]
                ):
                    update_p_data(p._full_param_padded)  # type: ignore[attr-defined]
                    continue
                else:
                    # If full param has not been rebuilt or has been freed, call all gather
                    p_data = p.data  # type: ignore[attr-defined]
                    p_full_size = p._full_param_padded.size()  # type: ignore[attr-defined]
                    assert (
                        p_full_size.numel() == p_data.numel() * self.world_size
                    ), "Param full size should be equal to its shard size multiply world_size."
                    assert (
                        p._full_param_padded.storage().size() == 0  # type: ignore[attr-defined]
                    ), "Full param's storage should have been freed before if all gather is needed."  # type: ignore[attr-defined]
                    # Allocate based on full size from all shards.
                    _alloc_storage(p._full_param_padded, size=p_full_size)  # type: ignore[attr-defined]
                    output_tensor = p._full_param_padded  # type: ignore[attr-defined]

                    # Fill output_tensor with (p.data for each shard in self.world_size)
                    dist._all_gather_base(
                        output_tensor, p_data, group=self.process_group
                    )

                    # Set p.data = output_tensor (with padding trimmed)
                    update_p_data(output_tensor)

    @torch.no_grad()
    def _prep_grads_for_backward(self) -> None:
        """Make sure p.grad has the correct size/device, otherwise set it to None."""
        for p in self.params:
            if p.grad is not None and (
                p.grad.size() != p._orig_size  # type: ignore[attr-defined]
                or p.grad.device != p.device
            ):
                p.grad = None

    @torch.no_grad()
    def _free_full_params(self, params: Optional[List[FlatParameter]] = None) -> None:
        """
        Free up storage for full parameters.
        """
        if params is None:
            params = self.params
        current_stream = torch.cuda.current_stream()
        for p in params:
            # e.g., world_size == 1
            if not p._is_sharded:  # type: ignore[attr-defined]
                continue
            # Don't let PyTorch reuse this memory until all work in the current
            # stream is complete.
            p._full_param_padded.record_stream(current_stream)  # type: ignore[attr-defined]
            # There may be external references to the Tensor Storage that we
            # can't modify, such as references that are created by
            # ctx.save_for_backward in the forward pass. Thus when we
            # unshard parameters, we should reuse the original Tensor
            # Storage object and unshard it in-place. For now, just resize
            # the Storage to 0 to save memory.
            _free_storage(p._full_param_padded)  # type: ignore[attr-defined]

    @torch.no_grad()
    def _use_param_local_shard(
        self, params: Optional[List[FlatParameter]] = None
    ) -> None:
        """Use local shard for a list of params. Also implicitly offloads
        parameters back to CPU if we are CPU offloading."""
        if params is None:
            params = self.params
        for p in params:
            if self.cpu_offload.offload_params:
                # Ensure local_shard resides in CPU if we are offloading params.
                assert p._local_shard.device == torch.device(  # type: ignore[attr-defined]
                    "cpu"
                ), "Expected p._local_shard to be on CPU"
            p.data = p._local_shard  # type: ignore[attr-defined]

    def _assert_state(self, state: Union[TrainingState_, List[TrainingState_]]) -> None:
        """Assert we are in the given state."""
        # Since assert can be turned off and this error checking
        # is really important, we use explicit error checking
        # and raise a ValueError if needed.
        if isinstance(state, TrainingState_):
            state = [state]
        if self.training_state not in state:
            msg = (
                f"expected to be in states {state} but current state "
                f"is {self.training_state}"
            )
            # In case we are failing in the context of autograd hook, asserting
            # may not generate useful msg. So, let's print it to be sure.
            if self.rank == 0:
                print(f"Asserting FSDP instance is: {self}")
                print(f"ERROR: {msg}")
                traceback.print_stack()
            raise ValueError(msg)

    @contextmanager
    def no_sync(self) -> Generator:
        """
        A context manager to disable gradient synchronizations across FSDP
        instances. Within this context, gradients will be accumulated in module
        variables, which will later be synchronized in the first
        forward-backward pass after exiting the context. This should only be
        used on the root FSDP instance and will recursively apply to all
        children FSDP instances.

        .. note:: This likely results in higher memory usage because FSDP will
            accumulate the full model gradients (instead of gradient shards)
            until the eventual sync.
        """
        self._lazy_init()
        assert self._is_root, \
            "`no_sync()` on inner FSDP instances is not supported"
        self._assert_state(TrainingState_.IDLE)
        old_flags = []
        for m in self.modules():
            if isinstance(m, FullyShardedDataParallel):
                old_flags.append((m, m._require_backward_grad_sync))
                m._require_backward_grad_sync = False
        try:
            yield
        finally:
            for m, old_flag in old_flags:
                assert not m._require_backward_grad_sync, \
                    "`_require_backward_grad_sync` was incorrectly set to " \
                    "`True` while in the `no_sync()` context manager"
                m._require_backward_grad_sync = old_flag


def _get_default_cuda_device(module: nn.Module) -> torch.device:
    """Try to infer CUDA device from module parameters."""
    try:
        compute_device = next(module.parameters()).device
        if compute_device.type == "cuda":
            return compute_device
    # e.g., if module does not have parameters, it will throw StopIteration,
    # in this case, instead of raising exception, return cuda device.
    except StopIteration:
        pass
    # Fall back to current CUDA device
    return torch.device("cuda")


def _free_storage(data: torch.Tensor) -> None:
    """Free underlying storage of a Tensor."""
    if data.storage().size() > 0:
        # Since we're modifying the Tensor's Storage directly, make sure the Tensor
        # is the sole occupant of the Storage.
        assert (
            data.storage_offset() == 0
        ), "The tensor is not the sole occupant of the storage."
        data.storage().resize_(0)  # type: ignore[attr-defined]


@torch.no_grad()
def _alloc_storage(data: torch.Tensor, size: torch.Size) -> None:
    """Allocate storage for a tensor."""
    if data.storage().size() == size.numel():  # no need to reallocate
        return
    assert (
        data.storage().size() == 0
    ), "Then tensor storage should have been resized to be 0."
    data.storage().resize_(size.numel())  # type: ignore[attr-defined]<|MERGE_RESOLUTION|>--- conflicted
+++ resolved
@@ -747,11 +747,8 @@
             currently_local_params = self._collect_local_params()
             self._rebuild_full_params()
 
-<<<<<<< HEAD
-=======
             # FSDP now has the full flattened parameter. Unflatten it to get the
             # full parameters.
->>>>>>> 4f8b986e
             with contextlib.ExitStack() as stack:
                 stack.enter_context(self.module.unflatten_params())
                 try:
