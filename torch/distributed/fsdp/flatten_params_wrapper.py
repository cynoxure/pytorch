# Copyright (c) Facebook, Inc. and its affiliates.
#
# This source code is licensed under the BSD license found in the
# LICENSE file in the root directory of this source tree.

# Copyright (c) Tongzhou Wang
# Licensed under the MIT License.

import contextlib
from itertools import accumulate
from typing import (
    Any,
    Dict,
    Generator,
    Iterator,
    List,
    NamedTuple,
    Optional,
    Sequence,
    Tuple,
)

import torch
import torch.nn as nn
from torch import Tensor

ParamOffset = Tuple[int, int]
SharedParamInfo = Tuple[str, str, nn.Module, str, nn.Module, str]


class ParamInfo(NamedTuple):
    module_name: str
    module: nn.Module
    param_name: str


class ShardMetadata(NamedTuple):
    param_names: List[str]
    param_shapes: List[torch.Size]
    param_numels: List[int]
    param_offsets: List[ParamOffset]


class FlatParameter(nn.Parameter):
    """
    A parameter that is initialized from a list of parameters. All the
    parameters will be flattened and concatened to form the flat parameter.

    Args:
        params (Sequence[nn.Parameter])
            The parameters to be flattend and concatened.
        requres_grad (bool):
            Set to Ture if gradients need to be computed for this parameter,
            False otherwise.
    """

    def __new__(
        cls, params: Sequence[nn.Parameter], requires_grad: bool = True
    ) -> "FlatParameter":
        """Make an object using the parent's __new__ function."""

        # A empty of non-list input doesn't make sense.
        if not isinstance(params, (list, tuple)) or len(params) == 0:
            raise ValueError("An non-empty list or tuple argument is needed")

        # Normally, all items are Parameters. But during pickling, we will have a single
        # Tensor as the input and later in __init__, the correct _param_numels and _param_shapes
        # are set.
        if not all(isinstance(p, (nn.Parameter, Tensor)) for p in params):
            incorrect_parameters = [
                p for p in params if not isinstance(p, (nn.Parameter, Tensor))
            ]
            raise ValueError(
                f"List items need to be Parameter types {incorrect_parameters}"
            )

        # Flattening involves (1) making a tensor flat (i.e. single dimensional) and
        # (2) making a module hierarchy flat (using a single tensor to replace a tree of
        # tensors). Therefore, adding back nesting and hierarchy is counter-productive.
        # If nesting is encountered in the future, the reasonable thing to do is likely
        # for the top level FlatParameter to absorb the nested one and keep the result flat,
        # free from hierarchy.
        if any(isinstance(p, FlatParameter) for p in params):
            raise ValueError("Nesting FlatParameter is not supported")

        data = torch.cat(
            [
                p.detach().reshape(-1) if isinstance(p, nn.Parameter) else p.reshape(-1)
                for p in params
            ],
            0,
        )

        return super(FlatParameter, cls).__new__(
            cls, data, requires_grad=requires_grad
        )  # type: ignore[call-arg]

    def __init__(self, params: Sequence[nn.Parameter], requires_grad: bool = True):
        self._is_sharded = False
        self._param_numels = [p.numel() for p in params]
        assert self.numel() <= sum(self._param_numels), (
            "Parameter numbers mismatched. "
            f"The number of elements in FlatParameter: {self.numel()} vs. "
            f"the number of elements in original parameters: {sum(self._param_numels)}."
        )
        # The shapes of each individual parameter.
        self._param_shapes = [p.size() for p in params]
        cumulative_sum = list(accumulate(self._param_numels))
        begin = [0] + cumulative_sum[:-1]
        end = [e - 1 for e in cumulative_sum]

        self._param_infos: List[ParamInfo] = []
        self._shared_param_infos: List[SharedParamInfo] = []

        # The element offsets (begin/end pair) in the flat parameter of each
        # individual parameter.
        self._param_offsets = list(zip(begin, end))
        # The indices (begin/end pair) of the parameters that are included in
        # this FlatParameter. The default value is all the parameters because
        # no sharding happen yet.
        self._param_indice_in_shard = (0, len(self._param_infos) - 1)
        # The offsets in each parameter that is included in the FlatParameter.
        self._sharded_param_offsets: List[ParamOffset] = [
            (0, numel) for numel in self._param_numels
        ]
        # The number of padding elements.
        self._num_padded = 0

    def shard_by_offsets(self, start: int, end: int, num_padded: int) -> None:
        assert self._is_sharded
        if start < 0 or end < 0 or end < start:
            raise ValueError(
                f"Shard the flatten parameter with an invalid offset pair {(start, end)}."
            )
        _shard_size = end - start + 1
        self._num_padded = num_padded
        if self._num_padded > _shard_size:
            raise ValueError("The number of padding is larger than the shard size.")
        self._sharded_param_offsets.clear()

        ranges = []
        for idx, offset in enumerate(self._param_offsets):
            if start > offset[1] or end < offset[0]:
                continue
            if start <= offset[0]:
                sharded_param_start = 0
                sharded_param_end = min(offset[1], end) - offset[0]
            else:
                sharded_param_start = start - offset[0]
                sharded_param_end = min(offset[1], end) - offset[0]
            ranges.append(idx)
            self._sharded_param_offsets.append((sharded_param_start, sharded_param_end))
        if ranges:
            self._param_indice_in_shard = (ranges[0], ranges[-1])

    def _offset_to_slice(self) -> slice:
        if self._param_indice_in_shard[0] > self._param_indice_in_shard[1]:
            return slice(0, 0)
        return slice(self._param_indice_in_shard[0], self._param_indice_in_shard[1] + 1)

    def get_param_views(
        self, external_data: Optional[Tensor] = None
    ) -> Iterator[Tensor]:
        """Return a generator of views that map to the original parameters."""
        # Note, self.data could be sharded, so its numel is <= to the sum.
        assert self.data.numel() <= sum(
            self._param_numels
        ), f"Incorrect internal state {self.data.numel()} vs. {sum(self._param_numels)}"
        data = external_data if external_data is not None else self
        if data.numel() != sum(self._param_numels):
            raise ValueError(
                f"Incorrect numel of supplied data: got {data.numel()} but expected {sum(self._param_numels)}"
            )
        return (
            t.view(s)
            for (t, s) in zip(data.split(self._param_numels), self._param_shapes)
        )

    @property
    def _param_names(self):
        return [".".join([m, n]) if m else n for (m, _, n) in self._param_infos]

    def metadata(self) -> Tuple[List[str], List[torch.Size], List[int]]:
        """Return tuple of (names, shapes, numels) metadata for this flat parameter."""
        return self._param_names, self._param_shapes, self._param_numels

    def shard_metadata(
        self,
    ) -> ShardMetadata:
        """
        Return tuple of (names, shapes, numels) metadata for the sharded parameter
        metada of this flat parameter.
        """
        names = [".".join([m, n]) if m else n for (m, _, n) in self._param_infos]
        return ShardMetadata(
            self._param_names[self._offset_to_slice()],
            self._param_shapes[self._offset_to_slice()],
            self._param_numels[self._offset_to_slice()],
            self._sharded_param_offsets[:],
        )

    @property
    def param_info(self) -> Tuple[ParamInfo]:
        return tuple(self._param_infos)


class FlattenParamsWrapper(nn.Module):
    """
    A wrapper for transparently flattening a Module's parameters.
    The original implementation [1] reparameterizes a PyTorch module
    that is called ReparamModule. The ReparamModule has only a flattened
    parameter representing all parameters of the wrapped module.
    Compared to the original implementation [1], this version:
    - removes tracing
    - supports shared parameters
    - is renamed to FlattenParamsWrapper
    [1] https://github.com/SsnL/PyTorch-Reparam-Module
    Args:
        module (nn.Module):
            The module to wrap.
        param_list (List[nn.Parameter]):
            Only flatten parameters appearing in the given list.
            Note, if only a single param is in the list, it still gets
            flattened and the original param is removed and replaced
            with the flatten one.
    """

    def __init__(self, module: nn.Module, param_list: List[nn.Parameter]):
        super().__init__()
        self._fpw_module = module
        self.flat_param = None

        if len(param_list) == 0:
            return

        # A list of parameters to be flatten
        unique_param_list = set(param_list)

        # convert from list of Parameters to set of (Module, parameter_name) tuples, which
        # will survive in case the Parameter instances are reset.
        # it includes (m, n) that points to the same parameter.
        self.param_set = set()
        for m in self.modules():
            for n, p in m.named_parameters(recurse=False):
                if p in unique_param_list:
                    self.param_set.add((m, n))

        params, param_infos, shared_param_infos = self._init_flatten_params()
        self.flat_param = FlatParameter(params, params[0].requires_grad)
        self.flat_param._param_infos = param_infos
        self.flat_param._shared_param_infos = shared_param_infos
<<<<<<< HEAD
        # This attribute is used to remember the flat_param inside the
        # unflatten_params() context. Using an attribute instead of a
        # local variable allows us to access the flat_param metadata
        # even if flat_param is temporarily deleted.
        self._orig_flat_param = [None]
=======
        # This attribute is used to remember the flat_param inside the unflatten_params()
        # context. With this attribute, FSDP can access the flat parameter metadata
        # even if flat_param is temporarily deleted.
        # ``_orig_flat_param` is a list to avoid being tracked by ``state_dict()``.
        self._orig_flat_param: List[Optional[FlatParameter]] = [None]
>>>>>>> 4f8b986e
        self._flatten_params()

    @property
    def module(self) -> Any:
        """Support _fsdp_wrapped_module.module in case we are immitating DDP, which has .module
        property to the underlying module.
        """
        return self._fpw_module

    def _init_flatten_params(
        self,
    ) -> Tuple[List[nn.Parameter], List[ParamInfo], List[SharedParamInfo]]:
        """Build metadata for need-to-be-flatten parameters and returns a list
        contains the need-to-be-flatten parameters.
        This also fills param_infos and shared_param_infos.
        """
        param_infos: List[ParamInfo] = []
        shared_param_infos = []
        shared_param_memo: Dict[nn.Parameter, Tuple[str, nn.Module, str]] = {}
        params = []
        for module_name, m in self.named_modules():
            for n, p in m.named_parameters(recurse=False):
                if p is not None and (m, n) in self.param_set:
                    if p in shared_param_memo:
                        mname, shared_m, shared_n = shared_param_memo[p]
                        shared_param_infos.append(
                            (module_name, mname, m, n, shared_m, shared_n)
                        )
                    else:
                        shared_param_memo[p] = (module_name, m, n)
                        param_infos.append(ParamInfo(module_name, m, n))
                        params.append(p)
        del shared_param_memo

        assert (
            len(set(p.dtype for p in params)) == 1
        ), "expects all parameters to have same dtype"
        assert (
            len(set(p.requires_grad for p in params)) == 1
        ), "expects all parameters to have same requires_grad"
        assert len(params) == len(set(params)), "params list should not have dups"

        return params, param_infos, shared_param_infos

    def _flatten_params(self, external_data: Optional[FlatParameter] = None) -> None:
        """Flatten the managed parameters and replaced the original
        attributes with views to the flat param. If `external_data`
        is passed, it will be used as the flat_param.
        """
        # register the flatten one
        assert (
            getattr(self, "flat_param", None) is not None or external_data is not None
        ), "Can not flatten params when both flat_param and external_data are None."
<<<<<<< HEAD
        self.flat_param = (
            external_data if external_data is not None else self.flat_param
        )
=======
        if external_data is not None:
            self.flat_param = external_data
>>>>>>> 4f8b986e
        self.register_parameter("flat_param", self.flat_param)

        assert self.flat_param is not None  # avoid mypy complain.
        # deregister the names as parameters
        for _, m, n in self.flat_param._param_infos:
            delattr(m, n)
        for _, _, m, n, _, _ in self.flat_param._shared_param_infos:
            delattr(m, n)

        # register the views as plain attributes
        self._unflatten_params_as_views()

    def _unflatten_params_as_views(self) -> None:
        """Unlike ``_unflatten_params``, this function unflatten into views and keep
        self.flat_param unchanged.
        """
        assert (
            self.flat_param is not None
        ), "Can not unflatten params as views when flat_param is None."
        ps = self._get_param_views()
        for (_, m, n), p in zip(self.flat_param._param_infos, ps):
            setattr(m, n, p)  # This will set as plain attr

        for (_, _, m, n, shared_m, shared_n) in self.flat_param._shared_param_infos:
            setattr(m, n, getattr(shared_m, shared_n))

    def _unflatten_params(self) -> None:
        """Undo flattening and create separate parameters from the already flattened
        self.flat_param.
        """
        assert (
            self.flat_param is not None
        ), "Can not unflatten params when flat_param is None."
        ps = self._get_param_views()
        for (_, m, n), p in zip(self.flat_param._param_infos, ps):
            if hasattr(m, n):
                delattr(m, n)
            m.register_parameter(n, nn.Parameter(p))
        for (_, _, m, n, shared_m, shared_n) in self.flat_param._shared_param_infos:
            if hasattr(m, n):
                delattr(m, n)
            m.register_parameter(n, getattr(shared_m, shared_n))

        del self.flat_param

    @contextlib.contextmanager
    def unflatten_params(self) -> Generator:
        """
        Unflatten params. If the current instance is already unflattened, then
        it will remain unflattened after the context manager exits.
        """
<<<<<<< HEAD
        orig_flattened = self.flat_param is not None
        if orig_flattened:
            self._orig_flat_param[0] = self.flat_param
            self._unflatten_params()

        # Put yield in a try...finally in case the caller catches the exception and handles
        # it. In that case, we need to properly handle the undoing of state here.
        try:
            yield
        finally:
            if orig_flattened:
=======
        if getattr(self, "flat_param", None) is None:
            yield
        else:
            self._orig_flat_param[0] = self.flat_param
            self._unflatten_params()
            # Put yield in a try...finally in case the caller catches the exception and handles
            # it. In that case, we need to properly handle the undoing of state here.
            try:
                yield
            finally:
>>>>>>> 4f8b986e
                self._flatten_params(self._orig_flat_param[0])
                self._orig_flat_param[0] = None

    def _get_param_views(
        self, external_data: Optional[Tensor] = None
    ) -> Iterator[Tensor]:
        """Return a generator of views that map to the original parameters."""
        assert self.flat_param is not None
        return self.flat_param.get_param_views(external_data)

    def __getattr__(self, name: str) -> Any:
        """Forward missing attributes to wrapped module."""
        try:
            return super().__getattr__(name)  # defer to nn.Module's logic
        except AttributeError:
            return getattr(self.module, name)  # fallback to wrapped module

    def __getitem__(self, key: int) -> Any:
        """Forward indexing calls in case the module is a nn.Sequential."""
        return self.module.__getitem__(key)

    def _unflatten_params_if_needed(self) -> None:
        if self.flat_param is not None:
            self._unflatten_params_as_views()

    def forward(self, *inputs: Any, **kwinputs: Any) -> Any:
        self._unflatten_params_if_needed()
        return self.module(*inputs, **kwinputs)<|MERGE_RESOLUTION|>--- conflicted
+++ resolved
@@ -198,10 +198,6 @@
             self._param_numels[self._offset_to_slice()],
             self._sharded_param_offsets[:],
         )
-
-    @property
-    def param_info(self) -> Tuple[ParamInfo]:
-        return tuple(self._param_infos)
 
 
 class FlattenParamsWrapper(nn.Module):
@@ -249,19 +245,11 @@
         self.flat_param = FlatParameter(params, params[0].requires_grad)
         self.flat_param._param_infos = param_infos
         self.flat_param._shared_param_infos = shared_param_infos
-<<<<<<< HEAD
-        # This attribute is used to remember the flat_param inside the
-        # unflatten_params() context. Using an attribute instead of a
-        # local variable allows us to access the flat_param metadata
-        # even if flat_param is temporarily deleted.
-        self._orig_flat_param = [None]
-=======
         # This attribute is used to remember the flat_param inside the unflatten_params()
         # context. With this attribute, FSDP can access the flat parameter metadata
         # even if flat_param is temporarily deleted.
         # ``_orig_flat_param` is a list to avoid being tracked by ``state_dict()``.
         self._orig_flat_param: List[Optional[FlatParameter]] = [None]
->>>>>>> 4f8b986e
         self._flatten_params()
 
     @property
@@ -315,14 +303,8 @@
         assert (
             getattr(self, "flat_param", None) is not None or external_data is not None
         ), "Can not flatten params when both flat_param and external_data are None."
-<<<<<<< HEAD
-        self.flat_param = (
-            external_data if external_data is not None else self.flat_param
-        )
-=======
         if external_data is not None:
             self.flat_param = external_data
->>>>>>> 4f8b986e
         self.register_parameter("flat_param", self.flat_param)
 
         assert self.flat_param is not None  # avoid mypy complain.
@@ -374,19 +356,6 @@
         Unflatten params. If the current instance is already unflattened, then
         it will remain unflattened after the context manager exits.
         """
-<<<<<<< HEAD
-        orig_flattened = self.flat_param is not None
-        if orig_flattened:
-            self._orig_flat_param[0] = self.flat_param
-            self._unflatten_params()
-
-        # Put yield in a try...finally in case the caller catches the exception and handles
-        # it. In that case, we need to properly handle the undoing of state here.
-        try:
-            yield
-        finally:
-            if orig_flattened:
-=======
         if getattr(self, "flat_param", None) is None:
             yield
         else:
@@ -397,7 +366,6 @@
             try:
                 yield
             finally:
->>>>>>> 4f8b986e
                 self._flatten_params(self._orig_flat_param[0])
                 self._orig_flat_param[0] = None
 
