from typing import Dict, Sequence, List, NoReturn, Union
from tools.codegen.api.types import (BaseCType, Binding, ConstRefCType,
                                     Expr, MutRefCType, OptionalCType,
                                     NamedCType, SpecialArgName, tensorT,
                                     memoryFormatT, tensorOptionsT, scalarTypeT,
                                     boolT, deviceT, layoutT, optionalTensorRefT,
<<<<<<< HEAD
                                     scalarT, optionalScalarRefT, scalar_t, opmath_t)
=======
                                     scalarT, optionalScalarRefT,
                                     VectorCType, longT, intArrayRefT)
>>>>>>> e6698150

# This file implements a small program synthesis engine that implements
# conversions between one API to another.
#
# The key data type in this file in NamedCType, short for Named C++ semantic type.  A NamedCType
# represents a C++ type, plus semantic information about what it represents.
# For example, consider the argument "bool pin_memory"; its normal C++ type is
# "bool", but its C++ semantic type also keeps track that this represents a
# "pin_memory"; you can't just use a random other boolean in a context where you
# need a "pin_memory"!
#
# The translator takes a list of needed NamedCTypes, and then figures out how
# to construct expressions with these NamedCTypes from the given bindings.  Many
# of these expressions are trivial (I need a Tensor other; there's a Tensor
# other scope); others are more nontrivial and may require packing/unpacking.
# Some examples of non-trivial action:
#
#   - Need the "dtype" binding?  Well, maybe "dtype" isn't available
#     in the context, instead, "options" is, and you need to extract
#     it from there.  (Gather)
#
#   - Need the "context" binding?  Well, maybe "context" isn't available
#     in the context, and you need to construct it from "dtype", "device",
#     etc.  (Scatter)
#
#   - Need the "memory_format" binding?  Well, actually, it's available
#     from both "memory_format" and "options", so you had better make sure
#     they are consistent.  (Join)

options_ctype = NamedCType("options", ConstRefCType(BaseCType(tensorOptionsT)))

longVec_ctype = VectorCType(BaseCType(longT))
optionalScalar_ctype = OptionalCType(BaseCType(scalarT))
optionalTensor_ctype = OptionalCType(BaseCType(tensorT))

class UnsatError(RuntimeError):
    pass

# Given a set of in-scope bindings and a set of target bindings, synthesize
# a list of expressions that uses only the in-scope bindings (bindings) that
# have all of the types of goals.  You may want to use this function if
# you're generating code for a function like:
#
#   void f({args}) {
#     g({exprs}); // g is a different API
#   }
#
# and you need to generate "exprs".
#
# Typically, a list of Bindings is convenient to get (you usually call something
# like arguments() to get them); but technically you only need less information:
# for 'bindings' an (un-ordered) list of Exprs is sufficient; similarly, for
# 'goals', an (ordered) list of NamedCType goals is sufficient.  If you are doing
# something more complicated, e.g., tracking the set of bindings in a context,
# you may find using these smaller types more convenient.
def translate(
    bindings: Sequence[Union[Expr, Binding]],
    goals: Sequence[Union[NamedCType, Binding]],
    *, method: bool = False,
    allow_expensive_conversions: bool = False
) -> List[Expr]:

    binding_exprs: List[Expr] = []
    for b in bindings:
        if isinstance(b, Binding):
            binding_exprs.append(Expr(
                expr=b.name,
                type=b.nctype,
            ))
        else:
            binding_exprs.append(b)

    goal_ctypes: List[NamedCType] = []
    for g in goals:
        if isinstance(g, Binding):
            goal_ctypes.append(g.nctype)
        else:
            goal_ctypes.append(g)

    # Add all the bindings to the context
    ctx: Dict[NamedCType, str] = {}
    for b in binding_exprs:
        ctx[b.type] = b.expr

        # While we're at it, do some simple forward inference, looking through
        # constructors.
        #
        # NB: When should you do forward inference versus backward inference?
        # The general idea:
        #
        #   - Backward inference WHEN the goal gets smaller
        #   - Forward inference WHEN the hypothesis gets smaller
        #
        # This helps ensure termination: backward inference starts with a goal
        # and tries to make it simpler and simpler until it's trivial; if the
        # goal can grow in size, we blow up to a really huge goal size.
        # Similarly, with forward inference we take hypotheses and decompose
        # them into simpler hypotheses; if hypotheses could expand in size,
        # we also have potential nontermination.  (In the code below, forward
        # inference is only ever carried out at a single step, but you could
        # imagine repeated application of forward inference being profitable.)
        #
        # A good starting point in the literature for exploring more about proof
        # search are these lecture notes
        # https://www.cs.cmu.edu/~fp/courses/oregon-m10/04-focusing.pdf
        #
        # TODO: My kingdom for a pattern matcher
        # https://www.python.org/dev/peps/pep-0634/
        #
        # TODO: This could get us in recomputation trouble if b.expr is nontrivial.
        # Fix this by implementing some sort of sharing so that if multiple
        # goals share the same expression, we only compute it once.  This seems
        # to matter in practice as compiler is often unwilling to CSE nontrivial
        # expressions like scalar.to<scalar_t>()
        t = b.type
        if isinstance(t, ConstRefCType) and isinstance(t.elem, OptionalCType) and \
                isinstance(t.elem.elem, BaseCType) and str(t.elem.elem.type) == 'at::Tensor':
            ctx[NamedCType(t.elem.elem.name, ConstRefCType(BaseCType(tensorT)))] = \
                f'({b.expr}.has_value() ? *{b.expr} : at::Tensor())'

        if t.type == ConstRefCType(OptionalCType(BaseCType(tensorT))):
            ctx[NamedCType(t.name, BaseCType(optionalTensorRefT))] = \
                f'(({b.expr}.has_value() && (*{b.expr}).defined()) ? at::OptionalTensorRef(*{b.expr}) : at::OptionalTensorRef())'

        if t.type == ConstRefCType(BaseCType(scalarT)):
            ctx[NamedCType(t.name, BaseCType(opmath_t))] = f'({b.expr}).to<opmath_t>()'

        if t.type == ConstRefCType(OptionalCType(BaseCType(scalarT))):
            ctx[NamedCType(t.name, BaseCType(optionalScalarRefT))] = \
                f'({b.expr}.has_value() ? at::OptionalScalarRef(&({b.expr}.value())) : at::OptionalScalarRef())'

        if t.type == BaseCType(scalar_t):
            ctx[NamedCType(t.name, BaseCType(opmath_t))] = f'static_cast<opmath_t>({b.expr})'

    # Add implicit bindings if the generated code is inside a Tensor method
    if method:
        ctx[NamedCType("self", MutRefCType(BaseCType(tensorT)))] = "const_cast<Tensor&>(*this)"
        ctx[NamedCType("self", ConstRefCType(BaseCType(tensorT)))] = "const_cast<Tensor&>(*this)"
        # This is better!  Byte-for-byte compat
        # ctx[NamedCType("self", ConstRefCType(BaseCType(tensorT)))] = "*this"

    def unsat(goal: NamedCType) -> NoReturn:
        ctx_desc = '\n'.join(f"  {t.cpp_type()} {t.name}; // {e}" for t, e in ctx.items())
        raise UnsatError(f'''
Failed to synthesize the expression "{goal.cpp_type()} {goal.name}".
When I failed, the following bindings were available in the context:

{ctx_desc}

This probably means there is a missing rule in the rules of tools.codegen.api.translate.
Check this module for more information.
''')

    # A shitty backtracking search implementation.  It's shitty because it
    # does backtracking via stack (bad idea!) and for the most part tries to
    # avoid backtracking.  In particular, if
    # direct=True, we won't try to do any fancy synthesis, just trivial
    # conversions (e.g., "T a" is OK for "const T& a").  So all of the
    # existing rules in this function simply try to solve immediately,
    # and bail if things don't work out.
    def solve(goal: NamedCType, *, direct: bool) -> str:
        def direct_solve(goal: NamedCType) -> str:
            return solve(goal, direct=True)

        if goal in ctx:
            # Trivial
            return ctx[goal]

        # const & is satisfied with mutable &
        if isinstance(goal.type, ConstRefCType):
            try:
                # WARNING: not strictly decreasing; be careful not
                # to add a direct conversion that goes satisfies
                # mutable& with const&
                return solve(NamedCType(goal.name, MutRefCType(goal.type.elem)), direct=direct)
            except UnsatError:
                pass

        # mutable & is satisfied with value
        if isinstance(goal.type, MutRefCType):
            try:
                return solve(NamedCType(goal.name, goal.type.elem), direct=direct)
            except UnsatError:
                pass

        if direct:
            unsat(goal)

        # For now, all of these rules are mutually exclusive.
        if goal == NamedCType("memory_format", OptionalCType(BaseCType(memoryFormatT))):
            memory_format = direct_solve(
                NamedCType(SpecialArgName.possibly_redundant_memory_format, OptionalCType(BaseCType(memoryFormatT)))
            )
            # No need to join "memory_format" and "options" if the target API takes "options" directly.
            # Otherwise it will cause the redundant memory_format error.
            if options_ctype in goal_ctypes:
                return memory_format
            try:
                options = direct_solve(options_ctype)
                return f"c10::impl::check_tensor_options_and_extract_memory_format({options}, {memory_format})"
            except UnsatError:
                return memory_format

        elif goal == NamedCType("options", BaseCType(tensorOptionsT)):
            dtype = direct_solve(NamedCType("dtype", OptionalCType(BaseCType(scalarTypeT))))
            pin_memory = direct_solve(NamedCType("pin_memory", OptionalCType(BaseCType(boolT))))
            device = direct_solve(NamedCType("device", OptionalCType(BaseCType(deviceT))))
            layout = direct_solve(NamedCType("layout", OptionalCType(BaseCType(layoutT))))
            return f'TensorOptions().dtype({dtype}).layout({layout}).device({device}).pinned_memory({pin_memory})'

        elif goal == NamedCType("dtype", OptionalCType(BaseCType(scalarTypeT))):
            options = direct_solve(options_ctype)
            return f'optTypeMetaToScalarType({options}.dtype_opt())'

        elif goal == NamedCType("layout", OptionalCType(BaseCType(layoutT))):
            options = direct_solve(options_ctype)
            return f'{options}.layout_opt()'

        elif goal == NamedCType("device", OptionalCType(BaseCType(deviceT))):
            options = direct_solve(options_ctype)
            return f'{options}.device_opt()'

        elif goal == NamedCType("pin_memory", OptionalCType(BaseCType(boolT))):
            options = direct_solve(options_ctype)
            return f'{options}.pinned_memory_opt()'

        # We can always do translations from value types to reference types, like vector<int> -> IntArrayRef
        elif goal.type == BaseCType(intArrayRefT):
            return direct_solve(NamedCType(goal.name, longVec_ctype))
        elif goal.type == BaseCType(optionalScalarRefT):
            return direct_solve(NamedCType(goal.name, optionalScalar_ctype))
        elif goal.type == BaseCType(optionalTensorRefT):
            return direct_solve(NamedCType(goal.name, optionalTensor_ctype))


        # Note [translation from C++ reference to value types]
        # The below cases are all for when we have an argument with a reference type,
        # and a corresponding goal with a value type.
        # These are needed when we populate the inputs to a lambda capture and we need
        # to guarantee the lifetime of each captured argument.
        # We guard it with an explicit kwarg because converting to a value type is expensive
        # (O(n)) to convert from IntArrayRef to vector<int>),
        # so the caller of translate() should be explicit that they need it.
        if allow_expensive_conversions:
            if goal.type == VectorCType(BaseCType(longT)):
                intArrayRef_ctype = NamedCType(goal.name, BaseCType(intArrayRefT))
                argname = direct_solve(intArrayRef_ctype)
                return f'{argname}.vec()'
            elif goal.type == OptionalCType(BaseCType(scalarT)):
                optionalScalarRef_ctype = NamedCType(goal.name, BaseCType(optionalScalarRefT))
                argname = direct_solve(optionalScalarRef_ctype)
                return f'{argname}.has_value() ? c10::make_optional({argname}) : c10::nullopt'
            elif goal.type == OptionalCType(BaseCType(scalarT)):
                optionalTensorRef_ctype = NamedCType(goal.name, BaseCType(optionalTensorRefT))
                argname = direct_solve(optionalTensorRef_ctype)
                return f'{argname}.has_value() ? c10::make_optional({argname}) : c10::nullopt'
            # Technically, we also need to handle cases of C++ containers holding reference types.
            # But there currently aren't any ops that require lambda capture codegen
            # With arguments like std::vector<IntArrayRef>.
            # If that changes, we'll have to add the translation here.

        unsat(goal)

    return [Expr(solve(g, direct=False), g) for g in goal_ctypes]<|MERGE_RESOLUTION|>--- conflicted
+++ resolved
@@ -4,12 +4,9 @@
                                      NamedCType, SpecialArgName, tensorT,
                                      memoryFormatT, tensorOptionsT, scalarTypeT,
                                      boolT, deviceT, layoutT, optionalTensorRefT,
-<<<<<<< HEAD
-                                     scalarT, optionalScalarRefT, scalar_t, opmath_t)
-=======
                                      scalarT, optionalScalarRefT,
-                                     VectorCType, longT, intArrayRefT)
->>>>>>> e6698150
+                                     VectorCType, longT, intArrayRefT,
+                                     scalar_t, opmath_t)
 
 # This file implements a small program synthesis engine that implements
 # conversions between one API to another.
