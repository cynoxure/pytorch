# Owner(s): ["module: tests"]

import torch
import numpy as np

import itertools
from itertools import product
import math
import random
from numbers import Number
import unittest
import warnings
import operator
from functools import partial

from torch._six import inf, nan
from torch.testing._internal.common_utils import (
    TestCase, slowTest, iter_indices, TEST_WITH_ASAN, run_tests, gradcheck,
    torch_to_numpy_dtype_dict, numpy_to_torch_dtype_dict, TEST_SCIPY, set_default_dtype)
from torch.testing._internal.common_device_type import (
    expectedFailureMeta, instantiate_device_type_tests, onlyCUDA, onlyCPU, dtypes, dtypesIfCUDA,
    dtypesIfCPU, deviceCountAtLeast, precisionOverride, onlyNativeDeviceTypes,
    skipCUDAIfRocm, skipIf, ops, OpDTypes)
from torch.testing import make_tensor
from torch.testing._internal.common_dtype import (
    all_types_and_complex_and, integral_types_and, get_all_dtypes, get_all_int_dtypes, get_all_math_dtypes,
    get_all_complex_dtypes, get_all_fp_dtypes,
)
from torch.testing._internal.common_methods_invocations import (
    binary_ufuncs, _NOTHING)

if TEST_SCIPY:
    import scipy.special
    import scipy.integrate

# TODO: remove this
def _generate_input(shape, dtype, device, with_extremal):
    if shape == ():
        x = torch.tensor((), dtype=dtype, device=device)
    else:
        if dtype.is_floating_point or dtype.is_complex:
            # work around torch.randn not being implemented for bfloat16
            if dtype == torch.bfloat16:
                x = torch.randn(*shape, device=device) * random.randint(30, 100)
                x = x.to(torch.bfloat16)
            else:
                x = torch.randn(*shape, dtype=dtype, device=device) * random.randint(30, 100)
            x[torch.randn(*shape) > 0.5] = 0
            if with_extremal and dtype.is_floating_point:
                # Use extremal values
                x[torch.randn(*shape) > 0.5] = float('nan')
                x[torch.randn(*shape) > 0.5] = float('inf')
                x[torch.randn(*shape) > 0.5] = float('-inf')
            elif with_extremal and dtype.is_complex:
                x[torch.randn(*shape) > 0.5] = complex('nan')
                x[torch.randn(*shape) > 0.5] = complex('inf')
                x[torch.randn(*shape) > 0.5] = complex('-inf')
        elif dtype == torch.bool:
            x = torch.zeros(shape, dtype=dtype, device=device)
            x[torch.randn(*shape) > 0.5] = True
        else:
            x = torch.randint(15, 100, shape, dtype=dtype, device=device)

    return x

# TODO: refactor this out
# Converts half/bfloat16 dtype to float when device is cpu
def _convert_t(dtype, device):
    if device == 'cpu' and dtype in {torch.half, torch.bfloat16}:
        return torch.float
    return dtype

# TODO: revise the tests to use make_tensor in common_utils.py instead
# Returns a tensor of the requested shape, dtype, and device
# Requesting a half CPU tensor returns a float CPU tensor with
# values representable by a half.
# Initialization uses randint for non-float types and randn for float types.
def _make_tensor(shape, dtype, device, fill_ones=False) -> torch.Tensor:
    # Returns a tensor filled with ones
    if fill_ones:
        return torch.ones(*shape, dtype=_convert_t(dtype, device), device=device)

    # Returns a tensor with random integer values
    if not (dtype.is_floating_point or dtype.is_complex):
        t = torch.randint(0, 10, shape, device=device)
        if dtype != torch.uint8:
            t = t - 5  # generate negative values also
        return t.to(_convert_t(dtype, device))

    # Populates the CPU tensor with floats representable as half/bfloat16
    if dtype == torch.half and device == 'cpu':
        return torch.randn(*shape, dtype=torch.float, device=device).half().float()
    if dtype == torch.bfloat16 and device == 'cpu':
        return torch.randn(*shape, dtype=torch.float, device=device).bfloat16().float()

    # Default: returns a tensor with random float values
    return torch.randn(shape, dtype=dtype, device=device).to(dtype=dtype)

# TODO: update to use opinfos consistently
class TestBinaryUfuncs(TestCase):
    # Generic tests for elementwise binary (AKA binary universal (u) functions (funcs))
    # TODO: below contiguous tensor results are compared with a variety of noncontiguous results.
    #   It would be interesting to have the lhs and rhs have different discontiguities.

    # Returns a pair of iterables of contiguous tensors on the requested device
    #   and with the requested dtype.
    #
    # This function is intended to test the non-vectorized and vectorized code
    #   paths of unary functions, as well as their handling of odd tensor
    #   sizes (like zero-dim tensors and tensors with zero elements).
    #
    # Each iterable will include an a tensor with no elements,
    #   zero dim (scalar) tensors, small 1D tensors, a medium 1D tensor, and
    #   a large 2D tensor.
    def _generate_numeric_tensors(self, op, *, device, dtype, lhs_kwargs, rhs_kwargs):
        lhs_tensors = []
        rhs_tensors = []

        shapes = ((0,),  # tensors with no elements
                  (1, 0, 3),
                  # zero dim (scalar) tensor
                  (),
                  # small 1D tensor
                  (20,),
                  # medium 1D tensor
                  (812,),
                  # large 2D tensor
                  (1029, 917))

        for kwargs, tensors in ((lhs_kwargs, lhs_tensors), (rhs_kwargs, rhs_tensors)):
            for shape in shapes:
                tensors.append(make_tensor(shape, dtype=dtype, device=device, **kwargs))

        return lhs_tensors, rhs_tensors

    # Returns a pair of iterables of contiguous tensors on the requested device and with
    #   the requested dtype.
    #
    # Unlike the previous function, the values in these tensors are specified manually.
    def _generate_interesting_small_valued_tensors(self, device, dtype):
        # defines interesting values
        _unsigned_int_vals = (0, 1, 55, 127, 128, 190, 210, 220, 254, 255, 256)
        _int_vals = (0, -1, 1, -55, 55, -127, 127, -128, 128)
        _float_vals = (0.,
                       -.001, .001,
                       -.25, .25,
                       -1., 1.,
                       -math.pi / 2, math.pi / 2,
                       -math.pi + .00001, math.pi - .00001,
                       -math.pi, math.pi,
                       -math.pi - .00001, math.pi + .00001)

        l_vals = []
        r_vals = []

        if dtype.is_floating_point:
            prod = product(_float_vals, _float_vals)
        elif dtype.is_complex:
            complex_vals = product(_float_vals, _float_vals)
            # Note the use of list is required here or the map generator will be
            #  emptied by the following product and it won't produce the desired cross-product
            complex_vals = list(map(lambda x: complex(*x), complex_vals))
            prod = product(complex_vals, complex_vals)
        elif dtype in (torch.int8, torch.int16, torch.int32, torch.int64):
            prod = product(_int_vals, _int_vals)
        elif dtype is torch.uint8:
            prod = product(_unsigned_int_vals, _unsigned_int_vals)
        else:
            raise ValueError("Unsupported dtype!")

        for l, r in prod:
            l_vals.append(l)
            r_vals.append(r)

        lhs = torch.tensor(l_vals, device=device, dtype=dtype)
        rhs = torch.tensor(r_vals, device=device, dtype=dtype)

        return lhs, rhs

    def _generate_interesting_large_valued_tensors(self, device, dtype):
        _large_int_vals = (-1113, 1113, -10701, 10701)
        _large_float16_vals = (-501, 501, -1001.2, 1001.2, -13437.7, 13437.7)
        _large_float_vals = _large_float16_vals + (-4988429.2, 4988429.2, -1e20, 1e20)

        l_vals = []
        r_vals = []

        if dtype == torch.float16:
            prod = product(_large_float16_vals, _large_float16_vals)
        elif dtype.is_floating_point:
            prod = product(_large_float_vals, _large_float_vals)
        elif dtype.is_complex:
            complex_vals = product(_large_float_vals, _large_float_vals)
            # Note the use of list is required here or the map generator will be
            #  emptied by the following product and it won't produce the desired cross-product
            complex_vals = list(map(lambda x: complex(*x), complex_vals))
            prod = product(complex_vals, complex_vals)
        elif dtype in (torch.int16, torch.int32, torch.int64):
            prod = product(_large_int_vals, _large_int_vals)
        else:
            raise ValueError("Unsupported dtype!")

        for l, r in prod:
            l_vals.append(l)
            r_vals.append(r)
        lhs = torch.tensor(l_vals, device=device, dtype=dtype)
        rhs = torch.tensor(r_vals, device=device, dtype=dtype)

        return lhs, rhs

    def _generate_interesting_extremal_valued_tensors(self, device, dtype):
        _float_extremals = (float('inf'), float('-inf'), float('nan'))

        l_vals = []
        r_vals = []

        if dtype.is_floating_point:
            prod = product(_float_extremals, _float_extremals)
        elif dtype.is_complex:
            complex_vals = product(_float_extremals, _float_extremals)
            # Note the use of list is required here or the map generator will be
            #  emptied by the following product and it won't produce the desired cross-product
            complex_vals = list(map(lambda x: complex(*x), complex_vals))
            prod = product(complex_vals, complex_vals)
        else:
            raise ValueError("Unsupported dtype!")

        for l, r in prod:
            l_vals.append(l)
            r_vals.append(r)
        lhs = torch.tensor(l_vals, device=device, dtype=dtype)
        rhs = torch.tensor(r_vals, device=device, dtype=dtype)

        return lhs, rhs

    # Helper for comparing torch tensors and NumPy arrays
    # TODO: should this or assertEqual also validate that strides are equal?
    def assertEqualHelper(self, actual, expected, msg, *, dtype, exact_dtype=True, **kwargs):
        assert isinstance(actual, torch.Tensor)

        # Some NumPy functions return scalars, not arrays
        if isinstance(expected, Number):
            self.assertEqual(actual.item(), expected, msg=msg, **kwargs)
        elif isinstance(expected, np.ndarray):
            # Handles exact dtype comparisons between arrays and tensors
            if exact_dtype:
                # Allows array dtype to be float32 when comparing with bfloat16 tensors
                #   since NumPy doesn't support the bfloat16 dtype
                # Also ops like scipy.special.erf, scipy.special.erfc, etc, promote float16
                # to float32
                if expected.dtype == np.float32:
                    assert actual.dtype in (torch.float16, torch.bfloat16, torch.float32)
                else:
                    assert expected.dtype == torch_to_numpy_dtype_dict[actual.dtype]

            self.assertEqual(actual,
                             torch.from_numpy(expected).to(actual.dtype),
                             msg,
                             exact_device=False,
                             **kwargs)
        else:
            self.assertEqual(actual, expected, msg, exact_device=False, **kwargs)

    # Tests that the function and its (array-accepting) reference produce the same
    #   values on given tensors
    def _test_reference_numerics(self, dtype, op, tensor_pairs, equal_nan=True):
        def _helper_reference_numerics(expected, actual, msg, exact_dtype, equal_nan=True):
            if not torch.can_cast(numpy_to_torch_dtype_dict[expected.dtype.type], dtype):
                exact_dtype = False

            if dtype is torch.bfloat16 and expected.dtype == np.float32:
                # Ref: https://github.com/pytorch/pytorch/blob/master/torch/testing/_internal/common_utils.py#L1149
                self.assertEqualHelper(actual, expected, msg, dtype=dtype,
                                       exact_dtype=exact_dtype, rtol=16e-3, atol=1e-5)
            else:
                self.assertEqualHelper(actual, expected, msg, dtype=dtype, equal_nan=equal_nan, exact_dtype=exact_dtype)

        for l, r in tensor_pairs:
            if dtype is torch.bfloat16:
                l_numpy = l.cpu().to(torch.float32).numpy()
                r_numpy = r.cpu().to(torch.float32).numpy()
            else:
                l_numpy = l.cpu().numpy()
                r_numpy = r.cpu().numpy()

            actual = op(l, r)
            expected = op.ref(l_numpy, r_numpy)

            # Crafts a custom error message for smaller, printable tensors
            if l.numel() < 10 and r.numel() < 10:
                msg = ("Failed to produce expected results! Input lhs tensor was"
                       " {0}, rhs tensor was {1}, torch result is {2}, and reference result is"
                       " {3}.").format(l, r, actual, expected)
            else:
                msg = None

            exact_dtype = True
            if isinstance(actual, torch.Tensor):
                _helper_reference_numerics(expected, actual, msg, exact_dtype, equal_nan)
            else:
                for x, y in zip(expected, actual):
                    # testing multi-outputs results
                    _helper_reference_numerics(x, y, msg, exact_dtype, equal_nan)

    # The following tests only apply to elementwise binary operators with references
    binary_ufuncs_with_references = list(filter(lambda op: op.ref is not None and op.ref is not _NOTHING, binary_ufuncs))

    @ops(binary_ufuncs_with_references)
    def test_reference_numerics(self, device, dtype, op):
        lhs_tensors, rhs_tensors = self._generate_numeric_tensors(op,
                                                                  device=device,
                                                                  dtype=dtype,
                                                                  lhs_kwargs=op.lhs_make_tensor_kwargs,
                                                                  rhs_kwargs=op.rhs_make_tensor_kwargs)

        self._test_reference_numerics(dtype, op, zip(lhs_tensors, rhs_tensors), equal_nan=True)

    # runtime error: 128 is outside the range of representable values of type 'signed char'
    @unittest.skipIf(TEST_WITH_ASAN, "Skipped under ASAN")
    @ops(binary_ufuncs_with_references)
    def test_reference_numerics_small_values(self, device, dtype, op):
        if dtype is torch.bool:
            self.skipTest("Doesn't support bool!")

        lhs, rhs = self._generate_interesting_small_valued_tensors(device, dtype)
        self._test_reference_numerics(dtype, op, ((lhs, rhs),), equal_nan=True)

    # TODO: review if this skip is necessary
    @unittest.skipIf(TEST_WITH_ASAN, "Skipped under ASAN")
    @ops(binary_ufuncs_with_references,
         allowed_dtypes=(torch.int16, torch.int32, torch.int64, torch.float16,
                         torch.bfloat16, torch.float32, torch.float64, torch.complex64, torch.complex128))
    def test_reference_numerics_large_values(self, device, dtype, op):
        lhs, rhs = self._generate_interesting_large_valued_tensors(device, dtype)
        self._test_reference_numerics(dtype, op, ((lhs, rhs),), equal_nan=True)

    # TODO: review if this skip is necessary
    @unittest.skipIf(TEST_WITH_ASAN, "Skipped under ASAN")
    @ops(binary_ufuncs_with_references,
         allowed_dtypes=(torch.float16, torch.bfloat16, torch.float32,
                         torch.float64, torch.complex64, torch.complex128))
    def test_reference_numerics_extremal_values(self, device, dtype, op):
        lhs, rhs = self._generate_interesting_extremal_valued_tensors(device, dtype)
        self._test_reference_numerics(dtype, op, ((lhs, rhs),), equal_nan=True)

    # tests broadcasting and noncontiguous broadcasting behavior
    @ops(binary_ufuncs_with_references, allowed_dtypes=(torch.long, torch.float32,))
    def test_broadcasting(self, device, dtype, op):
        shapes = (
            ((1,), ()),
            ((2,), ()),
            ((1,), (2,)),
            ((2,), (2,)),
            ((2, 1), (2,)),
            ((1, 2), (2,)),
            ((3, 2), (2,)),
            ((3, 2), (3, 2)),
            ((1, 3, 2), (2,)),
            ((1, 3, 2), (3, 2)),
            ((3, 1, 2), (3, 2)),
            ((1, 3, 2), (1, 3, 2)),
            ((2, 3, 2), ()),
            ((2, 3, 2), (2, 3, 2)),
            ((3, 1, 2), (1, 3, 2)),
        )

        for shape, noncontiguous in product(shapes, [True, False]):
            shape_lhs, shape_rhs = shape
            lhs = make_tensor(shape_lhs, device=device, dtype=dtype,
                              non_contiguous=noncontiguous, **op.lhs_make_tensor_kwargs)
            rhs = make_tensor(shape_rhs, device=device, dtype=dtype,
                              non_contiguous=noncontiguous, **op.rhs_make_tensor_kwargs)

            actual = op(lhs, rhs)
            expected = op.ref(lhs.cpu().numpy(), rhs.cpu().numpy())

            self.assertEqual(actual, expected, exact_dtype=False)

    @ops(binary_ufuncs, allowed_dtypes=(torch.long, torch.float32,))
    def test_broadcast_python_scalar(self, device, dtype, op):
        for shape_lhs in ((), (1,), (2,), (1, 2, 3),):
            lhs = make_tensor(shape_lhs, device=device, dtype=dtype, **op.lhs_make_tensor_kwargs)

            rhs_tensor = make_tensor((), device=device, dtype=dtype, **op.rhs_make_tensor_kwargs)
            rhs_expanded = rhs_tensor.expand_as(lhs)
            rhs_scalar = rhs_tensor.item()

            expected = op(lhs, rhs_expanded)

            actual_tensor = op(lhs, rhs_tensor)
            actual_scalar = op(lhs, rhs_scalar)

            self.assertEqual(actual_tensor, expected)
            self.assertEqual(actual_scalar, expected)

    @ops(binary_ufuncs)
    def test_contig_vs_every_other(self, device, dtype, op):
        lhs = make_tensor((1026,), device=device, dtype=dtype, **op.lhs_make_tensor_kwargs)
        rhs = make_tensor((1026,), device=device, dtype=dtype, **op.rhs_make_tensor_kwargs)

        lhs_non_contig = lhs[::2]
        rhs_non_contig = rhs[::2]

        self.assertTrue(lhs.is_contiguous())
        self.assertTrue(rhs.is_contiguous())

        self.assertFalse(lhs_non_contig.is_contiguous())
        self.assertFalse(rhs_non_contig.is_contiguous())

        expected = op(lhs, rhs)[::2]
        actual = op(lhs_non_contig, rhs_non_contig)
        self.assertEqual(expected, actual)

    @ops(binary_ufuncs)
    def test_contig_vs_transposed(self, device, dtype, op):
        lhs = make_tensor((789, 357), device=device, dtype=dtype, **op.lhs_make_tensor_kwargs)
        rhs = make_tensor((789, 357), device=device, dtype=dtype, **op.rhs_make_tensor_kwargs)

        lhs_non_contig = lhs.T
        rhs_non_contig = rhs.T

        self.assertTrue(lhs.is_contiguous())
        self.assertTrue(rhs.is_contiguous())

        self.assertFalse(lhs_non_contig.is_contiguous())
        self.assertFalse(rhs_non_contig.is_contiguous())

        expected = op(lhs, rhs).T
        actual = op(lhs_non_contig, rhs_non_contig)
        self.assertEqual(expected, actual)

    @ops(binary_ufuncs)
    def test_non_contig(self, device, dtype, op):
        shapes = ((5, 7), (1024,))
        for shape in shapes:
            lhs = make_tensor(shape, dtype=dtype, device=device, **op.lhs_make_tensor_kwargs)
            rhs = make_tensor(shape, dtype=dtype, device=device, **op.rhs_make_tensor_kwargs)

            lhs_non_contig = torch.empty(shape + (2,), device=device, dtype=dtype)[..., 0]
            lhs_non_contig.copy_(lhs)

            rhs_non_contig = torch.empty(shape + (2,), device=device, dtype=dtype)[..., 0]
            rhs_non_contig.copy_(rhs)

            self.assertTrue(lhs.is_contiguous())
            self.assertTrue(rhs.is_contiguous())

            self.assertFalse(lhs_non_contig.is_contiguous())
            self.assertFalse(rhs_non_contig.is_contiguous())

            expected = op(lhs, rhs)
            actual = op(lhs_non_contig, rhs_non_contig)
            self.assertEqual(expected, actual)

    @ops(binary_ufuncs)
    def test_non_contig_index(self, device, dtype, op):
        shape = (2, 2, 1, 2)
        lhs = make_tensor(shape, dtype=dtype, device=device, **op.lhs_make_tensor_kwargs)
        rhs = make_tensor(shape, dtype=dtype, device=device, **op.rhs_make_tensor_kwargs)

        lhs_non_contig = lhs[:, 1, ...]
        lhs = lhs_non_contig.contiguous()

        rhs_non_contig = rhs[:, 1, ...]
        rhs = rhs_non_contig.contiguous()

        self.assertTrue(lhs.is_contiguous())
        self.assertTrue(rhs.is_contiguous())

        self.assertFalse(lhs_non_contig.is_contiguous())
        self.assertFalse(rhs_non_contig.is_contiguous())

        expected = op(lhs, rhs)
        actual = op(lhs_non_contig, rhs_non_contig)
        self.assertEqual(expected, actual)

    @ops(binary_ufuncs)
    def test_non_contig_expand(self, device, dtype, op):
        shapes = [(1, 3), (1, 7), (5, 7)]
        for shape in shapes:
            lhs = make_tensor(shape, dtype=dtype, device=device, **op.lhs_make_tensor_kwargs)
            rhs = make_tensor(shape, dtype=dtype, device=device, **op.rhs_make_tensor_kwargs)

            lhs_non_contig = lhs.clone().expand(3, -1, -1)
            rhs_non_contig = rhs.clone().expand(3, -1, -1)

            self.assertTrue(lhs.is_contiguous())
            self.assertTrue(rhs.is_contiguous())

            self.assertFalse(lhs_non_contig.is_contiguous())
            self.assertFalse(rhs_non_contig.is_contiguous())

            expected = op(lhs, rhs)
            actual = op(lhs_non_contig, rhs_non_contig)
            for i in range(3):
                self.assertEqual(expected, actual[i])

    @ops(binary_ufuncs)
    def test_contig_size1(self, device, dtype, op):
        shape = (5, 100)
        lhs = make_tensor(shape, dtype=dtype, device=device, **op.lhs_make_tensor_kwargs)
        rhs = make_tensor(shape, dtype=dtype, device=device, **op.rhs_make_tensor_kwargs)

        lhs = lhs[:1, :50]
        lhs_alt = torch.empty(lhs.size(), device=device, dtype=dtype)
        lhs_alt.copy_(lhs)

        rhs = rhs[:1, :50]
        rhs_alt = torch.empty(rhs.size(), device=device, dtype=dtype)
        rhs_alt.copy_(rhs)

        self.assertTrue(lhs.is_contiguous())
        self.assertTrue(rhs.is_contiguous())

        self.assertTrue(lhs_alt.is_contiguous())
        self.assertTrue(rhs_alt.is_contiguous())

        expected = op(lhs, rhs)
        actual = op(lhs_alt, rhs_alt)
        self.assertEqual(expected, actual)

    @ops(binary_ufuncs)
    def test_contig_size1_large_dim(self, device, dtype, op):
        shape = (5, 2, 3, 1, 4, 5, 3, 2, 1, 2, 3, 4)
        lhs = make_tensor(shape, dtype=dtype, device=device, **op.lhs_make_tensor_kwargs)
        rhs = make_tensor(shape, dtype=dtype, device=device, **op.rhs_make_tensor_kwargs)

        lhs = lhs[:1, :, :, :, :, :, :, :, :, :, :, :]
        lhs_alt = torch.empty(lhs.size(), device=device, dtype=dtype)
        lhs_alt.copy_(lhs)

        rhs = rhs[:1, :, :, :, :, :, :, :, :, :, :, :]
        rhs_alt = torch.empty(rhs.size(), device=device, dtype=dtype)
        rhs_alt.copy_(rhs)

        self.assertTrue(lhs.is_contiguous())
        self.assertTrue(rhs.is_contiguous())

        self.assertTrue(lhs_alt.is_contiguous())
        self.assertTrue(rhs_alt.is_contiguous())

        expected = op(lhs, rhs)
        actual = op(lhs_alt, rhs_alt)
        self.assertEqual(expected, actual)

    @ops(binary_ufuncs)
    def test_batch_vs_slicing(self, device, dtype, op):
        shape = (32, 512)
        lhs = make_tensor(shape, dtype=dtype, device=device, **op.lhs_make_tensor_kwargs)
        rhs = make_tensor(shape, dtype=dtype, device=device, **op.rhs_make_tensor_kwargs)

        expected = op(lhs, rhs)

        actual = []
        for idx in range(32):
            actual.append(op(lhs[idx], rhs[idx]))
        actual = torch.stack(actual)

        self.assertEqual(expected, actual)

    # Tests that elementwise binary operators participate in type promotion properly
    # NOTE: because the cross-product of all possible type promotion tests is huge, this
    #   just spot checks some handwritten cases.
    # NOTE: It may be possible to refactor this test into something simpler
    @ops(binary_ufuncs, dtypes=OpDTypes.none)
    def test_type_promotion(self, device, op):
        supported_dtypes = op.supported_dtypes(torch.device(device).type)

        def _supported(dtypes):
            return all(map(lambda x: x in supported_dtypes, dtypes))

        # int x int type promotion
        if _supported((torch.int16, torch.int32, torch.int64)):
            lhs_i16 = make_tensor((5,), device=device, dtype=torch.int16, **op.lhs_make_tensor_kwargs)
            lhs_i32 = make_tensor((5,), device=device, dtype=torch.int32, **op.lhs_make_tensor_kwargs)
            lhs_i64 = make_tensor((5,), device=device, dtype=torch.int64, **op.lhs_make_tensor_kwargs)

            rhs_i16 = make_tensor((5,), device=device, dtype=torch.int16, **op.rhs_make_tensor_kwargs)
            rhs_i32 = make_tensor((5,), device=device, dtype=torch.int32, **op.rhs_make_tensor_kwargs)
            rhs_i64 = make_tensor((5,), device=device, dtype=torch.int64, **op.rhs_make_tensor_kwargs)


            if op.promotes_int_to_float:
                default_dtype = torch.get_default_dtype()
                self.assertEqual(op(lhs_i16, rhs_i32).dtype, default_dtype)
                self.assertEqual(op(lhs_i16, rhs_i32), op(lhs_i16.to(default_dtype), rhs_i32.to(default_dtype)))

                self.assertEqual(op(lhs_i32, rhs_i64).dtype, default_dtype)
                self.assertEqual(op(lhs_i32, rhs_i64), op(lhs_i32.to(default_dtype), rhs_i64.to(default_dtype)))
            elif op.always_returns_bool:
                self.assertEqual(op(lhs_i16, rhs_i32).dtype, torch.bool)
                self.assertEqual(op(lhs_i32, rhs_i64).dtype, torch.bool)
            else:  # standard type promotion
                self.assertEqual(op(lhs_i16, rhs_i32).dtype, torch.int32)
                self.assertEqual(op(lhs_i16, rhs_i32), op(lhs_i16.to(torch.int32), rhs_i32))

                self.assertEqual(op(lhs_i32, rhs_i64).dtype, torch.int64)
                self.assertEqual(op(lhs_i32, rhs_i64), op(lhs_i32.to(torch.int64), rhs_i64))

            if op.supports_out:
                if not op.promotes_int_to_float:
                    # Integers can be safely cast to other integer types
                    out = torch.empty_like(lhs_i64)
                    self.assertEqual(op(lhs_i16, rhs_i32, out=out).dtype, torch.int64)
                    self.assertEqual(op(lhs_i16, rhs_i32), out, exact_dtype=False)

                    out = torch.empty_like(lhs_i16)
                    self.assertEqual(op(lhs_i32, rhs_i64, out=out).dtype, torch.int16)
                    self.assertEqual(op(lhs_i32, rhs_i64), out, exact_dtype=False)
                else:
                    # Float outs cannot be safely cast to integer types
                    with self.assertRaisesRegex(RuntimeError, "can't be cast"):
                        op(lhs_i16, rhs_i32, out=torch.empty_like(lhs_i64))

                if not op.always_returns_bool:
                    # Neither integer nor float outs can be cast to bool
                    with self.assertRaisesRegex(RuntimeError, "can't be cast"):
                        op(lhs_i16, rhs_i32, out=torch.empty_like(lhs_i64, dtype=torch.bool))

                # All these output types can be cast to any float or complex type
                out = torch.empty_like(lhs_i64, dtype=torch.float16)
                self.assertEqual(op(lhs_i16, rhs_i32, out=out).dtype, torch.float16)
                self.assertEqual(op(lhs_i16, rhs_i32), out, exact_dtype=False)

                out = torch.empty_like(lhs_i64, dtype=torch.bfloat16)
                self.assertEqual(op(lhs_i16, rhs_i32, out=out).dtype, torch.bfloat16)
                self.assertEqual(op(lhs_i16, rhs_i32), out, exact_dtype=False)

                out = torch.empty_like(lhs_i64, dtype=torch.float32)
                self.assertEqual(op(lhs_i16, rhs_i32, out=out).dtype, torch.float32)
                self.assertEqual(op(lhs_i16, rhs_i32), out, exact_dtype=False)

                out = torch.empty_like(lhs_i64, dtype=torch.complex64)
                self.assertEqual(op(lhs_i16, rhs_i32, out=out).dtype, torch.complex64)
                self.assertEqual(op(lhs_i16, rhs_i32), out, exact_dtype=False)

        # float x float type promotion
        if _supported((torch.float32, torch.float64)):
            lhs_f32 = make_tensor((5,), device=device, dtype=torch.float32, **op.lhs_make_tensor_kwargs)
            lhs_f64 = make_tensor((5,), device=device, dtype=torch.float64, **op.lhs_make_tensor_kwargs)

            rhs_f32 = make_tensor((5,), device=device, dtype=torch.float32, **op.rhs_make_tensor_kwargs)
            rhs_f64 = make_tensor((5,), device=device, dtype=torch.float64, **op.rhs_make_tensor_kwargs)

            if op.always_returns_bool:
                self.assertEqual(op(lhs_f32, rhs_f64).dtype, torch.bool)
            else:  # normal float type promotion
                self.assertEqual(op(lhs_f32, rhs_f64).dtype, torch.float64)
                self.assertEqual(op(lhs_f32, rhs_f64), op(lhs_f32.to(torch.float64), rhs_f64))

            if op.supports_out:
                # All these output types can be cast to any float or complex type
                out = torch.empty_like(lhs_f64, dtype=torch.float16)
                self.assertEqual(op(lhs_f32, rhs_f64, out=out).dtype, torch.float16)
                self.assertEqual(op(lhs_f32, rhs_f64), out, exact_dtype=False)

                out = torch.empty_like(lhs_f64, dtype=torch.bfloat16)
                self.assertEqual(op(lhs_f32, rhs_f64, out=out).dtype, torch.bfloat16)
                self.assertEqual(op(lhs_f32, rhs_f64), out, exact_dtype=False)

                out = torch.empty_like(lhs_f64, dtype=torch.float32)
                self.assertEqual(op(lhs_f32, rhs_f64, out=out).dtype, torch.float32)
                self.assertEqual(op(lhs_f32, rhs_f64), out, exact_dtype=False)

                out = torch.empty_like(lhs_f64, dtype=torch.complex64)
                self.assertEqual(op(lhs_f32, rhs_f64, out=out).dtype, torch.complex64)
                self.assertEqual(op(lhs_f32, rhs_f64), out, exact_dtype=False)

                if not op.always_returns_bool:
                    # float outs can't be cast to an integer dtype
                    with self.assertRaisesRegex(RuntimeError, "can't be cast"):
                        op(lhs_f32, rhs_f64, out=torch.empty_like(lhs_f64, dtype=torch.int64))
                else:
                    # bool outs can be cast to an integer dtype
                    out = torch.empty_like(lhs_f64, dtype=torch.int64)
                    self.assertEqual(op(lhs_f32, rhs_f64, out=out).dtype, torch.int64)
                    self.assertEqual(op(lhs_f32, rhs_f64), out, exact_dtype=False)

        # complex x complex type promotion
        if _supported((torch.complex64, torch.complex128)):
            lhs_c64 = make_tensor((5,), device=device, dtype=torch.complex64, **op.lhs_make_tensor_kwargs)
            lhs_c128 = make_tensor((5,), device=device, dtype=torch.complex128, **op.lhs_make_tensor_kwargs)

            rhs_c64 = make_tensor((5,), device=device, dtype=torch.complex64, **op.rhs_make_tensor_kwargs)
            rhs_c128 = make_tensor((5,), device=device, dtype=torch.complex128, **op.rhs_make_tensor_kwargs)

            if op.always_returns_bool:
                self.assertEqual(op(lhs_c64, lhs_c128).dtype, torch.bool)
            else:  # normal complex type promotion
                self.assertEqual(op(lhs_c64, rhs_c128).dtype, torch.complex128)
                self.assertEqual(op(lhs_c64, rhs_c128), op(lhs_c64.to(torch.complex128), rhs_c128))

            if op.supports_out:
                # All these output types can be cast to any or complex type
                out = torch.empty_like(lhs_c64, dtype=torch.complex64)
                self.assertEqual(op(lhs_c64, rhs_c128, out=out).dtype, torch.complex64)
                self.assertEqual(op(lhs_c64, rhs_c128), out, exact_dtype=False)

                if not op.always_returns_bool:
                    # complex outs can't be cast to float types
                    with self.assertRaisesRegex(RuntimeError, "can't be cast"):
                        op(lhs_c64, rhs_c128, out=torch.empty_like(lhs_c64, dtype=torch.float64))
                    # complex outs can't be cast to an integer dtype
                    with self.assertRaisesRegex(RuntimeError, "can't be cast"):
                        op(lhs_c64, rhs_c128, out=torch.empty_like(lhs_c64, dtype=torch.int64))
                else:
                    # bool outs can be cast to a float type
                    out = torch.empty_like(lhs_c64, dtype=torch.float64)
                    self.assertEqual(op(lhs_c64, rhs_c128, out=out).dtype, torch.float64)
                    self.assertEqual(op(lhs_c64, rhs_c128), out, exact_dtype=False)

                    # bool outs can be cast to an integer dtype
                    out = torch.empty_like(lhs_f64, dtype=torch.int64)
                    self.assertEqual(op(lhs_f32, rhs_f64, out=out).dtype, torch.int64)
                    self.assertEqual(op(lhs_f32, rhs_f64), out, exact_dtype=False)

    # TODO: move to error input test
    @ops(binary_ufuncs, allowed_dtypes=(torch.float32,))
    def test_not_broadcastable(self, device, dtype, op):
        for shape_lhs, shape_rhs in (
                ((2,), (3,)),
                ((3, 1), (2, 1)),
                ((1, 3, 2), (3,)),
                ((3, 1, 2), (2, 1, 2)),
        ):
            lhs = make_tensor(shape_lhs, device=device, dtype=dtype, **op.lhs_make_tensor_kwargs)
            rhs = make_tensor(shape_rhs, device=device, dtype=dtype, **op.rhs_make_tensor_kwargs)

            try:
                broadcasted_shape = op(lhs, rhs).shape
            except RuntimeError:
                continue

            msg = (
                f"On {device}, torch.{op.name} broadcasts inputs shapes {shape_lhs} and {shape_rhs} into "
                f"{broadcasted_shape}, although they are not broadcastable."
            )
            raise AssertionError(msg)

    def test_add_broadcast_empty(self, device):
        # empty + empty
        self.assertRaises(RuntimeError, lambda: torch.randn(5, 0, device=device) + torch.randn(0, 5, device=device))
        self.assertEqual(torch.randn(5, 0, device=device), torch.randn(0, device=device) + torch.randn(5, 0, device=device))
        self.assertEqual(torch.randn(5, 0, 0, device=device), torch.randn(0, device=device) + torch.randn(5, 0, 1, device=device))

        # scalar + empty
        self.assertEqual(torch.randn(5, 0, 6, device=device), torch.randn((), device=device) + torch.randn(5, 0, 6, device=device))

        # non-empty, empty
        self.assertEqual(torch.randn(0, device=device), torch.randn(0, device=device) + torch.randn(1, device=device))
        self.assertEqual(torch.randn(0, 7, 0, 6, 5, 0, 7, device=device),
                         torch.randn(0, 7, 0, 6, 5, 0, 1, device=device) + torch.randn(1, 1, 5, 1, 7, device=device))
        self.assertRaises(RuntimeError, lambda: torch.randn(7, 0, device=device) + torch.randn(2, 1, device=device))

    def test_addcmul_scalars_as_floats(self, device):
        # zero-dim variables that don't require grad should bind to scalar arguments
        x = torch.tensor(2.)
        y = torch.tensor(3., device=device)
        # 3 + (3 * 3) * 2
        self.assertEqual(y.addcmul(y, y, value=x), 21)

        x = torch.tensor(2., requires_grad=True)
        self.assertRaises(Exception, lambda: y.addcmul(y, y, value=x))

    # TODO: update to work on CUDA, too
    @onlyCPU
    def test_comparison_ops(self, device):
        x = torch.randn(5, 5)
        y = torch.randn(5, 5)

        eq = x == y
        for idx in iter_indices(x):
            self.assertEqual(x[idx] == y[idx], eq[idx] == 1)

        ne = x != y
        for idx in iter_indices(x):
            self.assertEqual(x[idx] != y[idx], ne[idx] == 1)

        lt = x < y
        for idx in iter_indices(x):
            self.assertEqual(x[idx] < y[idx], lt[idx] == 1)

        le = x <= y
        for idx in iter_indices(x):
            self.assertEqual(x[idx] <= y[idx], le[idx] == 1)

        gt = x > y
        for idx in iter_indices(x):
            self.assertEqual(x[idx] > y[idx], gt[idx] == 1)

        ge = x >= y
        for idx in iter_indices(x):
            self.assertEqual(x[idx] >= y[idx], ge[idx] == 1)

    @onlyCUDA
    def test_comparison_ops_device_computation(self, device):
        operands = (
            torch.tensor(0),
            torch.tensor(2, device='cuda'),
            torch.tensor([0, 2], device='cuda')
        )
        # Checks that comparison operators compute the correct
        # output device, given a combination of devices
        # TODO: test all comparison ops after porting them to structured kernel
        # logical_and, logical_or, and logical_xor
        for op in [torch.lt, torch.le, torch.gt, torch.ge, torch.eq, torch.ne]:
            for lhs in operands:
                for rhs in operands:
                    self.assertEqual(op(lhs, rhs), op(lhs.cpu(), rhs.cpu()))

    # TODO: update to work on CUDA, too
    @onlyCPU
    def test_comparison_ops_must_take_bool_output(self, device):
        for op in [torch.lt, torch.le, torch.gt, torch.ge, torch.eq, torch.ne,
                   torch.logical_and, torch.logical_or, torch.logical_xor]:
            self.assertEqual(op(torch.tensor([True]), torch.tensor([False])).dtype, torch.bool)

    # TODO: update to work on CUDA, too
    @onlyCPU
    def test_comparison_ops_check_for_scalar_overflow(self, device):
        s = 1 << 20
        t = torch.tensor([1 << 5], dtype=torch.uint8)
        with self.assertRaisesRegex(RuntimeError, 'value cannot be converted to type'):
            self.assertTrue(t < s)
        with self.assertRaisesRegex(RuntimeError, 'value cannot be converted to type'):
            self.assertTrue(s < t)
        with self.assertRaisesRegex(RuntimeError, 'value cannot be converted to type'):
            self.assertTrue(t <= s)
        with self.assertRaisesRegex(RuntimeError, 'value cannot be converted to type'):
            self.assertTrue(s <= t)
        with self.assertRaisesRegex(RuntimeError, 'value cannot be converted to type'):
            self.assertTrue(t > s)
        with self.assertRaisesRegex(RuntimeError, 'value cannot be converted to type'):
            self.assertTrue(s > t)
        with self.assertRaisesRegex(RuntimeError, 'value cannot be converted to type'):
            self.assertTrue(t >= s)
        with self.assertRaisesRegex(RuntimeError, 'value cannot be converted to type'):
            self.assertTrue(s >= t)
        with self.assertRaisesRegex(RuntimeError, 'value cannot be converted to type'):
            self.assertTrue(t == s)
        with self.assertRaisesRegex(RuntimeError, 'value cannot be converted to type'):
            self.assertTrue(s == t)
        with self.assertRaisesRegex(RuntimeError, 'value cannot be converted to type'):
            self.assertTrue(t != s)
        with self.assertRaisesRegex(RuntimeError, 'value cannot be converted to type'):
            self.assertTrue(s != t)

    # TODO: update to work on CUDA, too
    @onlyCPU
    def test_comparison_ops_check_for_zerodim_tensor_overflow(self, device):
        t1 = torch.tensor([1 << 5], dtype=torch.uint8)
        t2 = torch.tensor([1 << 30], dtype=torch.int32)
        ts1 = torch.tensor(1 << 20, dtype=torch.int32)
        ts2 = torch.tensor(1 << 40, dtype=torch.int64)
        with self.assertRaisesRegex(RuntimeError, 'value cannot be converted to type'):
            self.assertTrue(t1 < ts1)
        with self.assertRaisesRegex(RuntimeError, 'value cannot be converted to type'):
            self.assertTrue(ts2 < t2)
        with self.assertRaisesRegex(RuntimeError, 'value cannot be converted to type'):
            self.assertTrue(t1 <= ts1)
        with self.assertRaisesRegex(RuntimeError, 'value cannot be converted to type'):
            self.assertTrue(ts2 <= t2)
        with self.assertRaisesRegex(RuntimeError, 'value cannot be converted to type'):
            self.assertTrue(t1 > ts1)
        with self.assertRaisesRegex(RuntimeError, 'value cannot be converted to type'):
            self.assertTrue(ts2 > t2)
        with self.assertRaisesRegex(RuntimeError, 'value cannot be converted to type'):
            self.assertTrue(t1 >= ts1)
        with self.assertRaisesRegex(RuntimeError, 'value cannot be converted to type'):
            self.assertTrue(ts2 >= t2)
        with self.assertRaisesRegex(RuntimeError, 'value cannot be converted to type'):
            self.assertTrue(t1 == ts1)
        with self.assertRaisesRegex(RuntimeError, 'value cannot be converted to type'):
            self.assertTrue(ts2 == t2)
        with self.assertRaisesRegex(RuntimeError, 'value cannot be converted to type'):
            self.assertTrue(t1 != ts1)
        with self.assertRaisesRegex(RuntimeError, 'value cannot be converted to type'):
            self.assertTrue(ts2 != t2)

    # Tests that the binary operators and, or, and xor (as well as their reflected and inplace versions)
    # work properly (AKA &, ||, ^ and &=, |=, ^=)
    @dtypes(*integral_types_and(torch.bool))
    def test_bitwise_ops(self, device, dtype):
        # Tensor x Tensor and Tensor x Scalar ops
        ops = (operator.and_, operator.iand, operator.or_, operator.ior, operator.xor, operator.ixor)
        inplace_ops = (operator.iand, operator.ior, operator.ixor)
        shapes = ((5,), (15, 15), (500, 500))

        for op, shape in itertools.product(ops, shapes):
            # Tests tensor x tensor case
            a = make_tensor(shape, device=device, dtype=dtype)
            b = make_tensor(shape, device=device, dtype=dtype)
            a_np = a.cpu().clone().numpy()
            b_np = b.cpu().clone().numpy()
            self.assertEqual(op(a, b), op(a_np, b_np))

            # Tests tensor x scalar case
            a = make_tensor(shape, device=device, dtype=dtype)
            b_scalar = make_tensor((), device='cpu', dtype=dtype).item()
            a_np = a.cpu().clone().numpy()
            self.assertEqual(op(a, b_scalar), op(a_np, b_scalar))

            # Tests scalar x tensor case
            a_scalar = make_tensor((), device='cpu', dtype=dtype).item()
            b = make_tensor(shape, device=device, dtype=dtype)
            b_np = b.cpu().clone().numpy()
            self.assertEqual(op(a_scalar, b), op(a_scalar, b_np))

            # Tests scalar x tensor case (for ops which aren't inplace)
            if op in inplace_ops:
                # Tests tensor x tensor case
                a = make_tensor(shape, device=device, dtype=dtype)
                b = make_tensor(shape, device=device, dtype=dtype)
                a_np = a.cpu().clone().numpy()
                b_np = b.cpu().clone().numpy()
                op(a, b)
                op(a_np, b_np)
                self.assertEqual(a, a_np)

                # Tests tensor x scalar case
                a = make_tensor(shape, device=device, dtype=dtype)
                b_scalar = make_tensor((), device='cpu', dtype=dtype).item()
                a_np = a.cpu().clone().numpy()
                op(a, b_scalar)
                op(a_np, b_scalar)
                self.assertEqual(a, a_np)

    def test_inplace_division(self, device):
        t = torch.rand(5, 5, device=device)
        id_before = id(t)
        t /= 2
        id_after = id(t)
        self.assertEqual(id_before, id_after)

    @dtypes(*get_all_dtypes(include_bool=False, include_complex=False))
    def test_div_rounding_modes(self, device, dtype):
        if dtype.is_floating_point:
            low, high = -10.0, 10.0
        else:
            info = torch.iinfo(dtype)
            low, high = info.min, info.max

        a = make_tensor((100,), dtype=dtype, device=device, low=low, high=high)
        b = make_tensor((100,), dtype=dtype, device=device, low=low, high=high)

        # Avoid division by zero so we can test (a / b) * b == a
        if dtype.is_floating_point:
            eps = 0.1
            b[(-eps < b) & (b < eps)] = eps
        else:
            b[b == 0] = 1

        if not dtype.is_floating_point:
            # floor(a / b) * b can be < a, so fixup slightly to avoid underflow
            a = torch.where(a < 0, a + b, a)

        d_true = torch.divide(a, b, rounding_mode=None)
        self.assertTrue(d_true.is_floating_point())
        self.assertEqual(d_true * b, a.to(d_true.dtype))

        d_floor = torch.divide(a, b, rounding_mode='floor')
        if dtype not in (torch.bfloat16, torch.half):
            self.assertEqual(d_floor * b + torch.remainder(a, b), a)
        else:
            self.assertEqual(d_floor * b + torch.remainder(a.float(), b.float()), a,
                             exact_dtype=False)

        d_trunc = torch.divide(a, b, rounding_mode='trunc')
        rounding_unsupported = (
            dtype == torch.half and device != 'cuda' or
            dtype == torch.bfloat16 and device != 'cpu')
        d_ref = d_true.float() if rounding_unsupported else d_true
        self.assertEqual(d_trunc, d_ref.trunc().to(dtype))

    @dtypes(torch.bfloat16, torch.half, torch.float32, torch.float64)
    def test_div_rounding_nonfinite(self, device, dtype):

        # Compare division of special floating point values against NumPy
        num = torch.tensor([1.0, -1.0, 0, 0.1, -0.1, np.pi, -np.pi, np.inf, -np.inf, np.nan],
                           dtype=dtype)
        # Divide by zero is tested seperately
        denom = num[num != 0]

        a, b = num[None, :].clone(), denom[:, None].clone()

        # Compare bfloat16 against NumPy float
        exact_dtype = dtype != torch.bfloat16
        if exact_dtype:
            an, bn = a.cpu().numpy(), b.cpu().numpy()
        else:
            an, bn = a.float().cpu().numpy(), b.float().cpu().numpy()

        for mode, np_ref in ((None, np.true_divide), ("floor", np.floor_divide)):
            with np.errstate(all='ignore'):
                expect = np_ref(an, bn)
            kwargs = dict(rounding_mode=mode) if mode is not None else {}
            with set_default_dtype(torch.double):
                actual = torch.divide(a, b, **kwargs)
            self.assertEqual(actual, torch.from_numpy(expect),
                             exact_device=False, exact_dtype=exact_dtype)

        # Compare contiguous (likely vectorized) against non-contiguous (not vectorized)
        a_noncontig = torch.empty([2 * i for i in a.shape], dtype=dtype, device=device)[::2, ::2]
        a_noncontig[:] = a
        b_noncontig = torch.empty([2 * i for i in b.shape], dtype=dtype, device=device)[::2, ::2]
        b_noncontig[:] = b

        for rounding_mode in (None, "trunc", "floor"):
            expect = torch.divide(a_noncontig, b_noncontig, rounding_mode=rounding_mode)
            actual = torch.divide(a, b, rounding_mode=rounding_mode)
            self.assertEqual(actual, expect)

    @dtypes(torch.bfloat16, torch.half, torch.float32, torch.float64)
    def test_divide_by_zero_rounding(self, device, dtype):
        a = torch.tensor([1.0, -1.0, 0, 0.1, -0.1, np.pi, -np.pi, np.inf, -np.inf, np.nan],
                         dtype=dtype)
        exact_dtype = (dtype != torch.bfloat16)
        if exact_dtype:
            an = a.cpu().numpy()
        else:
            an = a.float().cpu().numpy()

        zero = torch.zeros_like(a)

        # NOTE: NumPy's floor_divide rounding changed in 1.20.0 to be consistent with divide
        expect = np.divide(an, 0)
        for rounding_mode in (None, 'floor'):
            # CPU scalar
            actual = torch.divide(a, 0, rounding_mode=rounding_mode)
            self.assertEqual(actual, expect, exact_dtype=exact_dtype)
            # Device tensor
            actual = torch.divide(a, zero, rounding_mode=rounding_mode)
            self.assertEqual(actual, expect, exact_dtype=exact_dtype)

    @dtypes(*get_all_dtypes(
        include_bool=False, include_complex=False, include_bfloat16=False))
    def test_div_rounding_numpy(self, device, dtype):
        info = (torch.finfo(dtype) if dtype.is_floating_point
                else torch.iinfo(dtype))
        low, high = info.min, info.max

        # Compare division of random values against NumPy
        a = make_tensor((4096,), dtype=dtype, device=device, low=low, high=high)
        b = make_tensor((4096,), dtype=dtype, device=device, low=low, high=high)

        # Avoid division by zero which raises for integers and, for floats,
        # NumPy 1.20 changed floor_divide to follow IEEE rules for inf/nan
        # after dividing by zero.
        b[b == 0] = 1

        # Compare bfloat16 against NumPy float
        exact_dtype = dtype != torch.bfloat16

        if exact_dtype:
            an, bn = a.cpu().numpy(), b.cpu().numpy()
        else:
            an, bn = a.float().cpu().numpy(), b.float().cpu().numpy()

        for mode, np_ref in (
                (None, np.true_divide),
                ("floor", np.floor_divide),
                ("trunc", lambda a, b: np.trunc(np.true_divide(a, b)).astype(a.dtype))
        ):
            with np.errstate(all='ignore'):
                expect = torch.from_numpy(np_ref(an, bn))

            kwargs = dict(rounding_mode=mode) if mode is not None else {}
            # Contiguous (likely vectorized)
            with set_default_dtype(torch.double):
                actual = torch.divide(a, b, **kwargs)
            self.assertEqual(actual, expect, exact_device=False, exact_dtype=exact_dtype)

            # Non-contiguous (not vectorized)
            expect = expect[::2]
            with set_default_dtype(torch.double):
                actual = torch.divide(a[::2], b[::2], **kwargs)

            self.assertEqual(actual, expect, exact_device=False, exact_dtype=exact_dtype)

    # Tests that trying to add, inplace, a CUDA tensor to a CPU tensor
    #   throws the correct error message
    @onlyCUDA
    def test_cross_device_inplace_error_msg(self, device):
        a = torch.tensor(2.)
        b = torch.tensor(2., device=device)
        with self.assertRaisesRegex(RuntimeError,
                                    "Expected all tensors to be on the same device"):
            a += b

    # TODO: refactor this test into a more generic one, it's parked here currently
    @onlyNativeDeviceTypes
    def test_out_resize_warning(self, device):
        a = torch.tensor((1, 2, 3), device=device, dtype=torch.float32)
        b = torch.tensor((4, 5, 6), device=device, dtype=torch.float32)

        unary_inputs = (a,)
        binary_inputs = (a, b)
        unary_ops = (torch.ceil, torch.exp)
        binary_ops = (torch.add, torch.sub)
        for op in (unary_ops + binary_ops):
            with warnings.catch_warnings(record=True) as w:
                warnings.simplefilter("always")
                inputs = unary_inputs if op in unary_ops else binary_inputs

                # No warnings
                op(*inputs, out=torch.empty(3, device=device))
                op(*inputs, out=torch.empty(0, device=device))
                self.assertEqual(len(w), 0)

                # Cases that throw warnings
                op(*inputs, out=torch.empty(2, device=device))
                self.assertEqual(len(w), 1)

    # Verifies that the inplace dunders (like idiv) actually are in place
    @expectedFailureMeta  # UserWarning not triggered
    @onlyNativeDeviceTypes
    def test_inplace_dunders(self, device):
        t = torch.randn((1,), device=device)
        expected = t.data_ptr()
        t += 1
        t -= 1
        t *= 1
        t /= 1
        with self.assertWarnsOnceRegex(UserWarning, 'floor_divide'):
            t //= 1
        t %= 1
        self.assertEqual(expected, t.data_ptr())

    def check_internal_mem_overlap(self, inplace_op, num_inputs,
                                   dtype, device,
                                   expected_failure=False):
        if isinstance(inplace_op, str):
            inplace_op = getattr(torch.Tensor, inplace_op)
        input = torch.randn(1, dtype=dtype, device=device).expand(3, 3)
        inputs = [input] + [torch.randn_like(input)
                            for i in range(num_inputs - 1)]
        if not expected_failure:
            with self.assertRaisesRegex(RuntimeError, 'single memory location'):
                inplace_op(*inputs)
        else:
            with self.assertRaises(AssertionError):
                with self.assertRaisesRegex(RuntimeError, 'single memory location'):
                    inplace_op(*inputs)

    def unary_check_input_output_mem_overlap(self, data, sz, op,
                                             expected_failure=False):

        def _test(op, output, input):
            output_exp = torch.empty_like(output)
            op(input, out=output_exp)
            self.assertEqual(op(input, out=output), output_exp, msg=op.__name__)

        # output is identical to input:
        _test(op, output=data[0:sz], input=data[0:sz])
        # output and input are independent:
        _test(op, output=data[0:sz], input=data[sz:2 * sz])
        # output partially overlaps with input:
        if not expected_failure:
            with self.assertRaisesRegex(RuntimeError, 'unsupported operation'):
                _test(op, data[0:sz], data[1:sz + 1])
        else:
            with self.assertRaises(AssertionError):
                with self.assertRaisesRegex(RuntimeError, 'unsupported operation'):
                    _test(op, data[0:sz], data[1:sz + 1])

    def binary_check_input_output_mem_overlap(self, op, device,
                                              expected_failure=False):
        sz = 3
        data = torch.randn(2 * sz, device=device)
        other = torch.randn(sz, device=device)

        self.unary_check_input_output_mem_overlap(
            data, sz, lambda input, out: op(other, input, out=out),
            expected_failure=expected_failure)

        self.unary_check_input_output_mem_overlap(
            data, sz, lambda input, out: op(input, other, out=out),
            expected_failure=expected_failure)

    @dtypes(torch.double)
    def test_binary_op_mem_overlap(self, device, dtype):
        ops = [
            ("add", True, True, 'cpu'),
            ("add", True, True, 'cuda'),
            ("mul", True, True, 'cpu'),
            ("mul", True, True, 'cuda'),
            ("sub", True, True, 'cpu'),
            ("sub", True, True, 'cuda'),
            ("div", True, True, 'cpu'),
            ("div", True, True, 'cuda'),
            ("pow", True, True, 'cpu'),
            ("pow", True, True, 'cuda'),
            ("fmod", True, True, 'cpu'),
            ("fmod", True, True, 'cuda'),
            ("atan2", True, True, 'cpu'),
            ("atan2", True, True, 'cuda'),
            ("hypot", True, True, 'cpu'),
            ("hypot", True, True, 'cuda'),
            ("igamma", True, True, 'cpu'),
            ("igamma", True, True, 'cuda'),
            ("igammac", True, True, 'cpu'),
            ("igammac", True, True, 'cuda'),
            ("nextafter", True, True, 'cpu'),
            ("nextafter", True, True, 'cuda'),
            ("le", True, True, 'cpu'),
            ("le", True, True, 'cuda'),
            ("lt", True, True, 'cpu'),
            ("lt", True, True, 'cuda'),
            ("ge", True, True, 'cpu'),
            ("ge", True, True, 'cuda'),
            ("gt", True, True, 'cpu'),
            ("gt", True, True, 'cuda'),
            ("eq", True, True, 'cpu'),
            ("eq", True, True, 'cuda'),
            ("ne", True, True, 'cpu'),
            ("ne", True, True, 'cuda'),
            ("logical_and", True, True, 'cpu'),
            ("logical_and", True, True, 'cuda'),
            ("logical_or", True, True, 'cpu'),
            ("logical_or", True, True, 'cuda'),
            ("logical_xor", True, True, 'cpu'),
            ("logical_xor", True, True, 'cuda'),
        ]

        for (fn, has_input_output_mem_overlap_check,
             has_internal_mem_overlap_check, dev) in ops:
            if dev != device:
                continue
            out_op = getattr(torch, fn)
            inplace_op = getattr(torch.Tensor, fn + '_')
            self.check_internal_mem_overlap(
                inplace_op, 2, dtype, device,
                expected_failure=not has_internal_mem_overlap_check)

            self.binary_check_input_output_mem_overlap(out_op, device,
                                                       expected_failure=not has_input_output_mem_overlap_check)

    def _do_pow_for_exponents(self, m1, exponents, pow_fn, atol):
        for num in exponents:
            if isinstance(num, int) and num < 0 and not m1.is_floating_point() and not m1.is_complex():
                with self.assertRaisesRegex(RuntimeError,
                                            r'Integers to negative integer powers are not allowed\.'):
                    torch.pow(m1[4], num)
            else:
                # base - tensor, exponent - number
                # contiguous
                res1 = torch.pow(m1[4], num)
                res2 = res1.clone().zero_()
                # `math.pow` has issues with complex exponentiation so we need to resort to normal `pow`.
                for i in range(res2.size(0)):
                    res2[i] = pow_fn(m1[4][i], num)
                rtol = 0 if atol is not None else None
                self.assertEqual(res1, res2, atol=atol, rtol=rtol)

                # non-contiguous
                res1 = torch.pow(m1[:, 4], num)
                res2 = res1.clone().zero_()
                for i in range(res2.size(0)):
                    res2[i] = pow_fn(m1[i, 4], num)
                self.assertEqual(res1, res2, atol=atol, rtol=rtol)

                # scalar ** tensor to enforce correct handling of dtypes for __rpow__().
                expected_dtype = torch.result_type(num, m1)
                res1 = num ** m1[4]
                res2 = torch.tensor(num, dtype=expected_dtype, device=m1.device) ** m1[4]
                self.assertEqual(res1, res2)
                self.assertEqual(res1.dtype, expected_dtype)

    @dtypes(*all_types_and_complex_and(torch.half, torch.bfloat16))
    def test_pow(self, device, dtype):
        m1 = torch.empty(0, dtype=dtype, device=device)
        if m1.is_floating_point() or m1.is_complex():
            m1 = make_tensor((100, 100), low=0, high=1, dtype=dtype, device=device) + 0.5
        else:
            # math.pow will overflow and throw exceptions for large integers
            range_high = 4 if dtype in (torch.int8, torch.uint8) else 10
            m1 = make_tensor((100, 100), low=1, high=range_high, dtype=dtype, device=device)

        exponents = [-2.8, -2, -1, -0.5, 0, 0.5, 1, 2, 3, 4, 3.3]
        complex_exponents = [-2.5j, -1.0j, 0j, 1.0j, 2.5j, 1.0 + 1.0j, -1.0 - 1.5j, 3.3j]
        if m1.is_complex():
            self._do_pow_for_exponents(m1, exponents + complex_exponents, pow, 10e-4)
        else:
            self._do_pow_for_exponents(m1, exponents, math.pow, None)
            self._do_pow_for_exponents(m1, complex_exponents, pow, 10e-4)

        # base - number, exponent - tensor
        # contiguous
        res1 = torch.pow(3, m1[4])
        res2 = res1.clone().zero_()
        for i in range(res2.size(0)):
            res2[i] = pow(3, m1[4, i])
        self.assertEqual(res1, res2)

        # non-contiguous
        res1 = torch.pow(3, m1[:, 4])
        res2 = res1.clone().zero_()
        for i in range(res2.size(0)):
            res2[i] = pow(3, m1[i][4])
        self.assertEqual(res1, res2)

    # TODO: refactor all these tests using opinfos properly
    def _test_pow(self, base, exponent, np_exponent=None):
        if np_exponent is None:
            np_exponent = exponent

        def to_np(value):
            if isinstance(value, torch.Tensor):
                return value.cpu().numpy()
            return value

        try:
            np_res = np.power(to_np(base), to_np(np_exponent))
            expected = torch.from_numpy(np_res) if isinstance(np_res, np.ndarray) else torch.tensor(np_res, dtype=base.dtype)
        except ValueError as e:
            err_msg = "Integers to negative integer powers are not allowed."
            self.assertEqual(str(e), err_msg)
            out = torch.empty_like(base)
            test_cases = [
                lambda: base.pow(exponent),
                lambda: base.pow_(exponent),
                lambda: torch.pow(base, exponent),
                lambda: torch.pow(base, exponent, out=out)
            ]
            for test_case in test_cases:
                self.assertRaisesRegex(RuntimeError, err_msg, test_case)
        else:
            if isinstance(base, torch.Tensor):
                actual = base.pow(exponent)
                self.assertEqual(actual, expected.to(actual))
                actual = base.clone()
                # When base is a 0-dim cpu tensor and exp is a cuda tensor, we exp `pow` to work but `pow_` to fail, since
                # `pow` will try to create the output tensor on a cuda device, but `pow_` needs to use the cpu tensor as the output
                if (isinstance(exponent, torch.Tensor) and base.dim() == 0 and base.device.type == 'cpu' and
                        exponent.device.type == 'cuda'):
                    regex = 'Expected all tensors to be on the same device, but found at least two devices, cuda.* and cpu!'
                    self.assertRaisesRegex(RuntimeError, regex, base.pow_, exponent)
                elif torch.can_cast(torch.result_type(base, exponent), base.dtype):
                    actual2 = actual.pow_(exponent)
                    self.assertEqual(actual, expected)
                    self.assertEqual(actual2, expected)
                else:
                    self.assertRaisesRegex(RuntimeError, "Found dtype \\w+ but expected \\w+", lambda: actual.pow_(exponent))

            actual = torch.pow(base, exponent)
            self.assertEqual(actual, expected.to(actual))

            actual2 = torch.pow(base, exponent, out=actual)
            self.assertEqual(actual, expected.to(actual))
            self.assertEqual(actual2, expected.to(actual))

    # We can potentially merge this into OpInfo, but one blocker is that the
    # first input must be a scalar. It is not as simple as just wrapping this in
    # a lambada that switches the inputs, because we also want to test samples inputs
    # where the second input is a scalar. The wrapper would need some more logic.
    def test_pow_scalar_base(self, device):
        a = torch.arange(1, 13, dtype=torch.double, device=device).view(3, 4).requires_grad_()
        gradcheck(lambda a: torch.pow(2, a), (a,))

    # Tests pow() for integral, floating-type tensors, with integral, floating-type
    # exponents (tensor or scalar), respectively. noncontiguous tensors are also tested.
    def test_int_and_float_pow(self, device):

        def _test_int_and_float_pow(dt, low, high, dev):
            test_cases = (
                ((4, 4), 0, (4, 1)),
                ((3, 1), 4, (3, 1)),
                ((2,), 4, (1,)),
                ((1,), 2, ()),
                ((513, 513), 4, (513,)),
                ((5, 5, 5), 5, (5,)),
                ((), 2, ()),
            )
            for base_shape, exp_scalar, exp_shape in test_cases:
                base_tensor = make_tensor(base_shape, dtype=dt, device=dev, low=low, high=high)
                # int tensors don't take negative exponents
                if dt in [torch.uint8, torch.int8, torch.int16, torch.int32, torch.int64]:
                    exp_tensor = make_tensor(exp_shape, dtype=dt, device=dev, low=0, high=high)
                else:
                    exp_tensor = make_tensor(exp_shape, dtype=dt, device=dev, low=low, high=high)
                self._test_pow(base_tensor, exp_scalar)
                self._test_pow(base_tensor, exp_tensor)
                # test non-contiguous tensors as well
                base_tensor = make_tensor(base_shape, dtype=dt, device=dev, low=low, high=high,
                                          non_contiguous=True)
                if dt in [torch.uint8, torch.int8, torch.int16, torch.int32, torch.int64]:
                    exp_tensor = make_tensor(exp_shape, dtype=dt, device=dev, low=0, high=high,
                                             non_contiguous=True)
                else:
                    exp_tensor = make_tensor(exp_shape, dtype=dt, device=dev, low=low, high=high,
                                             non_contiguous=True)
                self._test_pow(base_tensor, exp_scalar)
                self._test_pow(base_tensor, exp_tensor)

        _test_int_and_float_pow(torch.int8, -2, 2, device)
        _test_int_and_float_pow(torch.uint8, 0, 3, device)
        _test_int_and_float_pow(torch.int16, -5, 5, device)
        _test_int_and_float_pow(torch.int64, -10, 10, device)
        _test_int_and_float_pow(torch.int32, -10, 10, device)
        _test_int_and_float_pow(torch.float16, 0., 5., device)
        _test_int_and_float_pow(torch.float32, 0., 10., device)
        _test_int_and_float_pow(torch.float64, 0., 10., device)
        # pow's output would have some NaNs as well
        _test_int_and_float_pow(torch.float32, -10., 10., device)
        _test_int_and_float_pow(torch.float64, -10., 10., device)

    # Tests that a Runtime error occurs when a base tensor cannot be resized
    # by pow's inplace variant due to PyTorch's broadcasting semantics.
    def test_pow_inplace_resizing_exception(self, device):
        test_cases = (
            ((), (3,)),
            ((2,), (2, 1)),
            ((2, 1), (2, 2)),
            ((2, 2), (2, 1, 1)),
        )
        test_inputs = list((make_tensor(base_size, dtype=torch.float64, device=device,
                                        high=10., low=0.),
                            make_tensor(exp_size, dtype=torch.float64, device=device,
                                        high=10., low=0.))
                           for base_size, exp_size in test_cases)
        for base, exponent in test_inputs:
            regex = "doesn't match the broadcast shape"
            self.assertRaisesRegex(RuntimeError, regex, base.pow_, exponent)

    def test_int_tensor_pow_neg_ints(self, device):
        ints = [torch.iinfo(torch.int32).min,
                -3, -2, -1, 0, 1, 2, 3,
                torch.iinfo(torch.int32).max]
        neg_ints = [torch.iinfo(torch.int32).min, -3, -2, -1]
        tensor = torch.tensor(ints, dtype=torch.int32, device=device)
        for pow in neg_ints:
            self._test_pow(tensor, pow)

    def test_long_tensor_pow_floats(self, device):
        ints = [0, 1, 23, 4567]
        floats = [0.0, 1 / 3, 1 / 2, 1.0, 3 / 2, 2.0]
        tensor = torch.tensor(ints, dtype=torch.int64, device=device)
        for pow in floats:
            self._test_pow(tensor, pow)

    @dtypes(*[torch.float32, torch.float64])
    def test_float_scalar_pow_float_tensor(self, device, dtype):
        floats = [2.0, -3 / 2, -1.0, -1 / 2, -1 / 3, 0.0,
                  1 / 3, 1 / 2, 1.0, 3 / 2, 2.0]
        exponent_shapes = (
            (1,),
            (2, 2),
            (2, 1),
            (2, 2, 2),
        )
        tensors = list(make_tensor(shape, dtype=dtype, device=device, low=0)
                       for shape in exponent_shapes)
        floats_tensor = torch.tensor(floats, dtype=dtype, device=device)
        for base in floats:
            self._test_pow(base, floats_tensor)
            for tensor in tensors:
                self._test_pow(base, tensor)

    @onlyCUDA
    def test_cuda_tensor_pow_scalar_tensor(self, device):
        cuda_tensors = [torch.randn((3, 3), device=device), torch.tensor(3.0, device=device)]
        scalar_tensors = [torch.tensor(5.0, device='cpu'), torch.tensor(-3), torch.tensor(1)]
        for base, exp in product(cuda_tensors, scalar_tensors):
            self._test_pow(base, exp)

    @onlyCUDA
    def test_cpu_tensor_pow_cuda_scalar_tensor(self, device):
        cuda_tensors = [torch.tensor(5.0, device='cuda'), torch.tensor(-3, device='cuda')]
        for exp in cuda_tensors:
            base = torch.randn((3, 3), device='cpu')
            regex = 'Expected all tensors to be on the same device, but found at least two devices, cuda.* and cpu!'
            self.assertRaisesRegex(RuntimeError, regex, torch.pow, base, exp)
        for exp in cuda_tensors:
            # Binary ops with a cpu + cuda tensor are allowed if the cpu tensor has 0 dimension
            base = torch.tensor(3.0, device='cpu')
            self._test_pow(base, exp)

    @onlyCUDA
    @dtypes(torch.complex64, torch.complex128)
    def test_pow_cuda_complex_extremal_failing(self, device, dtype):
        t = torch.tensor(complex(-1., float('inf')), dtype=dtype, device=device)
        with self.assertRaises(AssertionError):
            cuda_out = t.pow(2)
            cpu_out = t.cpu().pow(2)
            self.assertEqual(cpu_out, cuda_out)

    @onlyNativeDeviceTypes
    @dtypes(*(get_all_dtypes(include_bool=False, include_bfloat16=False)))
    def test_complex_scalar_pow_tensor(self, device, dtype):
        complexes = [0.5j, 1. + 1.j, -1.5j, 2.2 - 1.6j, 1 + 0j]
<<<<<<< HEAD
        first_exp = make_tensor((100,), device, dtype, low=-2, high=2)
        second_exp = make_tensor((100,), device, dtype, low=-2, high=2, non_contiguous=True)
=======
        first_exp = make_tensor((100,), dtype=dtype, device=device, low=-2, high=2)
        second_exp = make_tensor((100,), dtype=dtype, device=device, low=-2, high=2, noncontiguous=True)
>>>>>>> b5b5ae33
        first_exp[0] = first_exp[10] = first_exp[20] = 0
        second_exp[0] = second_exp[10] = second_exp[20] = 0
        for base in complexes:
            self._test_pow(base, first_exp)
            self._test_pow(base, second_exp)

    @onlyNativeDeviceTypes
    def test_pow_scalar_type_promotion(self, device):
        # Test against a scalar and non-scalar input
        inputs = [17, [17]]
        for input in inputs:
            # We expect the computation to be performed in uint8 (overflowing to 0), and then cast to int64
            input_tensor_uint8 = torch.tensor(input, dtype=torch.uint8, device=device)
            out_uint8_computation = torch.pow(2, input_tensor_uint8, out=torch.tensor(0, dtype=torch.int64, device=device))

            # Computation should run in int64, and not overflow
            input_tensor_int64 = torch.tensor(input, dtype=torch.int64, device=device)
            out_int64_computation = torch.pow(2, input_tensor_int64, out=torch.tensor(0, dtype=torch.int64, device=device))

            self.assertNotEqual(out_uint8_computation, out_int64_computation)
            self.assertEqual(out_uint8_computation.to(dtype=torch.uint8), out_int64_computation.to(dtype=torch.uint8))

    def test_tensor_pow_tensor(self, device):
        def rotate(l, n):
            return l[-n:] + l[:-n]

        def test_tensor_pow_tensor(values, torch_type, numpy_type):
            vals_tensor = torch.tensor(values, dtype=torch_type, device=device)
            for i in range(len(values)):
                pows = rotate(values, i)
                pows_tensor = torch.tensor(pows, dtype=torch_type, device=device)
                self._test_pow(vals_tensor, pows_tensor)

        ints = [0, 1, 2, 3]
        test_tensor_pow_tensor(ints, torch.uint8, np.uint8)
        test_tensor_pow_tensor(ints, torch.int8, np.int8)
        test_tensor_pow_tensor(ints, torch.int16, np.int16)
        test_tensor_pow_tensor(ints, torch.int32, np.int32)
        test_tensor_pow_tensor(ints, torch.int64, np.int64)

        floats = [-3.0, -2.0, -1.0, -1 / 2, -1 / 3,
                  0.0, 1 / 3, 1 / 2, 1.0, 2.0, 3.0]
        test_tensor_pow_tensor(floats, torch.float16, np.float16)
        test_tensor_pow_tensor(floats, torch.float32, np.float32)
        test_tensor_pow_tensor(floats, torch.float64, np.float64)


    def test_logical_xor_with_nontrivial_alignment(self, device):
        # test tensor that is not aligned to multiple of 16 bytes
        size = 128
        a = (torch.randn(size, device=device) > 0)
        b = (torch.randn(size, device=device) > 0)
        c = (torch.randn(size, device=device) > 0)
        non_trivial_alignment = [1, 2, 4, 8, 15]
        for i in non_trivial_alignment:
            for j in non_trivial_alignment:
                for k in non_trivial_alignment:
                    a_ = a[i: 100 + i]
                    b_ = b[j: 100 + j]
                    c_ = c[k: 100 + k]
                    torch.logical_xor(a_, b_, out=c_)
                    for x, y, z in zip(a_.tolist(), b_.tolist(), c_.tolist()):
                        self.assertEqual(x ^ y, z)

    @dtypes(torch.float)
    def test_add_with_tail(self, device, dtype):
        # test tensor where there is a tail which is not a multiple
        # of GPU warp size
        for tail_size in [1, 63, 67, 130]:
            size = 4096 + tail_size
            a = torch.randn(size, device=device, dtype=dtype)
            b = torch.randn(size, device=device, dtype=dtype)
            c = a + b
            for x, y, z in zip(a.tolist(), b.tolist(), c.tolist()):
                self.assertEqual(x + y, z)

    # Tests that CUDA tensors on different devices cannot be used in the same
    # binary operation, and that CUDA "scalars" cannot be used in the same
    # binary operation as non-scalar CPU tensors.
    @deviceCountAtLeast(2)
    @onlyCUDA
    def test_cross_device_binary_ops(self, devices):
        vals = (1., (2.,))
        cpu_tensor = torch.randn(2, 2)

        def do_test(op, a, b):
            with self.assertRaisesRegex(RuntimeError, "Expected all tensors.+"):
                op(a, b)
            with self.assertRaisesRegex(RuntimeError, "Expected all tensors.+"):
                op(b, a)
            with self.assertRaisesRegex(RuntimeError, "Expected all tensors.+"):
                op(a, cpu_tensor)
            with self.assertRaisesRegex(RuntimeError, "Expected all tensors.+"):
                op(cpu_tensor, a)

        for op in (operator.add, torch.add,
                   operator.sub, torch.sub,
                   operator.mul, torch.mul,
                   operator.truediv, torch.true_divide,
                   operator.floordiv, torch.floor_divide):
            for a, b in product(vals, vals):
                a = torch.tensor(a, device=devices[0])
                b = torch.tensor(b, device=devices[1])

            do_test(op, a, b)

    # This test ensures that a scalar Tensor can be safely used
    # in a binary operation in conjunction with a Tensor on all
    # available CUDA devices
    @deviceCountAtLeast(2)
    @onlyCUDA
    def test_binary_op_scalar_device_unspecified(self, devices):
        scalar_val = torch.tensor(1.)
        for default_device in devices:
            with torch.cuda.device(default_device):
                for device in devices:
                    device_obj = torch.device(device)
                    x = torch.rand(3, device=device)
                    y0 = x * scalar_val
                    self.assertEqual(y0.device, device_obj)
                    y1 = scalar_val * x
                    self.assertEqual(y1.device, device_obj)
                    self.assertEqual(y0, y1)

    def test_div_and_floordiv_vs_python(self, device):
        # Tests torch division ops which can handle both arguments being
        #   scalars.
        # NOTE: torch.floor_divide currently truncates instead of flooring.
        #   the quotient. See https://github.com/pytorch/pytorch/issues/43874.
        def _scalar_helper(python_op, torch_op):
            for a, b in product(range(-10, 10), range(-10, 10)):
                for op in (lambda x: x * .5, lambda x: math.floor(x)):
                    a = op(a)
                    b = op(b)

                    # Skips zero divisors
                    if b == 0:
                        continue

                    expected = python_op(a, b)

                    for op in (operator.truediv, torch.true_divide):
                        actual_scalar = torch_op(a, b)

                        a_t = torch.tensor(a, device=device)
                        b_t = torch.tensor(b, device=device)

                        actual_tensor = torch_op(a_t, b_t)
                        actual_first_tensor = torch_op(a_t, b)
                        actual_second_tensor = torch_op(a, b_t)

                        self.assertEqual(actual_scalar, expected_div)
                        self.assertEqual(actual_tensor.item(), expected_div)
                        self.assertEqual(actual_first_tensor, actual_tensor)
                        self.assertEqual(actual_second_tensor, actual_tensor)

            _scalar_helper(operator.truediv, operator.truediv)
            _scalar_helper(operator.truediv, torch.true_divide)
            with self.assertWarnsOnceRegex(UserWarning, 'floor_divide'):
                _scalar_helper(lambda a, b: math.trunc(a / b), operator.floordiv)
                _scalar_helper(lambda a, b: math.trunc(a / b), torch.floor_divide)

    # NOTE: torch.floor_divide currently truncates instead of flooring.
    # See https://github.com/pytorch/pytorch/issues/43874.
    @onlyNativeDeviceTypes
    def test_div_and_floordiv_script_vs_python(self, device):
        # Creates jitted functions of two tensors
        def _wrapped_div(a, b):
            return a / b

        def _wrapped_floordiv(a, b):
            return a // b

        scripted_div = torch.jit.script(_wrapped_div)
        scripted_floordiv = torch.jit.script(_wrapped_floordiv)
        for a, b in product(range(-10, 10), range(-10, 10)):
            for op in (lambda x: x * .5, lambda x: math.floor(x)):
                a = op(a)
                b = op(b)

                # Skips zero divisors
                if b == 0:
                    continue

                expected_div = a / b
                expected_truncdiv = math.trunc(a / b)
                a_t = torch.tensor(a, device=device)
                b_t = torch.tensor(b, device=device)

                self.assertEqual(scripted_div(a_t, b_t), expected_div)
                with self.assertWarnsOnceRegex(UserWarning, 'floor_divide'):
                    self.assertEqual(scripted_floordiv(a_t, b_t), expected_truncdiv)

        # Creates jitted functions of one tensor
        def _wrapped_div_scalar(a):
            return a / 5

        # NOTE: the JIT implements division as torch.reciprocal(a) * 5
        def _wrapped_rdiv_scalar(a):
            return 5 / a

        def _wrapped_floordiv_scalar(a):
            return a // 5

        # NOTE: this fails if the input is not an integer tensor
        # See https://github.com/pytorch/pytorch/issues/45199
        def _wrapped_rfloordiv_scalar(a):
            return 5 // a

        scripted_div_scalar = torch.jit.script(_wrapped_div_scalar)
        scripted_rdiv_scalar = torch.jit.script(_wrapped_rdiv_scalar)
        scripted_floordiv_scalar = torch.jit.script(_wrapped_floordiv_scalar)
        scripted_rfloordiv_scalar = torch.jit.script(_wrapped_rfloordiv_scalar)

        for a in range(-10, 10):
            for op in (lambda x: x * .5, lambda x: math.floor(x)):
                a = op(a)

                a_t = torch.tensor(a, device=device)

                self.assertEqual(a / 5, scripted_div_scalar(a_t))
                with self.assertWarnsOnceRegex(UserWarning, 'floor_divide'):
                    self.assertEqual(math.trunc(a / 5), scripted_floordiv_scalar(a_t))

                # Skips zero divisors
                if a == 0:
                    continue

                self.assertEqual(5 / a, scripted_rdiv_scalar(a_t))

                # Handles Issue 45199 (see comment above)
                if a_t.is_floating_point():
                    with self.assertRaises(RuntimeError):
                        scripted_rfloordiv_scalar(a_t)
                else:
                    # This should emit a UserWarning, why doesn't it?
                    # See issue gh-52387
                    self.assertEqual(5 // a, scripted_rfloordiv_scalar(a_t))

    # NOTE: torch.floor_divide currently truncates instead of flooring
    #   the quotient. See https://github.com/pytorch/pytorch/issues/43874.
    @onlyNativeDeviceTypes
    def test_idiv_and_ifloordiv_vs_python(self, device):
        def _wrapped_idiv_tensor(a, b):
            a /= b
            return a

        def _wrapped_idiv_scalar(a):
            a /= 5
            return a

        def _wrapped_true_divide__tensor(a, b):
            a.true_divide_(b)
            return a

        def _wrapped_true_divide__scalar(a):
            a.true_divide_(5)
            return a

        def _wrapped_floor_divide__tensor(a, b):
            a.floor_divide_(b)
            return a

        def _wrapped_floor_divide__scalar(a):
            a.floor_divide_(5)
            return a

        # The following functions are unsupported by the JIT
        def _wrapped_ifloordiv_tensor(a, b):
            a //= b
            return a

        def _wrapped_ifloordiv_scalar(a):
            a //= 5
            return a

        with self.assertRaises(torch.jit.frontend.NotSupportedError):
            scripted_ifloordiv_tensor = torch.jit.script(_wrapped_ifloordiv_tensor)

        with self.assertRaises(torch.jit.frontend.NotSupportedError):
            scripted_ifloordiv_scalar = torch.jit.script(_wrapped_ifloordiv_scalar)

        scripted_idiv_tensor = torch.jit.script(_wrapped_idiv_tensor)
        scripted_idiv_scalar = torch.jit.script(_wrapped_idiv_scalar)
        scripted_true_divide__tensor = torch.jit.script(_wrapped_true_divide__tensor)
        scripted_true_divide__scalar = torch.jit.script(_wrapped_true_divide__scalar)
        scripted_floor_divide__tensor = torch.jit.script(_wrapped_floor_divide__tensor)
        scripted_floor_divide__scalar = torch.jit.script(_wrapped_floor_divide__scalar)

        for a, b in product(range(-10, 10), range(-10, 10)):
            for op in (lambda x: x * .5, lambda x: math.floor(x)):
                a = op(a)
                b = op(b)

                # Skips zero divisors
                if b == 0:
                    continue

                expected_idiv = a / b
                expected_ifloordiv = a // b
                expected_itruncdiv = math.trunc(a / b)

                a_t = torch.tensor(a, device=device)
                b_t = torch.tensor(b, device=device)

                if a_t.is_floating_point():
                    tmp0 = a_t.clone()
                    tmp0 /= b

                    tmp1 = a_t.clone()
                    tmp1 /= b_t

                    self.assertEqual(tmp0.item(), expected_idiv)
                    self.assertEqual(tmp1.item(), expected_idiv)
                    self.assertEqual(scripted_true_divide__tensor(a_t.clone(), b_t).item(), expected_idiv)
                    self.assertEqual(scripted_true_divide__scalar(a_t.clone()).item(), a / 5)
                else:
                    tmp = a_t.clone()
                    with self.assertRaises(RuntimeError):
                        tmp /= b
                    with self.assertRaises(RuntimeError):
                        tmp /= b_t
                    with self.assertRaises(RuntimeError):
                        scripted_true_divide__tensor(tmp, b_t)
                    with self.assertRaises(RuntimeError):
                        scripted_true_divide__scalar(tmp)


                if not a_t.is_floating_point() and b_t.is_floating_point():
                    # Inplace modification fails because a float tensor is required
                    #   if the divisor is a float tensor
                    with self.assertRaises(RuntimeError), self.assertWarnsOnceRegex(UserWarning, "floor_divide"):
                        a_t.clone().floor_divide_(b_t)
                    with self.assertRaises(RuntimeError), self.assertWarnsOnceRegex(UserWarning, "floor_divide"):
                        scripted_floor_divide_tensor(a_t.clone(), b_t)
                    tmp = a_t.clone()
                    with self.assertRaises(RuntimeError), self.assertWarnsOnceRegex(UserWarning, "floor_divide"):
                        tmp //= b_t
                else:
                    # Inplace modification is OK when both or neither tensor is
                    #   a float tensor
                    with self.assertWarnsOnceRegex(UserWarning, "floor_divide"):
                        self.assertEqual(a_t.clone().floor_divide_(b_t).item(), expected_itruncdiv)
                        self.assertEqual(scripted_floor_divide__tensor(a_t.clone(), b_t).item(), expected_itruncdiv)
                    tmp = a_t.clone()
                    with self.assertWarnsOnceRegex(UserWarning, "floor_divide"):
                        tmp //= b_t
                    self.assertEqual(tmp.item(), expected_itruncdiv)

                with self.assertWarnsOnceRegex(UserWarning, "floor_divide"):
                    self.assertEqual(scripted_floor_divide__scalar(a_t), math.trunc(a / 5))

    # Tests binary op equivalence with Python builtin ops
    # Also tests that reverse operations are equivalent to forward ops
    # NOTE: division ops are tested separately above
    def test_binary_ops_with_scalars(self, device):
        for python_op, torch_op in ((operator.add, torch.add),
                                    (operator.sub, torch.sub),
                                    (operator.mul, torch.mul),
                                    (operator.truediv, torch.div)):

            for a, b in product(range(-10, 10), range(-10, 10)):
                for op in (lambda x: x * .5, lambda x: math.floor(x)):
                    a = op(a)
                    b = op(b)

                    # Skips zero divisors
                    if b == 0 or a == 0:
                        continue

                    a_tensor = torch.tensor(a, device=device)
                    b_tensor = torch.tensor(b, device=device)
                    a_tensor_cpu = a_tensor.cpu()
                    b_tensor_cpu = b_tensor.cpu()
                    vals = (a, b, a_tensor, b_tensor, a_tensor_cpu, b_tensor_cpu)

                    for args in product(vals, vals):
                        first, second = args

                        first_scalar = first if not isinstance(first, torch.Tensor) else first.item()
                        second_scalar = second if not isinstance(second, torch.Tensor) else second.item()
                        expected = python_op(first_scalar, second_scalar)

                        self.assertEqual(expected, python_op(first, second))
                        self.assertEqual(expected, torch_op(first, second))

    @dtypes(*product(get_all_dtypes(include_complex=False), get_all_dtypes(include_complex=False)))
    def test_maximum_minimum_type_promotion(self, device, dtypes):
        a = torch.tensor((0, 1), device=device, dtype=dtypes[0])
        b = torch.tensor((1, 0), device=device, dtype=dtypes[1])
        for op in (torch.maximum, torch.max, torch.fmax, torch.minimum, torch.min, torch.fmin):
            result = op(a, b)
            self.assertEqual(result.dtype, torch.result_type(a, b))

    @dtypes(*(get_all_int_dtypes() + [torch.bool]))
    def test_maximum_minimum_int_and_bool(self, device, dtype):
        ops = ((torch.maximum, torch.max, np.maximum), (torch.minimum, torch.min, np.minimum),
               (torch.fmax, None, np.fmax), (torch.fmin, None, np.fmin))
        rng = np.random.default_rng()
        a_np = np.array(rng.integers(-100, 100, size=10), dtype=torch_to_numpy_dtype_dict[dtype])
        b_np = np.array(rng.integers(-100, 100, size=10), dtype=torch_to_numpy_dtype_dict[dtype])

        for torch_op, alias, numpy_op in ops:
            a_tensor = torch.from_numpy(a_np).to(device=device, dtype=dtype)
            b_tensor = torch.from_numpy(b_np).to(device=device, dtype=dtype)
            tensor_result = torch_op(a_tensor, b_tensor)

            out = torch.empty_like(a_tensor)
            torch_op(a_tensor, b_tensor, out=out)

            numpy_result = numpy_op(a_np, b_np)

            if alias is not None:
                alias_result = alias(a_tensor, b_tensor)
                self.assertEqual(alias_result, tensor_result)

            self.assertEqual(tensor_result, numpy_result)
            self.assertEqual(out, numpy_result)

    @precisionOverride({torch.bfloat16: 1e-2})
    @dtypes(*(get_all_fp_dtypes()))
    def test_maximum_minimum_float(self, device, dtype):
        ops = ((torch.maximum, torch.max, np.maximum), (torch.minimum, torch.min, np.minimum),
               (torch.fmax, None, np.fmax), (torch.fmin, None, np.fmin))

        if dtype == torch.bfloat16:
            a_np = np.random.randn(10).astype(np.float64)
            b_np = np.random.randn(10).astype(np.float64)
        else:
            a_np = np.random.randn(10).astype(torch_to_numpy_dtype_dict[dtype])
            b_np = np.random.randn(10).astype(torch_to_numpy_dtype_dict[dtype])

        for torch_op, alias, numpy_op in ops:
            numpy_result = numpy_op(a_np, b_np)

            a_tensor = torch.from_numpy(a_np).to(device=device, dtype=dtype)
            b_tensor = torch.from_numpy(b_np).to(device=device, dtype=dtype)
            tensor_result = torch_op(a_tensor, b_tensor)
            out = torch.empty_like(a_tensor)
            torch_op(a_tensor, b_tensor, out=out)

            if alias is not None:
                alias_result = alias(a_tensor, b_tensor)
                self.assertEqual(alias_result, tensor_result, exact_dtype=False)

            self.assertEqual(tensor_result, numpy_result, exact_dtype=False)
            self.assertEqual(out, numpy_result, exact_dtype=False)

    @dtypes(*(get_all_fp_dtypes()))
    def test_maximum_minimum_float_nan_and_inf(self, device, dtype):
        # np.maximum and np.minimum functions compare input arrays element-wisely.
        # if one of the elements being compared is a NaN, then that element is returned.
        ops = ((torch.maximum, torch.max, np.maximum), (torch.minimum, torch.min, np.minimum),
               (torch.fmax, None, np.fmax), (torch.fmin, None, np.fmin))
        a_vals = (float('inf'), -float('inf'), float('nan'), float('inf'), float('nan'), float('nan'), 1, float('nan'))
        b_vals = (-float('inf'), float('inf'), float('inf'), float('nan'), float('nan'), 0, float('nan'), -5)
        if dtype == torch.bfloat16:
            a_np = np.array(a_vals, dtype=np.float64)
            b_np = np.array(b_vals, dtype=np.float64)
        else:
            a_np = np.array(a_vals, dtype=torch_to_numpy_dtype_dict[dtype])
            b_np = np.array(b_vals, dtype=torch_to_numpy_dtype_dict[dtype])

        for torch_op, alias, numpy_op in ops:
            numpy_result = numpy_op(a_np, b_np)

            a_tensor = torch.from_numpy(a_np).to(device=device, dtype=dtype)
            b_tensor = torch.from_numpy(b_np).to(device=device, dtype=dtype)
            tensor_result = torch_op(a_tensor, b_tensor)

            out = torch.empty_like(a_tensor)
            torch_op(a_tensor, b_tensor, out=out)

            if alias is not None:
                alias_result = alias(a_tensor, b_tensor)
                self.assertEqual(alias_result, tensor_result)

            if dtype == torch.bfloat16:
                self.assertEqual(tensor_result, numpy_result, exact_dtype=False)
                self.assertEqual(out, numpy_result, exact_dtype=False)
            else:
                self.assertEqual(tensor_result, numpy_result)
                self.assertEqual(out, numpy_result)

    @dtypes(*product(get_all_complex_dtypes(), get_all_dtypes()))
    def test_maximum_minimum_complex(self, device, dtypes):
        for torch_op in (torch.maximum, torch.minimum, torch.max, torch.min, torch.fmax, torch.fmin):
            with self.assertRaisesRegex(RuntimeError, '.+not implemented for.+'):
                torch_op(torch.ones(1, device=device, dtype=dtypes[0]),
                         torch.ones(1, device=device, dtype=dtypes[1]))

            with self.assertRaisesRegex(RuntimeError, '.+not implemented for.+'):
                torch_op(torch.ones(1, device=device, dtype=dtypes[1]),
                         torch.ones(1, device=device, dtype=dtypes[0]))

    @onlyCUDA
    def test_maximum_minimum_cross_device(self, device):
        a = torch.tensor((1, 2, -1))
        b = torch.tensor((3, 0, 4), device=device)
        ops = (torch.maximum, torch.minimum)

        for torch_op in ops:
            with self.assertRaisesRegex(RuntimeError,
                                        "Expected all tensors to be on the same device"):
                torch_op(a, b)

            with self.assertRaisesRegex(RuntimeError,
                                        "Expected all tensors to be on the same device"):
                torch_op(b, a)

        # test cuda tensor and cpu scalar
        ops = ((torch.maximum, np.maximum), (torch.minimum, np.minimum))
        a_np = np.array(1)
        b_np = np.array([3, 0, 4])

        for torch_op, numpy_op in ops:
            a_tensor = torch.from_numpy(a_np)
            b_tensor = torch.from_numpy(b_np).to(device=device)
            tensor_result_1 = torch_op(a_tensor, b_tensor)
            numpy_result_1 = numpy_op(a_np, b_np)
            tensor_result_2 = torch_op(b_tensor, a_tensor)
            numpy_result_2 = numpy_op(b_np, a_np)

            self.assertEqual(tensor_result_1, numpy_result_1)
            self.assertEqual(tensor_result_2, numpy_result_2)

    @dtypes(*product(get_all_fp_dtypes(), get_all_fp_dtypes()))
    def test_maximum_and_minimum_subgradient(self, device, dtypes):
        def run_test(f, a, b, expected_a_grad, expected_b_grad):
            a = torch.tensor(a, requires_grad=True, device=device, dtype=dtypes[0])
            b = torch.tensor(b, requires_grad=True, device=device, dtype=dtypes[1])
            z = f(a, b)
            z.sum().backward()
            self.assertEqual(a.grad, expected_a_grad)
            self.assertEqual(b.grad, expected_b_grad)

        run_test(torch.maximum, [0., 1., 2.], [1., 1., 1.], [0., 0.5, 1.], [1., 0.5, 0.])
        run_test(torch.minimum, [0., 1., 2.], [1., 1., 1.], [1., 0.5, 0.], [0., 0.5, 1.])

    # TODO: tests like this should be generic
    @dtypesIfCUDA(torch.half, torch.float, torch.double)
    @dtypes(torch.float, torch.double)
    def test_mul_intertype_scalar(self, device, dtype):
        x = torch.tensor(1.5, dtype=dtype, device=device)
        y = torch.tensor(3, dtype=torch.int32, device=device)

        self.assertEqual(x * y, 4.5)
        self.assertEqual(y * x, 4.5)

        with self.assertRaisesRegex(RuntimeError, "can't be cast to the desired output type"):
            y *= x
        x *= y
        self.assertEqual(x, 4.5)

    @onlyCPU
    @dtypes(*get_all_dtypes())
    def test_sub(self, device, dtype):
        m1 = torch.tensor([2.34, 4.44], dtype=dtype, device=device)
        m2 = torch.tensor([1.23, 2.33], dtype=dtype, device=device)

        if dtype == torch.bool:
            self.assertRaises(RuntimeError, lambda: m1 - m2)
        elif (dtype == torch.bfloat16 or dtype == torch.half):
            # bfloat16 has a lower precision so we have to have a separate check for it
            self.assertEqual(m1 - m2, torch.tensor([1.11, 2.11], dtype=dtype), atol=0.01, rtol=0)
        else:
            self.assertEqual(m1 - m2, torch.tensor([1.11, 2.11], dtype=dtype))

    # TODO: what is this test testing?
    @onlyCPU
    @dtypes(torch.float)
    def test_csub(self, device, dtype):
        # with a tensor
        a = torch.randn(100, 90, dtype=dtype, device=device)
        b = a.clone().normal_()

        res_add = torch.add(a, b, alpha=-1)
        res_csub = a.clone()
        res_csub.sub_(b)
        self.assertEqual(res_add, res_csub)

        # with a scalar
        a = torch.randn(100, 100, dtype=dtype, device=device)

        scalar = 123.5
        res_add = torch.add(a, -scalar)
        res_csub = a.clone()
        res_csub.sub_(scalar)
        self.assertEqual(res_add, res_csub)

    # TODO: reconcile with minimum/maximum tests
    @dtypesIfCUDA(torch.half, torch.float, torch.double)
    @dtypes(torch.float, torch.double)
    def test_min_max_binary_op_nan(self, device, dtype):
        a = torch.rand(1000, dtype=dtype, device=device)
        b = torch.rand(1000, dtype=dtype, device=device)

        # 0:250: a -- nan, b -- not nan
        a[:250] = float('nan')
        # 250:500: a -- not nan, b -- nan
        b[250:500] = float('nan')
        # 500:750: a and b both nan
        a[500:750] = float('nan')
        b[500:750] = float('nan')
        # 750:1000: neither nan

        ma = torch.max(a, b)
        mi = torch.min(a, b)

        for i in range(750):
            self.assertTrue(torch.isnan(ma[i]), "max(a, b): {}, a: {}, b: {}".format(ma[i], a[i], b[i]))
            self.assertTrue(torch.isnan(mi[i]), "min(a, b): {}, a: {}, b: {}".format(mi[i], a[i], b[i]))

        for i in range(750, 1000):
            self.assertFalse(torch.isnan(ma[i]), "max(a, b): {}, a: {}, b: {}".format(ma[i], a[i], b[i]))
            self.assertFalse(torch.isnan(mi[i]), "min(a, b): {}, a: {}, b: {}".format(mi[i], a[i], b[i]))

    @dtypes(*product(get_all_dtypes(include_complex=False),
                     get_all_dtypes(include_complex=False)))
    def test_copysign(self, device, dtypes):
        def _test_copysign_numpy(a, b):
            torch_result = torch.copysign(a, b)

            if a.dtype == torch.bfloat16:
                np_a = a.to(torch.float).cpu().numpy()
            else:
                np_a = a.cpu().numpy()

            if b.dtype == torch.bfloat16:
                np_b = b.to(torch.float).cpu().numpy()
            else:
                np_b = b.cpu().numpy()
            expected = torch.from_numpy(np.copysign(np_a, np_b))
            # To handle inconsistencies of type promotion between PyTorch and Numpy
            # Applied for both arguments having integral precision and bfloat16
            types = [torch.bool, torch.bfloat16] + get_all_int_dtypes()
            if a.dtype in types or b.dtype in types:
                promoted_type = torch.promote_types(torch_result.dtype, expected.dtype)
                torch_result = torch_result.to(promoted_type)
                expected = expected.to(promoted_type)

            # Verify Value
            self.assertEqual(torch_result, expected)
            # Verify Sign
            # Use double copysign to verify the correctnes of 0.0 and -0.0, since
            # it always True for self.assertEqual(0.0 == -0.0). So, we use 1 as the
            # magnitude to verify the sign between torch and numpy results, elementwise.
            # Special case: NaN conversions between FP32 and FP16 is not bitwise
            # equivalent to pass this assertion.
            if a.dtype != torch.float16 and b.dtype != torch.float16:
                self.assertEqual(torch.copysign(torch.tensor(1.0), torch_result),
                                 torch.copysign(torch.tensor(1.0), expected))

        # Compare Result with NumPy
        # Type promotion
        a = make_tensor((10, 10), device=device, dtype=dtypes[0], low=-9, high=9)
        b = make_tensor((10, 10), device=device, dtype=dtypes[1], low=-9, high=9)
        _test_copysign_numpy(a, b)

        # Broadcast
        a = make_tensor((10, 1, 10), device=device, dtype=dtypes[0], low=-9, high=9)
        b = make_tensor((10, 10), device=device, dtype=dtypes[1], low=-9, high=9)
        _test_copysign_numpy(a, b)

        a = make_tensor((10, 10), device=device, dtype=dtypes[0], low=-9, high=9)
        b = make_tensor((10, 1, 10), device=device, dtype=dtypes[1], low=-9, high=9)
        _test_copysign_numpy(a, b)

        # 0.0/-0.0/inf/-inf/nan
        cases = [0.0, -0.0, float('inf'), float('-inf'), float('nan')]
        # torch.bfloat16 can not hold '-nan'
        # torch.half can not hold '-nan' on CUDA
        types = [torch.float32, torch.float64]
        if device == 'cpu':
            types.append(torch.float16)
        if dtypes[0] in types:
            b = make_tensor((10, 10), device=device, dtype=dtypes[1], low=-9, high=9)
            for case in cases:
                _test_copysign_numpy(torch.tensor([case], device=device, dtype=dtypes[0]), b)

        if dtypes[1] in get_all_fp_dtypes():
            a = make_tensor((10, 10), device=device, dtype=dtypes[0], low=-9, high=9)
            for case in cases:
                _test_copysign_numpy(a, torch.tensor([case], device=device, dtype=dtypes[1]))

    @dtypes(*product(get_all_fp_dtypes(),
                     get_all_fp_dtypes()))
    def test_copysign_subgradient(self, device, dtypes):
        # Input is 0.0
        x = torch.tensor([0.0, 0.0, 0.0], dtype=dtypes[0], device=device, requires_grad=True)
        y = torch.tensor([-1.0, 0.0, 1.0], dtype=dtypes[1], device=device, requires_grad=True)
        out = torch.copysign(x, y)
        out.sum().backward()
        self.assertEqual(x.grad.tolist(), [0.0, 0.0, 0.0])
        self.assertEqual(y.grad.tolist(), [0.0] * 3)

        # Input is -0.0
        x = torch.tensor([-0.0, -0.0, -0.0], dtype=dtypes[0], device=device, requires_grad=True)
        y = torch.tensor([-1.0, 0.0, 1.0], dtype=dtypes[1], device=device, requires_grad=True)
        out = torch.copysign(x, y)
        out.sum().backward()
        self.assertEqual(x.grad.tolist(), [0.0, 0.0, 0.0])
        self.assertEqual(y.grad.tolist(), [0.0] * 3)

        # Other is 0.0
        x = torch.tensor([-1.0, 0.0, 1.0], dtype=dtypes[0], device=device, requires_grad=True)
        y = torch.tensor([0.0, 0.0, 0.0], dtype=dtypes[1], device=device, requires_grad=True)
        out = torch.copysign(x, y)
        out.sum().backward()
        self.assertEqual(x.grad.tolist(), [-1.0, 0.0, 1.0])
        self.assertEqual(y.grad.tolist(), [0.0] * 3)

        # Other is -0.0
        x = torch.tensor([-1.0, 0.0, 1.0], dtype=dtypes[0], device=device, requires_grad=True)
        y = torch.tensor([-0.0, -0.0, -0.0], dtype=dtypes[1], device=device, requires_grad=True)
        out = torch.copysign(x, y)
        out.sum().backward()
        self.assertEqual(x.grad.tolist(), [1.0, 0.0, -1.0])
        self.assertEqual(y.grad.tolist(), [0.0] * 3)

    @dtypes(torch.bfloat16, torch.float)
    def test_div(self, device, dtype):
        for op, method, inplace in ((torch.div, torch.Tensor.div, torch.Tensor.div_),
                                    (torch.true_divide, torch.Tensor.true_divide,
                                     torch.Tensor.true_divide_)):
            m1 = torch.randn(10, 10, dtype=torch.float, device=device).to(dtype=dtype)
            res1 = m1.clone()
            inplace(res1[:, 3], 2)
            res2 = m1.clone()
            for i in range(m1.size(0)):
                res2[i, 3] = res2[i, 3] / 2
            self.assertEqual(res1, res2)

            if dtype == torch.bfloat16:
                a1 = torch.tensor([4.2, 6.2], dtype=dtype, device=device)
                a2 = torch.tensor([2., 2.], dtype=dtype, device=device)
                self.assertEqual(op(a1, a2),
                                 torch.tensor([2.1, 3.1], dtype=dtype, device=device),
                                 atol=0.01, rtol=0)
                self.assertEqual(method(a1, a2), op(a1, a2))

    @dtypes(torch.bfloat16, torch.float)
    def test_true_divide_out(self, device, dtype):
        a1 = torch.tensor([4.2, 6.2], dtype=dtype, device=device)
        a2 = torch.tensor([2., 2.], dtype=dtype, device=device)
        res = torch.empty_like(a1)
        self.assertEqual(torch.true_divide(a1, a2, out=res),
                         torch.tensor([2.1, 3.1], dtype=dtype, device=device),
                         atol=0.01, rtol=0)

    @onlyCUDA
    @dtypes(torch.half)
    def test_divmul_scalar(self, device, dtype):
        x = torch.tensor(100., device=device, dtype=dtype)
        x_ref = x.float()
        scale = 1e5
        res = x.div(scale)
        expected = x_ref.div(scale)
        self.assertEqual(res, expected.to(dtype), atol=0., rtol=0.)
        x = torch.tensor(1e-5, device=device, dtype=dtype)
        x_ref = x.float()
        res = x.mul(scale)
        expected = x_ref.mul(scale)
        self.assertEqual(res, expected.to(dtype), atol=0., rtol=0.)
        res = scale * x
        self.assertEqual(res, expected.to(dtype), atol=0., rtol=0.)

    @dtypesIfCUDA(*set(get_all_math_dtypes('cuda')) - {torch.complex64, torch.complex128})
    @dtypes(*set(get_all_math_dtypes('cpu')) - {torch.complex64, torch.complex128})
    def test_floor_divide_tensor(self, device, dtype):
        x = torch.randn(10, device=device).mul(30).to(dtype)
        y = torch.arange(1, 11, dtype=dtype, device=device)

        with self.assertWarnsOnceRegex(UserWarning, "__floordiv__"):
            z = x // y
        z_alt = torch.trunc(x.double() / y.double()).to(dtype)

        self.assertEqual(z.dtype, x.dtype)
        self.assertEqual(z, z_alt)

    @dtypesIfCUDA(*set(get_all_math_dtypes('cuda')) - {torch.complex64, torch.complex128})
    @dtypes(*set(get_all_math_dtypes('cpu')) - {torch.complex64, torch.complex128})
    def test_floor_divide_scalar(self, device, dtype):
        x = torch.randn(100, device=device).mul(10).to(dtype)

        with self.assertWarnsOnceRegex(UserWarning, "__floordiv__"):
            z = x // 3
        z_alt = torch.tensor([math.trunc(v.item() / 3.) for v in x], dtype=x.dtype, device=device)

        self.assertEqual(z.dtype, x.dtype)
        self.assertEqual(z, z_alt)

    # Note: this tests fails on XLA
    @onlyNativeDeviceTypes
    @dtypes(torch.float, torch.long)
    def test_floor_divide_out(self, device, dtype):
        x = torch.randn(10, device=device).mul(10).to(dtype)
        y = torch.arange(1, 11, dtype=dtype, device=device)
        o = torch.empty(10, dtype=dtype, device=device)

        with self.assertWarnsOnceRegex(UserWarning, "floor_divide"):
            torch.floor_divide(x, y, out=o)
            self.assertEqual(o, x // y)

            # Tests scalar with out
            torch.floor_divide(x, 2, out=o)
            self.assertEqual(o, x // 2)

            if dtype == torch.int:
                o = torch.empty(10, dtype=torch.float, device=device)
                torch.floor_divide(x, y, out=o)
                self.assertEqual(o, torch.floor_divide(x.float(), y.float()))

    @onlyCPU
    @dtypes(*get_all_math_dtypes('cpu'))
    def test_rdiv(self, device, dtype):
        if dtype is torch.float16:
            return
        elif dtype.is_complex:
            x = torch.rand(100, dtype=dtype, device=device).add(1).mul(4)
        else:
            x = torch.rand(100, device=device).add(1).mul(4).to(dtype)
        y = 30 / x
        z = torch.tensor([30 / v.item() for v in x], device=device)
        self.assertEqual(y, z, exact_dtype=False)

    @dtypes(*get_all_fp_dtypes(include_bfloat16=False))
    def test_fmod_remainder_by_zero_float(self, device, dtype):
        fn_list = (torch.fmod, torch.remainder)
        for fn in fn_list:
            # check floating-point tensor fmod/remainder to zero is nan on both CPU and GPU
            x = make_tensor((10, 10), device=device, dtype=dtype, low=-9, high=9)
            zero = torch.zeros_like(x)
            self.assertTrue(torch.all(fn(x, 0.0).isnan()))
            self.assertTrue(torch.all(fn(x, zero).isnan()))

    @onlyNativeDeviceTypes  # Check Issue https://github.com/pytorch/pytorch/issues/48130
    @skipCUDAIfRocm  # Error happens on both ROCM and XLA
    @dtypes(*get_all_int_dtypes())
    def test_fmod_remainder_by_zero_integral(self, device, dtype):
        fn_list = (torch.fmod, torch.remainder)
        for fn in fn_list:
            # check integral tensor fmod/remainder to zero
            x = make_tensor((10, 10), device=device, dtype=dtype, low=-9, high=9)
            zero = torch.zeros_like(x)
            # RuntimeError on CPU
            if self.device_type == 'cpu':
                with self.assertRaisesRegex(RuntimeError, "ZeroDivisionError"):
                    fn(x, zero)
            # Different value for different dtype on CUDA:
            # Due to it's an undefined behavior, CUDA returns a pattern of all 1s
            # for integral dividend (other than int64) divided by zero. For int64,
            # CUDA returns all 1s for negative dividend, half 1s for positive dividend.
            # uint8: 0xff -> 255
            # int32: 0xffffffff -> -1
            else:
                if dtype == torch.int64:
                    self.assertEqual(fn(x, zero) == 4294967295, x >= 0)
                    self.assertEqual(fn(x, zero) == -1, x < 0)
                else:
                    value = 255 if dtype == torch.uint8 else -1
                    self.assertTrue(torch.all(fn(x, zero) == value))

    @dtypes(*get_all_dtypes(include_bfloat16=False, include_bool=False, include_complex=False))
    def test_fmod_remainder(self, device, dtype):
        # Use numpy as reference
        def _helper(x, mod, fns_list):
            for fn, inplace_fn, ref_fn in fns_list:
                np_x = x.cpu().numpy() if torch.is_tensor(x) else x
                np_mod = mod.cpu().numpy() if torch.is_tensor(mod) else mod
                exp = ref_fn(np_x, np_mod)
                exp = torch.from_numpy(exp)
                res = fn(x, mod)

                self.assertEqual(res, exp, exact_dtype=False)

                if torch.is_tensor(x):
                    # out
                    out = torch.empty(0, device=device, dtype=res.dtype)
                    fn(x, mod, out=out)
                    self.assertEqual(out, exp, exact_dtype=False)
                    self.assertEqual(out.size(), torch.Size([10, 10]))
                    # in-place (Type cast runtime error)
                    try:
                        inplace_fn(x, mod)
                        self.assertEqual(x, exp, exact_dtype=False)
                    except RuntimeError as e:
                        self.assertRegex(str(e), "result type (Half|Float|Double) "
                                                 "can't be cast to the desired output "
                                                 "type (Byte|Char|Short|Int|Long)")

        x = make_tensor((10, 10), device=device, dtype=dtype, low=-9, high=9)
        # mod with same dtype as x
        mod = make_tensor((10, 10), device=device, dtype=dtype, low=-9, high=9)
        # Exclude 0
        mod[mod == 0] = 1

        # Mods: Integer, Float, Tensor, Non-contiguous Tensor
        mods = [3, 2.3, mod, mod.t()]
        # mod with floating-point dtype
        if dtype in get_all_int_dtypes():
            mod_float = make_tensor((10, 10), device=device, dtype=torch.float, low=-9, high=9)
            mod[mod == 0] = 1
            mods.append(mod_float)

        for dividend, mod in product([x, x.t()], mods):
            _helper(dividend, mod,
                    ((torch.fmod, torch.Tensor.fmod_, np.fmod),
                     (torch.remainder, torch.Tensor.remainder_, np.remainder),))

        # Tests for torch.remainder(scalar, tensor)
        for dividend, mod in product([5, 3.14], mods):
            if torch.is_tensor(mod):
                _helper(dividend, mod,
                        ((torch.remainder, torch.Tensor.remainder_, np.remainder),))

    @dtypes(torch.float, torch.double)
    def test_remainder_fmod_large_dividend(self, device, dtype):
        alarge = 1e9
        pi = 3.14159265358979
        for avalue in [alarge, -alarge]:
            for bvalue in [pi, -pi]:
                a = torch.tensor([avalue], dtype=dtype, device=device)
                b = torch.tensor([bvalue], dtype=dtype, device=device)
                c = torch.remainder(a, b)
                d = torch.fmod(a, b)
                self.assertTrue((b[0] > 0) == (c[0] > 0))  # remainder has same sign as divisor
                self.assertTrue((a[0] > 0) == (d[0] > 0))  # fmod has same sign as dividend
                self.assertTrue(abs(c[0]) < abs(b[0]))     # remainder is within range of divisor
                self.assertTrue(abs(d[0]) < abs(b[0]))     # fmod is within range of divisor
                if ((a[0] > 0) == (b[0] > 0)):
                    self.assertTrue(c[0] == d[0])   # remainder is same as fmod
                else:
                    self.assertTrue(abs(c[0] - d[0]) == abs(b[0]))  # differ by one divisor

    @dtypesIfCPU(torch.bfloat16, torch.float32, torch.float64)
    @dtypes(torch.float32, torch.float64)
    def test_hypot(self, device, dtype):
        inputs = [
            (torch.randn(10, device=device).to(dtype), torch.randn(10, device=device).to(dtype)),
            (torch.randn((3, 3, 3), device=device).to(dtype), torch.randn((3, 3, 3), device=device).to(dtype)),
            (torch.randn((10, 1), device=device).to(dtype), torch.randn((10, 1), device=device).to(dtype).transpose(0, 1)),
            (torch.randint(100, (10, ), device=device, dtype=torch.long), torch.randn(10, device=device).to(dtype))
        ]
        for input in inputs:
            actual = torch.hypot(input[0], input[1])
            if dtype == torch.bfloat16:
                expected = torch.sqrt(input[0] * input[0] + input[1] * input[1])
            else:
                expected = np.hypot(input[0].cpu().numpy(), input[1].cpu().numpy())
            self.assertEqual(actual, expected, exact_dtype=False)

    @onlyNativeDeviceTypes
    @dtypes(torch.uint8, torch.int8, torch.int16, torch.int32, torch.int64)
    def test_gcd(self, device, dtype):
        # Tests gcd(0, 0), gcd(0, a) cases
        t1 = torch.tensor([0, 10, 0], dtype=dtype, device=device)
        t2 = torch.tensor([0, 0, 10], dtype=dtype, device=device)
        actual = torch.gcd(t1, t2)
        expected = np.gcd([0, 10, 0], [0, 0, 10])
        self.assertEqual(actual, expected, exact_dtype=False)

        if dtype == torch.uint8:
            # Test unsigned integers with potential sign issues (i.e., uint8 with value >= 128)
            a = torch.tensor([190, 210], device=device, dtype=dtype)
            b = torch.tensor([190, 220], device=device, dtype=dtype)
            actual = torch.gcd(a, b)
            expected = torch.tensor([190, 10], device=device, dtype=dtype)
            self.assertEqual(actual, expected)
        else:
            # Compares with NumPy
            a = torch.randint(-20, 20, (1024,), device=device, dtype=dtype)
            b = torch.randint(-20, 20, (1024,), device=device, dtype=dtype)
            actual = torch.gcd(a, b)
            expected = np.gcd(a.cpu().numpy(), b.cpu().numpy())
            self.assertEqual(actual, expected)

    @onlyNativeDeviceTypes
    @dtypes(torch.int16, torch.int32, torch.int64)
    def test_lcm(self, device, dtype):
        # Tests lcm(0, 0), lcm(0, a) cases
        t1 = torch.tensor([0, 10, 0], dtype=dtype, device=device)
        t2 = torch.tensor([0, 0, 10], dtype=dtype, device=device)
        actual = torch.lcm(t1, t2)
        expected = np.lcm([0, 10, 0], [0, 0, 10])
        self.assertEqual(actual, expected, exact_dtype=False)

        # Compares with NumPy
        a = torch.randint(-20, 20, (1024,), device=device, dtype=dtype)
        b = torch.randint(-20, 20, (1024,), device=device, dtype=dtype)
        actual = torch.lcm(a, b)
        expected = np.lcm(a.cpu().numpy(), b.cpu().numpy())
        self.assertEqual(actual, expected, exact_dtype=False)

    @onlyNativeDeviceTypes
    @dtypes(torch.float32, torch.float64)
    def test_nextafter(self, device, dtype):
        # Test special cases
        t1 = torch.tensor([0, 0, 10], device=device, dtype=dtype)
        t2 = torch.tensor([inf, -inf, 10], device=device, dtype=dtype)
        actual = torch.nextafter(t1, t2)
        expected = np.nextafter(t1.cpu().numpy(), t2.cpu().numpy())
        self.assertEqual(actual, expected, atol=0, rtol=0)

        actual = torch.nextafter(t2, t1)
        expected = np.nextafter(t2.cpu().numpy(), t1.cpu().numpy())
        self.assertEqual(actual, expected, atol=0, rtol=0)

        t1 = torch.tensor([0, nan], device=device, dtype=dtype)
        t2 = torch.tensor([nan, 0], device=device, dtype=dtype)
        self.assertTrue(torch.nextafter(t1, t2).isnan().all())

        a = torch.randn(100, device=device, dtype=dtype)
        b = torch.randn(100, device=device, dtype=dtype)
        actual = torch.nextafter(a, b)
        expected = np.nextafter(a.cpu().numpy(), b.cpu().numpy())
        self.assertEqual(actual, expected, atol=0, rtol=0)

    @onlyNativeDeviceTypes
    @dtypes(torch.bfloat16)
    def test_nextafter_bfloat16(self, device, dtype):
        nan = float('nan')
        inf = float('inf')
        cases = (
            # (from, to, expected)
            (0, 1, 9.183549615799121e-41),
            (0, -1, -9.183549615799121e-41),
            (1, -2, 0.99609375),
            (1, 0, 0.99609375),
            (1, 2, 1.0078125),
            (-1, -2, -1.0078125),
            (-1, 0, -0.99609375),
            (2, -1, 1.9921875),
            (2, 1, 1.9921875),
            (20, 3000, 20.125),
            (20, -3000, 19.875),
            (3000, -20, 2992.0),
            (-3000, 20, -2992.0),
            (65536, 0, 65280.0) ,
            (65536, inf, 66048.0),
            (-65536, 0, -65280.0),
            (-65536, -inf, -66048.0),
            (nan, 0, nan),
            (0, nan, nan),
            (nan, nan, nan),
            (nan, inf, nan),
            (inf, nan, nan),
            (inf, -inf, 3.3895313892515355e+38),
            (-inf, inf, -3.3895313892515355e+38),
            (inf, 0, 3.3895313892515355e+38),
            (0, inf, 9.183549615799121e-41),
            (-inf, 0, -3.3895313892515355e+38),
            (0, -inf, -9.183549615799121e-41),
        )

        for from_v, to_v, expected in cases:
            from_t = torch.tensor([from_v], device=device, dtype=dtype)
            to_t = torch.tensor([to_v], device=device, dtype=dtype)
            actual = torch.nextafter(from_t, to_t).item()
            self.assertEqual(actual, expected, atol=0, rtol=0)

    def _test_cop(self, torchfn, mathfn, dtype, device):
        def reference_implementation(res2):
            for i, j in iter_indices(sm1):
                idx1d = i * sm1.size(0) + j
                res2[i, j] = mathfn(sm1[i, j], sm2[idx1d])
            return res2

        # contiguous
        m1 = torch.randn(10, 10, 10, dtype=dtype, device=device)
        m2 = torch.randn(10, 10 * 10, dtype=dtype, device=device)
        sm1 = m1[4]
        sm2 = m2[4]

        res1 = torchfn(sm1, sm2.view(10, 10))
        res2 = reference_implementation(res1.clone())
        self.assertEqual(res1, res2)

        # non-contiguous
        m1 = torch.randn(10, 10, 10, dtype=dtype, device=device)
        m2 = torch.randn(10 * 10, 10 * 10, dtype=dtype, device=device)
        sm1 = m1[:, 4]
        sm2 = m2[:, 4]
        # view as sm1.size()
        sm2.set_(sm2.storage(), sm2.storage_offset(), sm1.size(), (sm2.stride()[0] * 10, sm2.stride()[0]))
        res1 = torchfn(sm1, sm2)
        # reference_implementation assumes 1-d sm2
        sm2.set_(sm2.storage(), sm2.storage_offset(), m2[:, 4].size(), m2[:, 4].stride())
        res2 = reference_implementation(res1.clone())
        self.assertEqual(res1, res2)

    @onlyCPU
    @dtypes(torch.float)
    def test_cdiv(self, device, dtype):
        self._test_cop(torch.div, lambda x, y: x / y, dtype, device)

    @onlyCPU
    @dtypes(torch.float)
    def test_cremainder(self, device, dtype):
        self._test_cop(torch.remainder, lambda x, y: x % y, dtype, device)

    @onlyCPU
    @dtypes(torch.float)
    def test_cmul(self, device, dtype):
        self._test_cop(torch.mul, lambda x, y: x * y, dtype, device)

    @onlyCPU
    @dtypes(torch.float)
    def test_cpow(self, device, dtype):
        self._test_cop(torch.pow, lambda x, y: nan if x < 0 else math.pow(x, y), dtype, device)

    @onlyCPU
    @dtypes(torch.uint8, torch.int8, torch.int16, torch.int32, torch.int64)
    def test_floor_divide_zero(self, device, dtype):
        a = torch.tensor([0, 1], dtype=dtype, device=device)
        b = torch.tensor([0, 1], dtype=dtype, device=device)
        with self.assertRaisesRegex(RuntimeError, 'ZeroDivisionError'):
            with self.assertWarnsOnceRegex(UserWarning, "floor_divide"):
                a // b

    @unittest.skipIf(TEST_WITH_ASAN, "Integer overflows are not allowed under ASAN")
    @dtypes(*get_all_dtypes())
    def test_muldiv_scalar(self, device, dtype):
        x = make_tensor((10, 3), dtype=dtype, device=device, low=None, high=None)
        s = make_tensor((1,), 'cpu', dtype, low=None, high=None).item()
        y = torch.full_like(x, s)
        self.assertEqual(x * s, x * y)
        self.assertEqual(s * x, y * x)
        self.assertEqual(x / s, x / y)
        self.assertEqual(s / x, y / x)

    @dtypes(*tuple(itertools.combinations_with_replacement(get_all_dtypes(), 2)))
    def test_comparison_ops_type_promotion_and_broadcasting(self, device, dtypes):
        # issue #42660
        # testing all combinations of broadcasting and type promotion
        # with a range of dtypes and input shapes, and with extremal values
        def compare_with_numpy_bin_op(torch_fn, np_fn, x, y, out=None):
            # working around the fact that numpy doesn't support bfloat16
            # by letting numpy treat them as float32's
            x_np = x if x.dtype != torch.bfloat16 else x.to(torch.float32)
            y_np = y.cpu().numpy() if y.dtype != torch.bfloat16 else y.to(torch.float32).cpu().numpy()
            self.compare_with_numpy(lambda inp: torch_fn(inp, y, out=out) if out else torch_fn(inp, y),
                                    lambda inp: np_fn(inp, y_np, out=out) if out else np_fn(inp, y_np),
                                    x_np)

        complex_op_denylist = [torch.lt, torch.le, torch.gt, torch.ge]  # complex not supported
        input_sizes = [
            (1,),
            (10,),
            (10, 1),
            (1, 10),
            (4, 10),
            (64, 10),
            (12, 3)]
        op_pairs = [(torch.lt, np.less),
                    (torch.le, np.less_equal),
                    (torch.gt, np.greater),
                    (torch.ge, np.greater_equal),
                    (torch.eq, np.equal),
                    (torch.ne, np.not_equal),
                    (torch.logical_and, np.logical_and),
                    (torch.logical_or, np.logical_or),
                    (torch.logical_xor, np.logical_xor)]

        for size1 in input_sizes:
            size2 = (2,) + size1  # perform broadcasting
            for with_extremal in [False, True]:
                a = _generate_input(size1, dtypes[0], device, with_extremal)
                b = _generate_input(size2, dtypes[1], device, with_extremal)
                for torch_op, numpy_op in op_pairs:
                    if (dtypes[0].is_complex or dtypes[1].is_complex) and torch_op in complex_op_denylist:
                        continue
                    # functional version of op
                    compare_with_numpy_bin_op(torch_op, numpy_op, a, b)

                    # functional comparison ops always return bool tensors
                    self.assertEqual(torch_op(a, b).dtype, torch.bool)

                    # out version of op
                    out = torch.zeros(1, dtype=torch.complex128)  # all casts to complex128 are safe
                    compare_with_numpy_bin_op(torch_op, numpy_op, a, b, out=out)

    @onlyNativeDeviceTypes
    @dtypes(torch.int8, torch.int16, torch.int32, torch.int64)
    def test_signed_shift(self, device, dtype):
        "Ensure that signed integer bit shifting works as expected."
        a = torch.tensor([-10, 10], device=device, dtype=dtype)  # [11...1110110, 1010]
        expected_l = torch.tensor([-40, 40], device=device, dtype=dtype)  # [11...11011000, 101000]
        self.assertEqual(a << 2, expected_l)
        self.compare_with_numpy(lambda x: x << 2, lambda x: np.left_shift(x, 2), a)
        expected_r = torch.tensor([-5, 5], device=device, dtype=dtype)  # [1111...111011, 101]
        self.assertEqual(a >> 1, expected_r)
        self.compare_with_numpy(lambda x: x >> 1, lambda x: np.right_shift(x, 1), a)

    @dtypes(torch.uint8, torch.int8, torch.int16, torch.int32, torch.int64)
    def test_bitwise_and(self, device, dtype):
        a = torch.tensor([1, -2, 3], dtype=dtype, device=device)
        b = torch.tensor([2, 1, 3], dtype=dtype, device=device)

        a_np = a.cpu().numpy()
        b_np = b.cpu().numpy()

        # Tensor x Tensor
        self.assertEqual(torch.bitwise_and(a, b), torch.tensor(np.bitwise_and(a_np, b_np), device=device))
        # Tensor x int scaler
        self.assertEqual(torch.bitwise_and(a, 2), torch.tensor(np.bitwise_and(a_np, 2), device=device))

        self.assertEqual(torch.tensor([False, True, False], device=device),
                         torch.bitwise_and(torch.tensor([True, True, False], device=device),
                                           torch.tensor([False, True, False], device=device)))

        # type promotion
        c = torch.zeros(2) >= 1
        self.assertEqual(torch.bitwise_and(c, c.byte()), torch.bitwise_and(c.byte(), c))

    def test_bitwise_or(self, device):
        for dtype in (torch.uint8, torch.int8, torch.int16, torch.int32, torch.int64):
            a = torch.tensor([1, -2, 3], dtype=dtype, device=device)
            b = torch.tensor([2, 1, 3], dtype=dtype, device=device)
            expected_res = torch.tensor([3, -1, 3], dtype=dtype, device=device)
            b_scalar = 2
            expected_res_scalar = torch.tensor([3, -2, 3], dtype=dtype, device=device)

            # standard version
            self.assertEqual(torch.bitwise_or(a, b), expected_res)
            self.assertEqual(torch.bitwise_or(a, b_scalar), expected_res_scalar)

            # out
            c = torch.empty(0, dtype=dtype, device=device)
            torch.bitwise_or(a, b, out=c)
            self.assertEqual(c, expected_res)
            torch.bitwise_or(a, b_scalar, out=c)
            self.assertEqual(c, expected_res_scalar)

            # in-place
            a1 = a.clone()
            a1.bitwise_or_(b)
            self.assertEqual(a1, expected_res)
            a.bitwise_or_(b_scalar)
            self.assertEqual(a, expected_res_scalar)

        self.assertEqual(torch.tensor([True, True, False], device=device),
                         torch.bitwise_or(torch.tensor([True, True, False], device=device),
                                          torch.tensor([False, True, False], device=device)))

    def test_bitwise_xor(self, device):
        for dtype in (torch.uint8, torch.int8, torch.int16, torch.int32, torch.int64):
            a = torch.tensor([1, -2, 3], dtype=dtype, device=device)
            b = torch.tensor([2, 1, 3], dtype=dtype, device=device)
            expected_res = torch.tensor([3, -1, 0], dtype=dtype, device=device)
            b_scalar = 2
            expected_res_scalar = torch.tensor([3, -4, 1], dtype=dtype, device=device)

            # standard version
            self.assertEqual(torch.bitwise_xor(a, b), expected_res)
            self.assertEqual(torch.bitwise_xor(a, b_scalar), expected_res_scalar)

            # out
            c = torch.empty(0, dtype=dtype, device=device)
            torch.bitwise_xor(a, b, out=c)
            self.assertEqual(c, expected_res)
            torch.bitwise_xor(a, b_scalar, out=c)
            self.assertEqual(c, expected_res_scalar)

            # in-place
            a1 = a.clone()
            a1.bitwise_xor_(b)
            self.assertEqual(a1, expected_res)
            a.bitwise_xor_(b_scalar)
            self.assertEqual(a, expected_res_scalar)

        self.assertEqual(torch.tensor([True, False, False], device=device),
                         torch.bitwise_xor(torch.tensor([True, True, False], device=device),
                                           torch.tensor([False, True, False], device=device)))

    @dtypes(torch.uint8, torch.int8, torch.int16, torch.int32, torch.int64)
    def test_bitwise_shift(self, device, dtype):
        ops = [
            (torch.bitwise_left_shift, np.left_shift),
            (operator.lshift, operator.lshift),
            (torch.bitwise_right_shift, np.right_shift),
            (operator.rshift, operator.rshift),
        ]
        for torch_op, numpy_op in ops:
            a = torch.tensor([19, -20, -21, 22], dtype=dtype, device=device)
            b = torch.tensor([2, 1, 3, 1], dtype=dtype, device=device)
            a_np = a.cpu().numpy()
            b_np = b.cpu().numpy()

            # Tensor x Tensor
            self.assertEqual(torch_op(a, b), torch.tensor(numpy_op(a_np, b_np), device=device))
            # Tensor x int scalar
            self.assertEqual(torch_op(a, 2), torch.tensor(numpy_op(a_np, 2), device=device))

    def test_bitwise_shift_float(self, device):
        ops = [
            (torch.bitwise_left_shift, lambda x, y: x * 2. ** y),
            (operator.lshift, lambda x, y: x * 2. ** y),
            (torch.bitwise_right_shift, lambda x, y: x / 2. ** y),
            (operator.rshift, lambda x, y: x / 2. ** y),
        ]
        for torch_op, expected_op in ops:
            # int tensor x float
            a = torch.tensor([19, -20, -21, 22], dtype=torch.int64, device=device)
            self.assertEqual(torch_op(a, 1.8), torch.floor(expected_op(a, 1)).to(a.dtype))
            # float tensor x int scalar
            a = torch.tensor([19.1, -20.2, -21.3, 22.4], dtype=torch.float32, device=device)
            self.assertEqual(torch_op(a, 2), expected_op(a, 2))
            # float tensor x float scalar
            a = torch.tensor([19.1, -20.2, -21.3, 22.4], dtype=torch.float32, device=device)
            self.assertEqual(torch_op(a, 2.2), expected_op(a, 2.2))

    @onlyNativeDeviceTypes
    @dtypes(*list(product(get_all_dtypes(include_complex=False),
                          get_all_dtypes(include_complex=False))))
    def test_heaviside(self, device, dtypes):
        input_dtype = dtypes[0]
        values_dtype = dtypes[1]

        rng = np.random.default_rng()
        input = np.array(rng.integers(-10, 10, size=10),
                         dtype=torch_to_numpy_dtype_dict[input_dtype if (input_dtype != torch.bfloat16) else torch.float64])
        input[0] = input[3] = input[7] = 0
        values = np.array(rng.integers(-10, 10, size=10),
                          dtype=torch_to_numpy_dtype_dict[values_dtype if (values_dtype != torch.bfloat16) else torch.float64])
        np_result = torch.from_numpy(np.heaviside(input, values)).to(device=device, dtype=input_dtype)

        input = torch.from_numpy(input).to(device=device, dtype=input_dtype)
        values = torch.from_numpy(values).to(device=device, dtype=values_dtype)
        out = torch.empty_like(input)

        if input_dtype == values_dtype:
            torch_result = torch.heaviside(input, values)
            self.assertEqual(np_result, torch_result)

            torch_result = input.heaviside(values)
            self.assertEqual(np_result, torch_result)

            torch.heaviside(input, values, out=out)
            self.assertEqual(np_result, out)

            input.heaviside_(values)
            self.assertEqual(np_result, input)
        else:
            with self.assertRaisesRegex(RuntimeError, 'heaviside is not yet implemented for tensors with different dtypes.'):
                torch.heaviside(input, values)
            with self.assertRaisesRegex(RuntimeError, 'heaviside is not yet implemented for tensors with different dtypes.'):
                input.heaviside(values)
            with self.assertRaisesRegex(RuntimeError, 'heaviside is not yet implemented for tensors with different dtypes.'):
                torch.heaviside(input, values, out=out)
            with self.assertRaisesRegex(RuntimeError, 'heaviside is not yet implemented for tensors with different dtypes.'):
                input.heaviside_(values)

    @onlyCUDA
    def test_heaviside_cross_device(self, device):
        x = torch.tensor([-9, 5, 0, 6, -2, 2], device=device)
        y = torch.tensor(0)
        result = torch.heaviside(x, y)
        expect = torch.tensor([0, 1, 0, 1, 0, 1], device=device)
        self.assertEqual(result, expect)

        result = torch.heaviside(y, x)
        expect = torch.tensor([-9, 5, 0, 6, -2, 2], device=device)
        self.assertEqual(result, expect)

        x = torch.tensor([-9, 5, 0, 6, -2, 2])
        y = torch.tensor(0, device=device)
        with self.assertRaisesRegex(RuntimeError, 'Expected all tensors to be on the same device'):
            torch.heaviside(x, y)

        with self.assertRaisesRegex(RuntimeError, 'Expected all tensors to be on the same device'):
            torch.heaviside(y, x)

    @dtypes(*list(product(get_all_complex_dtypes(),
                          get_all_complex_dtypes())))
    def test_heaviside_complex(self, device, dtypes):
        input_dtype = dtypes[0]
        values_dtype = dtypes[1]

        data = (complex(0, -6), complex(-1, 3), complex(1, 1))
        input = torch.tensor(data, device=device, dtype=input_dtype)
        values = torch.tensor(data, device=device, dtype=values_dtype)
        out = torch.empty_like(input)
        real = input.real

        with self.assertRaisesRegex(RuntimeError, 'heaviside is not yet implemented for complex tensors.'):
            torch.heaviside(input, real)
        with self.assertRaisesRegex(RuntimeError, 'heaviside is not yet implemented for complex tensors.'):
            real.heaviside(values)
        with self.assertRaisesRegex(RuntimeError, 'heaviside is not yet implemented for complex tensors.'):
            input.heaviside_(values)
        with self.assertRaisesRegex(RuntimeError, 'heaviside is not yet implemented for complex tensors.'):
            torch.heaviside(real, real, out=out)

    def _test_logical(self, device, dtypes, op, a_, b_, expected_res_):
        expected_res = torch.tensor(expected_res_, dtype=dtypes[0], device=device)
        a = torch.tensor(a_, dtype=dtypes[0], device=device)
        b = torch.tensor(b_, dtype=dtypes[1], device=device)

        # new tensor
        self.assertEqual(expected_res.bool(), getattr(a, op)(b))
        # out
        c = torch.empty(0, dtype=torch.bool, device=device)
        getattr(torch, op)(a, b, out=c)
        self.assertEqual(expected_res.bool(), c)

        getattr(a, op + '_')(b)
        self.assertEqual(expected_res, a)

    @dtypes(*product(get_all_dtypes(), get_all_dtypes()))
    def test_logical_xor(self, device, dtypes):
        self._test_logical(device, dtypes, 'logical_xor', [10, 0, 1, 0], [1, 0, 0, 10], [0, 0, 1, 1])

    @dtypes(*product(get_all_dtypes(), get_all_dtypes()))
    def test_logical_and(self, device, dtypes):
        self._test_logical(device, dtypes, 'logical_and', [10, 0, 1, 0], [1, 0, 0, 10], [1, 0, 0, 0])

    @dtypes(*product(get_all_dtypes(), get_all_dtypes()))
    def test_logical_or(self, device, dtypes):
        self._test_logical(device, dtypes, 'logical_or', [10, 0, 1, 0], [1, 0, 0, 10], [1, 0, 1, 1])

    def test_remainder_overflow(self, device):
        # Check Integer Overflows
        x = torch.tensor(23500, dtype=torch.int64, device=device)
        q = 392486996410368
        self.assertEqual(x % q, x)
        self.assertEqual(-x % q, q - x)
        self.assertEqual(x % -q, x - q)
        self.assertEqual(-x % -q, -x)

    def test_rpow(self, device):
        m = torch.randn(10, 10, device=device)
        self.assertEqual(torch.pow(2, m), 2**m)

        # test with scalar
        m = torch.randn(1, device=device).squeeze()
        assert m.dim() == 0, "m is intentionally a scalar"
        self.assertEqual(torch.pow(2, m), 2**m)

    @onlyCPU
    def test_ldexp(self, device):
        # random values
        mantissas = torch.randn(64, device=device)
        exponents = torch.randint(-31, 31, (64,), device=device, dtype=torch.int32)

        # basic test
        np_outcome = np.ldexp(mantissas.numpy(), exponents.numpy())
        pt_outcome_1 = torch.ldexp(mantissas, exponents)
        pt_outcome_2 = mantissas.ldexp(exponents)
        self.assertEqual(np_outcome, pt_outcome_1)
        self.assertEqual(np_outcome, pt_outcome_2)
        mantissas.ldexp_(exponents)
        self.assertEqual(np_outcome, mantissas)

        # test bounds
        mantissas = torch.tensor([float('inf'), float('-inf'), float('inf'), float('nan')], device=device)
        exponents = torch.randint(0, 31, (4,), device=device, dtype=torch.int32)
        np_outcome = np.ldexp(mantissas.numpy(), exponents.numpy())
        pt_outcome = torch.ldexp(mantissas, exponents)
        self.assertEqual(np_outcome, pt_outcome)

    @dtypes(torch.float, torch.double, torch.cfloat, torch.cdouble)
    def test_lerp(self, device, dtype):
        start_end_weight_shapes = [(), (5,), (5, 5)]
        for shapes in product(start_end_weight_shapes, start_end_weight_shapes, start_end_weight_shapes):
            start = torch.randn(shapes[0], device=device, dtype=dtype)
            end = torch.randn(shapes[1], device=device, dtype=dtype)

            # Tensor weights
            weights = [torch.randn(shapes[2], device=device, dtype=dtype), random.random()]
            if dtype.is_complex:
                weights += [complex(0, 1), complex(0.4, 1.2)]

            for weight in weights:
                actual = torch.lerp(start, end, weight)
                actual_method = start.lerp(end, weight)
                self.assertEqual(actual, actual_method)
                actual_out = torch.tensor(1., dtype=dtype, device=device)
                torch.lerp(start, end, weight, out=actual_out)
                self.assertEqual(actual, actual_out)
                expected = start + weight * (end - start)
                self.assertEqual(expected, actual)

    def _test_logaddexp(self, device, dtype, base2):
        if base2:
            ref_func = np.logaddexp2
            our_func = torch.logaddexp2
        else:
            ref_func = np.logaddexp
            our_func = torch.logaddexp

        def _test_helper(a, b):
            if dtype == torch.bfloat16:
                ref = ref_func(a.cpu().float().numpy(), b.cpu().float().numpy())
                v = our_func(a, b)
                self.assertEqual(ref, v.float(), atol=0.01, rtol=0.01)
            else:
                ref = ref_func(a.cpu().numpy(), b.cpu().numpy())
                v = our_func(a, b)
                self.assertEqual(ref, v)

        # simple test
        a = torch.randn(64, 2, dtype=dtype, device=device) - 0.5
        b = torch.randn(64, 2, dtype=dtype, device=device) - 0.5
        _test_helper(a, b)
        _test_helper(a[:3], b[:3])

        # large value test for numerical stability
        a *= 10000
        b *= 10000
        _test_helper(a, b)
        _test_helper(a[:3], b[:3])

        a = torch.tensor([float('inf'), float('-inf'), float('inf'), float("nan")], dtype=dtype, device=device)
        b = torch.tensor([float('inf'), float('-inf'), float('-inf'), float("nan")], dtype=dtype, device=device)
        _test_helper(a, b)

    @dtypes(torch.float32, torch.float64, torch.bfloat16)
    def test_logaddexp(self, device, dtype):
        self._test_logaddexp(device, dtype, base2=False)

    @dtypes(torch.float32, torch.float64, torch.bfloat16)
    def test_logaddexp2(self, device, dtype):
        self._test_logaddexp(device, dtype, base2=True)

    def test_add(self, device):
        dtypes = [torch.float, torch.double] + get_all_complex_dtypes()
        for dtype in dtypes:
            # [res] torch.add([res,] tensor1, tensor2)
            m1 = torch.randn(100, 100, dtype=dtype, device=device)
            v1 = torch.randn(100, dtype=dtype, device=device)

            # contiguous
            res1 = torch.add(m1[4], v1)
            res2 = res1.clone().zero_()
            for i in range(m1.size(1)):
                res2[i] = m1[4, i] + v1[i]
            self.assertEqual(res1, res2)

            m1 = torch.randn(100, 100, device=device)
            v1 = torch.randn(100, device=device)

            # non-contiguous
            res1 = torch.add(m1[:, 4], v1)
            res2 = res1.clone().zero_()
            for i in range(m1.size(0)):
                res2[i] = m1[i, 4] + v1[i]
            self.assertEqual(res1, res2)

            # [res] torch.add([res,] tensor, value)
            m1 = torch.randn(10, 10, device=device)

            # contiguous
            res1 = m1.clone()
            res1[3].add_(2)
            res2 = m1.clone()
            for i in range(m1.size(1)):
                res2[3, i] = res2[3, i] + 2
            self.assertEqual(res1, res2)

            # non-contiguous
            m1 = torch.randn(10, 10, device=device)
            res1 = m1.clone()
            res1[:, 3].add_(2)
            res2 = m1.clone()
            for i in range(m1.size(0)):
                res2[i, 3] = res2[i, 3] + 2
            self.assertEqual(res1, res2)

            # inter-type
            m1 = torch.randn(10, 10, dtype=dtype, device=device)
            self.assertEqual(m1 + 3, m1 + torch.tensor(3))
            self.assertEqual(3 + m1, torch.tensor(3) + m1)

            # contiguous + non-contiguous
            m1 = torch.randn(10, 10, dtype=dtype, device=device)
            m2 = torch.randn(10, 10, dtype=dtype, device=device).t()
            res = m1 + m2
            self.assertTrue(res.is_contiguous())
            self.assertEqual(res, m1 + m2.contiguous())

            # 1d + empty
            m1 = torch.tensor([1.0], dtype=dtype, device=device)
            m2 = torch.tensor([], dtype=dtype, device=device)
            self.assertEqual(m1 + m2, [])

        # inter-type unint8
        one = torch.tensor(1, dtype=torch.uint8, device=device)
        self.assertEqual(torch.add(one, 1), 2)
        self.assertEqual(torch.add(one, 1).dtype, torch.uint8)

        # bool
        m1 = torch.tensor([True, False, False, True, False, False], dtype=torch.bool, device=device)
        m2 = torch.tensor([True, True, False, False, False, True], dtype=torch.bool, device=device)
        expected = torch.tensor([True, True, False, True, False, True], dtype=torch.bool, device=device)
        self.assertEqual(m1 + m2, expected)

        # fused multiply add
        a = torch.zeros(2, 3, dtype=torch.bool, device=device)
        res = torch.add(a, a, alpha=0)
        expected = torch.zeros(2, 3, device=device).bool()
        self.assertEqual(res, expected)

        # bfloat16
        m1 = torch.tensor([1., 2.], dtype=torch.bfloat16)
        m2 = torch.tensor([3., 4.], dtype=torch.bfloat16)
        self.assertEqual(m1 + m2, torch.tensor([4., 6.], dtype=torch.bfloat16))

        # different alpha types
        m1 = torch.tensor([2 + 3j, 4 + 5j], dtype=torch.complex64, device=device)
        m2 = torch.tensor([4 + 5j, 2 + 3j], dtype=torch.complex64, device=device)
        # add complex numbers with float alpha
        res = torch.add(m1, m2, alpha=0.1)
        expected = torch.tensor([2.4000 + 3.5000j, 4.2000 + 5.3000j], dtype=torch.complex64, device=device)
        self.assertEqual(res, expected)

        # add complex numbers with complex alpha
        res = torch.add(m1, m2, alpha=complex(0.1, 0.2))
        expected = torch.tensor([1.4000 + 4.3000j, 3.6000 + 5.7000j], dtype=torch.complex64, device=device)
        self.assertEqual(res, expected)

        # add complex numbers with integer alpha
        res = torch.add(m1, m2, alpha=2)
        expected = torch.tensor([10. + 13.j, 8. + 11.j], dtype=torch.complex64, device=device)
        self.assertEqual(res, expected)

        # mismatched alpha
        m1 = torch.tensor([1], dtype=torch.int8, device=device)
        m2 = torch.tensor([2], dtype=torch.int8, device=device)
        self.assertRaisesRegex(RuntimeError,
                               r"Boolean alpha only supported for Boolean results\.",
                               lambda: torch.add(m1, m2, alpha=True))
        self.assertRaisesRegex(RuntimeError,
                               r"For integral input tensors, argument alpha must not be a floating point number\.",
                               lambda: torch.add(m1, m2, alpha=1.0))

        # mismatched alpha, float / double tensor and complex alpha
        msg = r"For non-complex input tensors, argument alpha must not be a complex number\."
        m1 = torch.tensor([3., 4.], device=device)
        m2 = torch.tensor([4., 3.], device=device)
        self.assertRaisesRegex(RuntimeError, msg,
                               lambda: torch.add(m1, m2, alpha=complex(0.1, 0.2)))

        m1 = torch.tensor([3., 4.], dtype=torch.double, device=device)
        m2 = torch.tensor([4., 3.], dtype=torch.double, device=device)
        self.assertRaisesRegex(RuntimeError, msg,
                               lambda: torch.add(m1, m2, alpha=complex(0.1, 0.2)))

        # complex
        m1 = torch.tensor((4.0000 + 4.0000j), dtype=torch.complex64)
        m2 = torch.tensor(4., dtype=torch.float64)
        self.assertRaisesRegex(RuntimeError, r"result type ComplexFloat can't be cast to the desired output type Double",
                               lambda: torch.add(m1, m1, out=m2))


    @onlyCUDA
    def test_addsub_half_tensor(self, device):
        x = torch.tensor([60000.0], dtype=torch.half, device=device)
        for op, y, alpha in (
            (torch.add, torch.tensor([-60000.0], dtype=torch.half, device=device), 2),
            (torch.sub, torch.tensor([60000.0], dtype=torch.half, device=device), 2),
            (torch.add, -70000.0, 1),
            (torch.sub, 70000.0, 1),
        ):
            actual = op(x, y, alpha=alpha)
            self.assertTrue(not (actual.isnan() or actual.isinf()))

    def test_sub_typing(self, device):
        m1 = torch.tensor([True, False, False, True, False, False], dtype=torch.bool, device=device)
        m2 = torch.tensor([True, True, False, False, False, True], dtype=torch.bool, device=device)
        self.assertRaisesRegex(RuntimeError,
                               r"Subtraction, the `\-` operator, with two bool tensors is not supported. "
                               r"Use the `\^` or `logical_xor\(\)` operator instead.",
                               lambda: m1 - m2)
        self.assertRaisesRegex(RuntimeError,
                               r"Subtraction, the `\-` operator, with a bool tensor is not supported. "
                               r"If you are trying to invert a mask, use the `\~` or `logical_not\(\)` operator instead.",
                               lambda: 1 - m1)
        self.assertRaisesRegex(RuntimeError,
                               r"Subtraction, the `\-` operator, with a bool tensor is not supported. "
                               r"If you are trying to invert a mask, use the `\~` or `logical_not\(\)` operator instead.",
                               lambda: m2 - 1)

        # mismatched alpha
        m1 = torch.tensor([1], dtype=torch.int8, device=device)
        m2 = torch.tensor([2], dtype=torch.int8, device=device)
        self.assertRaisesRegex(RuntimeError,
                               r"Boolean alpha only supported for Boolean results\.",
                               lambda: torch.sub(m1, m2, alpha=True))
        self.assertRaisesRegex(RuntimeError,
                               r"For integral input tensors, argument alpha must not be a floating point number\.",
                               lambda: torch.sub(m1, m2, alpha=1.0))

    def test_mul(self, device):
        m1 = torch.randn(10, 10, device=device)
        res1 = m1.clone()
        res1[:, 3].mul_(2)
        res2 = m1.clone()
        for i in range(res1.size(0)):
            res2[i, 3] = res2[i, 3] * 2
        self.assertEqual(res1, res2)

        a1 = torch.tensor([True, False, False, True], dtype=torch.bool, device=device)
        a2 = torch.tensor([True, False, True, False], dtype=torch.bool, device=device)
        self.assertEqual(a1 * a2, torch.tensor([True, False, False, False], dtype=torch.bool, device=device))

        if device == 'cpu':
            a1 = torch.tensor([0.1, 0.1], dtype=torch.bfloat16, device=device)
            a2 = torch.tensor([1.1, 0.1], dtype=torch.bfloat16, device=device)
            self.assertEqual(a1 * a2, torch.tensor([0.11, 0.01], dtype=torch.bfloat16, device=device), atol=0.01, rtol=0)
            self.assertEqual(a1.mul(a2), a1 * a2)

    def test_bool_tensor_comparison_ops(self, device):
        a = torch.tensor([True, False, True, False, True, False], dtype=torch.bool, device=device)
        b = torch.tensor([True, False, True, True, True, True], dtype=torch.bool, device=device)
        self.assertEqual(a == b, torch.tensor([1, 1, 1, 0, 1, 0], dtype=torch.bool, device=device))
        self.assertEqual(a != b, torch.tensor([0, 0, 0, 1, 0, 1], dtype=torch.bool, device=device))
        self.assertEqual(a < b, torch.tensor([0, 0, 0, 1, 0, 1], dtype=torch.bool, device=device))
        self.assertEqual(a > b, torch.tensor([0, 0, 0, 0, 0, 0], dtype=torch.bool, device=device))
        self.assertEqual(a >= b, torch.tensor([1, 1, 1, 0, 1, 0], dtype=torch.bool, device=device))
        self.assertEqual(a <= b, torch.tensor([1, 1, 1, 1, 1, 1], dtype=torch.bool, device=device))
        self.assertEqual(a > False, torch.tensor([1, 0, 1, 0, 1, 0], dtype=torch.bool, device=device))
        self.assertEqual(a == torch.tensor(True, dtype=torch.bool, device=device),
                         torch.tensor([1, 0, 1, 0, 1, 0], dtype=torch.bool, device=device))
        self.assertEqual(a == torch.tensor(0, dtype=torch.bool, device=device),
                         torch.tensor([0, 1, 0, 1, 0, 1], dtype=torch.bool, device=device))
        self.assertFalse(a.equal(b))

    @dtypes(*get_all_dtypes(include_complex=False))
    def test_logical(self, device, dtype):
        if dtype != torch.bool:
            x = torch.tensor([1, 2, 3, 4], device=device, dtype=dtype)
            b = torch.tensor([2], device=device, dtype=dtype)
            self.assertEqual(x.lt(2), torch.tensor([True, False, False, False]))
            self.assertEqual(x.le(2), torch.tensor([True, True, False, False]))
            self.assertEqual(x.ge(2), torch.tensor([False, True, True, True]))
            self.assertEqual(x.gt(2), torch.tensor([False, False, True, True]))
            self.assertEqual(x.eq(2), torch.tensor([False, True, False, False]))
            self.assertEqual(x.ne(2), torch.tensor([True, False, True, True]))

            self.assertEqual(x.lt(b), torch.tensor([True, False, False, False]))
            self.assertEqual(x.le(b), torch.tensor([True, True, False, False]))
            self.assertEqual(x.ge(b), torch.tensor([False, True, True, True]))
            self.assertEqual(x.gt(b), torch.tensor([False, False, True, True]))
            self.assertEqual(x.eq(b), torch.tensor([False, True, False, False]))
            self.assertEqual(x.ne(b), torch.tensor([True, False, True, True]))
        else:
            x = torch.tensor([True, False, True, False], device=device)
            self.assertEqual(x.lt(True), torch.tensor([False, True, False, True]))
            self.assertEqual(x.le(True), torch.tensor([True, True, True, True]))
            self.assertEqual(x.ge(True), torch.tensor([True, False, True, False]))
            self.assertEqual(x.gt(True), torch.tensor([False, False, False, False]))
            self.assertEqual(x.eq(True), torch.tensor([True, False, True, False]))
            self.assertEqual(x.ne(True), torch.tensor([False, True, False, True]))

    def test_atan2(self, device):
        def _test_atan2_with_size(size, device):
            a = torch.rand(size=size, device=device, dtype=torch.double)
            b = torch.rand(size=size, device=device, dtype=torch.double)
            actual = a.atan2(b)
            x = a.view(-1)
            y = b.view(-1)
            expected = torch.tensor([math.atan2(x[i].item(), y[i].item()) for i in range(x.numel())],
                                    device=device, dtype=torch.double)
            self.assertEqual(expected, actual.view(-1), rtol=0, atol=0.02)

        _test_atan2_with_size((2, 2), device)
        _test_atan2_with_size((3, 3), device)
        _test_atan2_with_size((5, 5), device)

    def test_atan2_edgecases(self, device):
        def _test_atan2(x, y, expected, device, dtype):
            expected_tensor = torch.tensor([expected], dtype=dtype, device=device)
            x_tensor = torch.tensor([x], dtype=dtype, device=device)
            y_tensor = torch.tensor([y], dtype=dtype, device=device)
            actual = torch.atan2(y_tensor, x_tensor)
            self.assertEqual(expected_tensor, actual, rtol=0, atol=0.02)

        for dtype in [torch.float, torch.double]:
            _test_atan2(0, 0, 0, device, dtype)
            _test_atan2(0, 1, math.pi / 2, device, dtype)
            _test_atan2(0, -1, math.pi / -2, device, dtype)
            _test_atan2(-1, 0, math.pi, device, dtype)
            _test_atan2(1, 0, 0, device, dtype)
            _test_atan2(-1, -1, math.pi * -3 / 4 , device, dtype)
            _test_atan2(1, 1, math.pi / 4 , device, dtype)
            _test_atan2(1, -1, math.pi / -4 , device, dtype)
            _test_atan2(-1, 1, math.pi * 3 / 4 , device, dtype)

    def test_trapezoid(self, device):
        def test_dx(sizes, dim, dx, device):
            t = torch.randn(sizes, device=device)
            actual = torch.trapezoid(t, dx=dx, dim=dim)
            expected = np.trapz(t.cpu().numpy(), dx=dx, axis=dim)
            self.assertEqual(expected.shape, actual.shape)
            self.assertEqual(expected, actual, exact_dtype=False)

        def test_x(sizes, dim, x, device):
            t = torch.randn(sizes, device=device)
            actual = torch.trapezoid(t, x=torch.tensor(x, device=device), dim=dim)
            expected = np.trapz(t.cpu().numpy(), x=x, axis=dim)
            self.assertEqual(expected.shape, actual.shape)
            self.assertEqual(expected, actual.cpu(), exact_dtype=False)

        test_dx((2, 3, 4), 1, 1, device)
        test_dx((10, 2), 0, 0.1, device)
        test_dx((1, 10), 0, 2.3, device)
        test_dx((0, 2), 0, 1.0, device)
        test_dx((0, 2), 1, 1.0, device)
        test_x((2, 3, 4), 1, [1.0, 2.0, 3.0], device)
        test_x((10, 2), 0, [2.0, 3.0, 4.0, 7.0, 11.0, 14.0, 22.0, 26.0, 26.1, 30.3], device)
        test_x((1, 10), 0, [1.0], device)
        test_x((0, 2), 0, [], device)
        test_x((0, 2), 1, [1.0, 2.0], device)
        test_x((2, 3, 4), -1, [1.0, 2.0, 3.0, 4.0], device)
        test_x((2, 3, 4), 0, [1.0, 2.0], device)
        test_x((2, 3, 4), 1, [1.0, 2.0, 3.0], device)
        test_x((2, 3, 4), 2, [1.0, 2.0, 3.0, 4.0], device)
        test_x((2, 2, 4), -1, [[1.0, 2.0, 3.0, 4.0], [1.0, 2.0, 3.0, 4.0]], device)
        with self.assertRaisesRegex(
                IndexError,
                'Dimension out of range'):
            test_x((2, 3), 2, [], device)
            test_dx((2, 3), 2, 1.0, device)
        with self.assertRaisesRegex(
                RuntimeError,
                'There must be one `x` value for each sample point'):
            test_x((2, 3), 1, [1.0, 2.0], device)
            test_x((2, 3), 1, [1.0, 2.0, 3.0, 4.0], device)

    @skipIf(not TEST_SCIPY, "Scipy required for the test.")
    def test_cumulative_trapezoid(self, device):

        import scipy.integrate

        if hasattr(scipy.integrate, 'cumulative_trapezoid'):
            scipy_cumulative_trapezoid = scipy.integrate.cumulative_trapezoid
        else:  # Older version of SciPy uses a different name
            scipy_cumulative_trapezoid = scipy.integrate.cumtrapz

        def test_dx(sizes, dim, dx, device):
            t = torch.randn(sizes, device=device)
            y = t.cpu().numpy()
            actual = torch.cumulative_trapezoid(t, dx=dx, dim=dim)
            expected = scipy_cumulative_trapezoid(t.cpu().numpy(), dx=dx, axis=dim)
            self.assertEqual(expected.shape, actual.shape)
            self.assertEqual(expected, actual, exact_dtype=False, atol=1e-4, rtol=1e-4)

        def test_x(sizes, dim, x, device):
            t = torch.randn(sizes, device=device)
            actual = torch.cumulative_trapezoid(t, x=torch.tensor(x, device=device), dim=dim)
            expected = scipy_cumulative_trapezoid(t.cpu().numpy(), x=x, axis=dim)
            self.assertEqual(expected.shape, actual.shape)
            self.assertEqual(expected, actual.cpu(), exact_dtype=False, atol=1e-4, rtol=1e-4)

        def test_empty_x(sizes, dim, x, device):
            t = torch.randn(sizes, device=device)
            actual = torch.cumulative_trapezoid(t, x=torch.tensor(x, device=device), dim=dim)
            self.assertEqual(torch.empty(actual.shape), actual)

        test_dx((2,), -1, 1, device)
        test_dx((3, 3), -1, 1, device)
        test_dx((4, 2), 0, 1, device)
        test_dx((2, 3, 4), 1, 1, device)
        test_dx((10, 2), 0, 0.1, device)
        test_dx((1, 10), 0, 2.3, device)
        test_dx((0, 2), 0, 1.0, device)
        test_dx((0, 2), 1, 1.0, device)
        test_dx((512, 512), 1, 1.0, device)
        test_dx((100, 100, 100), 1, 1.0, device)

        test_x((2,), -1, [100, 50], device)
        test_x((4, 2), 0, [2, 3, 4, 5], device)
        test_x((2, 3, 4), 1, [1.0, 2.0, 3.0], device)
        test_x((10, 2), 0, [2.0, 3.0, 4.0, 7.0, 11.0, 14.0, 22.0, 26.0, 26.1, 30.3], device)
        test_x((1, 10), 0, [1.0], device)
        test_x((0, 2), 1, [1, 2], device)
        test_x((2, 3, 4), -1, [1.0, 2.0, 3.0, 4.0], device)
        test_x((2, 3, 4), 0, [1.0, 2.0], device)
        test_x((2, 3, 4), 1, [1.0, 2.0, 3.0], device)
        test_x((2, 3, 4), 2, [1.0, 2.0, 3.0, 4.0], device)

        test_empty_x((0, 2), 0, [], device)  # SciPy failing when x == [], but our version returns empty

        with self.assertRaisesRegex(
                IndexError,
                'Dimension out of range'):
            test_x((2, 3), 2, [], device)
            test_dx((2, 3), 2, 1.0, device)
        with self.assertRaisesRegex(
                RuntimeError,
                'There must be one `x` value for each sample point'):
            test_x((2, 3), 1, [1.0, 2.0], device)
            test_x((0, 2), 0, [1.0, 2.0], device)
            test_x((2, 3), 1, [1.0, 2.0, 3.0, 4.0], device)
        with self.assertRaisesRegex(
                RuntimeError,
                'Currently, we only support dx as a real number'):
            test_dx((2, 2), -1, complex(1, 1) , device)
        with self.assertRaisesRegex(
                TypeError, 'received an invalid combination of arguments'):
            actual = torch.cumulative_trapezoid(torch.randn((3, 3)), x=torch.randn((3, 3)), dx=3)

    @dtypes(torch.double)
    def test_pow_scalar_overloads_mem_overlap(self, device, dtype):
        sz = 3
        doubles = torch.randn(2 * sz, dtype=dtype, device=device)
        self.check_internal_mem_overlap(
            lambda t: t.pow_(42), 1, dtype, device)
        self.unary_check_input_output_mem_overlap(
            doubles, sz, lambda input, out: torch.pow(input, 42, out=out))
        self.unary_check_input_output_mem_overlap(
            doubles, sz, lambda input, out: torch.pow(42, input, out=out))

    @dtypes(*list(product(get_all_dtypes(include_bool=False),
                          get_all_dtypes(include_bool=False))))
    def test_float_power(self, device, dtypes):
        def to_np(value):
            if isinstance(value, torch.Tensor) and value.dtype == torch.bfloat16:
                return value.to(torch.float).cpu().numpy()
            return value.cpu().numpy() if isinstance(value, torch.Tensor) else value

        base_dtype = dtypes[0]
        exp_dtype = dtypes[1]
        out_dtype = torch.complex128 if base_dtype.is_complex or exp_dtype.is_complex else torch.float64

        base = make_tensor((30,), device, base_dtype, low=1, high=100)
        # Complex and real results do not agree between PyTorch and NumPy when computing negative and zero power of 0
        # Related: https://github.com/pytorch/pytorch/issues/48000
        # base[0] = base[3] = base[7] = 0
        exp = make_tensor((30,), device, exp_dtype, low=-2, high=2)
        exp[0] = exp[4] = exp[6] = 0

        expected = torch.from_numpy(np.float_power(to_np(base), to_np(exp)))

        exponents = [-2.8, -2, -1, -0.5, 0.5, 1, 2]
        complex_exponents = exponents + [-2.5j, -1.0j, 1.0j, 2.5j, 1.0 + 1.0j, -1.0 - 1.5j, 3.3j]

        for op in (torch.float_power, torch.Tensor.float_power, torch.Tensor.float_power_):

            # Case of Tensor x Tensor
            if op is torch.Tensor.float_power_ and base_dtype != out_dtype:
                with self.assertRaisesRegex(RuntimeError, "operation's result requires dtype"):
                    op(base.clone(), exp)
            else:
                result = op(base.clone(), exp)
                self.assertEqual(expected, result)

            if op is torch.float_power:
                out = torch.empty_like(base).to(device=device, dtype=out_dtype)
                op(base, exp, out=out)
                self.assertEqual(expected, out)

            # Case of Tensor x Scalar
            for i in complex_exponents if exp_dtype.is_complex else exponents:
                out_dtype_scalar_exp = torch.complex128 if base_dtype.is_complex or type(i) == complex else torch.float64
                expected_scalar_exp = torch.from_numpy(np.float_power(to_np(base), i))

                if op is torch.Tensor.float_power_ and base_dtype != out_dtype_scalar_exp:
                    with self.assertRaisesRegex(RuntimeError, "operation's result requires dtype"):
                        op(base.clone(), i)
                else:
                    result = op(base.clone(), i)
                    self.assertEqual(expected_scalar_exp, result)

                if op is torch.float_power:
                    out = torch.empty_like(base).to(device=device, dtype=out_dtype_scalar_exp)
                    op(base, i, out=out)
                    self.assertEqual(expected_scalar_exp, out)

        # Case of Scalar x Tensor
        for i in complex_exponents if base_dtype.is_complex else exponents:
            out_dtype_scalar_base = torch.complex128 if exp_dtype.is_complex or type(i) == complex else torch.float64
            expected_scalar_base = torch.from_numpy(np.float_power(i, to_np(exp)))

            result = torch.float_power(i, exp)
            self.assertEqual(expected_scalar_base, result)

            out = torch.empty_like(exp).to(device=device, dtype=out_dtype_scalar_base)
            torch.float_power(i, exp, out=out)
            self.assertEqual(expected_scalar_base, out)

    def test_float_power_exceptions(self, device):
        def _promo_helper(x, y):
            for i in (x, y):
                if type(i) == complex:
                    return torch.complex128
                elif type(i) == torch.Tensor and i.is_complex():
                    return torch.complex128
            return torch.double

        test_cases = ((torch.tensor([-2, -1, 0, 1, 2], device=device), -.25),
                      (torch.tensor([-1.0j, 0j, 1.0j, 1.0 + 1.0j, -1.0 - 1.5j], device=device), 2.))
        for base, exp in test_cases:
            for out_dtype in (torch.long, torch.float, torch.double, torch.cdouble):
                out = torch.empty(1, device=device, dtype=out_dtype)
                required_dtype = _promo_helper(base, exp)

                if out.dtype == required_dtype:
                    torch.float_power(base, exp, out=out)
                else:
                    with self.assertRaisesRegex(RuntimeError, "operation's result requires dtype"):
                        torch.float_power(base, exp, out=out)

                if base.dtype == required_dtype:
                    torch.Tensor.float_power_(base.clone(), exp)
                else:
                    with self.assertRaisesRegex(RuntimeError, "operation's result requires dtype"):
                        torch.Tensor.float_power_(base.clone(), exp)

    @skipIf(not TEST_SCIPY, "Scipy required for the test.")
    @dtypes(*product(get_all_dtypes(include_complex=False, include_bfloat16=False),
                     get_all_dtypes(include_complex=False, include_bfloat16=False)))
    def test_xlogy_xlog1py(self, device, dtypes):
        x_dtype, y_dtype = dtypes

        def out_variant_helper(torch_fn, x, y):
            expected = torch_fn(x, y)
            out = torch.empty_like(expected)
            torch_fn(x, y, out=out)
            self.assertEqual(expected, out)

        def xlogy_inplace_variant_helper(x, y):
            if x.dtype in get_all_int_dtypes() + [torch.bool]:
                with self.assertRaisesRegex(RuntimeError,
                                            "can't be cast to the desired output type"):
                    x.clone().xlogy_(y)
            else:
                expected = torch.empty_like(x)
                torch.xlogy(x, y, out=expected)
                inplace_out = x.clone().xlogy_(y)
                self.assertEqual(expected, inplace_out)

        def test_helper(torch_fn, reference_fn, inputs, scalar=None):
            x, y, z = inputs
            torch_fn_partial = partial(torch_fn, x)
            reference_fn_partial = partial(reference_fn, x.cpu().numpy())
            self.compare_with_numpy(torch_fn_partial, reference_fn_partial, x, exact_dtype=False)
            self.compare_with_numpy(torch_fn_partial, reference_fn_partial, y, exact_dtype=False)
            self.compare_with_numpy(torch_fn_partial, reference_fn_partial, z, exact_dtype=False)

            val = scalar if scalar is not None else x
            out_variant_helper(torch_fn, val, x)
            out_variant_helper(torch_fn, val, y)
            out_variant_helper(torch_fn, val, z)

        # Tensor-Tensor Test (tensor of same and different shape)
        x = make_tensor((3, 2, 4, 5), device, x_dtype, low=0.5, high=1000)
        y = make_tensor((3, 2, 4, 5), device, y_dtype, low=0.5, high=1000)
        z = make_tensor((4, 5), device, y_dtype, low=0.5, high=1000)

        x_1p = make_tensor((3, 2, 4, 5), device, x_dtype, low=-0.5, high=1000)
        y_1p = make_tensor((3, 2, 4, 5), device, y_dtype, low=-0.5, high=1000)
        z_1p = make_tensor((4, 5), device, y_dtype, low=-0.5, high=1000)

        xlogy_fns = torch.xlogy, scipy.special.xlogy
        xlog1py_fns = torch.special.xlog1py, scipy.special.xlog1py

        test_helper(*xlogy_fns, (x, y, z))
        xlogy_inplace_variant_helper(x, x)
        xlogy_inplace_variant_helper(x, y)
        xlogy_inplace_variant_helper(x, z)
        test_helper(*xlog1py_fns, (x_1p, y_1p, z_1p))

        # Scalar-Tensor Test
        test_helper(*xlogy_fns, (x, y, z), 3.14)
        test_helper(*xlog1py_fns, (x_1p, y_1p, z_1p), 3.14)

        # Special Values Tensor-Tensor
        t = torch.tensor([-1., 0., 1., 2., float('inf'), -float('inf'), float('nan')], device=device)
        zeros = torch.zeros(7, dtype=y_dtype, device=device)

        def test_zeros_special_helper(torch_fn, reference_fn, scalar=False):
            zeros_t = 0 if scalar else zeros
            zeros_np = 0 if scalar else zeros.cpu().numpy()
            torch_fn_partial = partial(torch_fn, zeros_t)
            reference_fn_partial = partial(reference_fn, zeros_np)
            self.compare_with_numpy(torch_fn_partial, reference_fn_partial, t, exact_dtype=False)
            out_variant_helper(torch_fn, zeros_t, t)

        test_zeros_special_helper(*xlogy_fns)
        xlogy_inplace_variant_helper(zeros, t)
        test_zeros_special_helper(*xlog1py_fns)

        # Special Values Scalar-Tensor
        test_zeros_special_helper(*xlogy_fns, scalar=True)
        test_zeros_special_helper(*xlog1py_fns, scalar=True)

    def test_xlogy_xlog1py_scalar_type_promotion(self, device):
        # Test that python numbers don't participate in type promotion at the same
        # priority level as 0-dim tensors
        t = torch.randn((), dtype=torch.float32, device=device)

        self.assertEqual(t.dtype, torch.xlogy(t, 5).dtype)
        self.assertEqual(t.dtype, torch.xlogy(t, 5.).dtype)
        self.assertEqual(t.dtype, torch.special.xlog1py(t, 5).dtype)
        self.assertEqual(t.dtype, torch.special.xlog1py(t, 5.).dtype)

        self.assertEqual(t.dtype, torch.xlogy(5, t).dtype)
        self.assertEqual(t.dtype, torch.xlogy(5., t).dtype)
        self.assertEqual(t.dtype, torch.special.xlog1py(5, t).dtype)
        self.assertEqual(t.dtype, torch.special.xlog1py(5., t).dtype)

    @skipIf(not TEST_SCIPY, "Scipy required for the test.")
    def test_xlogy_xlog1py_bfloat16(self, device):
        def _compare_helper(x, y, torch_fn, reference_fn):
            x_np = x if isinstance(x, float) else x.cpu().to(torch.float).numpy()
            y_np = y if isinstance(y, float) else y.cpu().to(torch.float).numpy()
            expected = torch.from_numpy(reference_fn(x_np, y_np))
            actual = torch_fn(x, y)
            self.assertEqual(expected, actual, exact_dtype=False)

        x_dtype, y_dtype = torch.bfloat16, torch.bfloat16

        # Tensor-Tensor Test (tensor of same and different shape)
        x = make_tensor((3, 2, 4, 5), device, x_dtype, low=0.5, high=1000)
        y = make_tensor((3, 2, 4, 5), device, y_dtype, low=0.5, high=1000)
        z = make_tensor((4, 5), device, y_dtype, low=0.5, high=1000)

        x_1p = make_tensor((3, 2, 4, 5), device, x_dtype, low=-0.8, high=1000)
        y_1p = make_tensor((3, 2, 4, 5), device, y_dtype, low=-0.8, high=1000)
        z_1p = make_tensor((4, 5), device, y_dtype, low=-0.8, high=1000)

        xlogy_fns = torch.xlogy, scipy.special.xlogy
        xlog1py_fns = torch.special.xlog1py, scipy.special.xlog1py

        _compare_helper(x, x, *xlogy_fns)
        _compare_helper(x, y, *xlogy_fns)
        _compare_helper(x, z, *xlogy_fns)
        _compare_helper(x, 3.14, *xlogy_fns)
        _compare_helper(y, 3.14, *xlogy_fns)
        _compare_helper(z, 3.14, *xlogy_fns)

        _compare_helper(x_1p, x_1p, *xlog1py_fns)
        _compare_helper(x_1p, y_1p, *xlog1py_fns)
        _compare_helper(x_1p, z_1p, *xlog1py_fns)
        _compare_helper(x_1p, 3.14, *xlog1py_fns)
        _compare_helper(y_1p, 3.14, *xlog1py_fns)
        _compare_helper(z_1p, 3.14, *xlog1py_fns)

        # Special Values Tensor-Tensor
        t = torch.tensor([-1., 0., 1., 2., float('inf'), -float('inf'), float('nan')], device=device)
        zeros = torch.tensor(7, dtype=y_dtype, device=device)

        _compare_helper(t, zeros, *xlogy_fns)
        _compare_helper(t, 0., *xlogy_fns)

        _compare_helper(t, zeros, *xlog1py_fns)
        _compare_helper(t, 0., *xlog1py_fns)

    @dtypes(*product(get_all_dtypes(include_complex=False,
                                    include_half=False, include_bfloat16=False),
                     get_all_dtypes(include_complex=False,
                                    include_half=False, include_bfloat16=False)))
    @skipIf(not TEST_SCIPY, "Scipy required for the test.")
    @slowTest
    def test_zeta(self, device, dtypes):
        x_dtype, q_dtype = dtypes

        def test_helper(x, q):
            x_np = x if isinstance(x, float) else x.cpu().numpy()
            q_np = q if isinstance(q, float) else q.cpu().numpy()
            expected = torch.from_numpy(scipy.special.zeta(x_np, q_np))
            actual = torch.special.zeta(x, q)

            rtol, atol = None, None
            if self.device_type == 'cpu':
                rtol, atol = 1e-6, 1e-6
            self.assertEqual(expected, actual, rtol=rtol, atol=atol, exact_dtype=False)

        # x tensor - q tensor same size
        x = make_tensor((2, 3, 4), device, x_dtype)
        q = make_tensor((2, 3, 4), device, q_dtype)
        test_helper(x, q)

        # x tensor - q tensor broadcast lhs
        x = make_tensor((2, 1, 4), device, x_dtype)
        q = make_tensor((2, 3, 4), device, q_dtype)
        test_helper(x, q)

        # x tensor - q tensor broadcast rhs
        x = make_tensor((2, 3, 4), device, x_dtype)
        q = make_tensor((2, 1, 4), device, q_dtype)
        test_helper(x, q)

        # x tensor - q tensor broadcast all
        x = make_tensor((2, 3, 1), device, x_dtype)
        q = make_tensor((2, 1, 4), device, q_dtype)
        test_helper(x, q)

        # x scalar - q tensor
        for x in np.linspace(-5, 5, num=10).tolist():
            if not q_dtype.is_floating_point:
                q_dtype = torch.get_default_dtype()
            q = make_tensor((2, 3, 4), device, q_dtype)
            test_helper(x, q)

        # x tensor - q scalar
        for q in np.linspace(-5, 5, num=10).tolist():
            if not x_dtype.is_floating_point:
                x_dtype = torch.get_default_dtype()
            x = make_tensor((2, 3, 4), device, x_dtype)
            test_helper(x, q)


tensor_binary_ops = [
    '__lt__', '__le__',
    '__gt__', '__ge__',
    '__eq__', '__ne__',

    '__add__', '__radd__', '__iadd__',
    '__sub__', '__rsub__', '__isub__',
    '__mul__', '__rmul__', '__imul__',
    '__matmul__', '__rmatmul__',
    '__truediv__', '__rtruediv__', '__itruediv__',
    '__floordiv__', '__rfloordiv__', '__ifloordiv__',
    '__mod__', '__rmod__', '__imod__',
    '__pow__', '__rpow__', '__ipow__',
    '__lshift__', '__rlshift__', '__ilshift__',
    '__rshift__', '__rrshift__', '__irshift__',
    '__and__', '__rand__', '__iand__',
    '__xor__', '__rxor__', '__ixor__',
    '__or__', '__ror__', '__ior__',

    # Unsupported operators
    # '__imatmul__',
    # '__divmod__', '__rdivmod__', '__idivmod__',
]

# Test that binary math operations return NotImplemented for unknown types.
def generate_not_implemented_tests(cls):
    class UnknownType:
        pass

    # TODO: refactor to inline these
    _types = [
        torch.half, torch.float, torch.double,
        torch.int8, torch.short, torch.int, torch.long,
        torch.uint8
    ]

    # TODO: refactor to use make_tensor
    def _small_2d(dtype, device, has_zeros=True, fill_ones=False, oneish=False):
        t = _make_tensor((5, 5), dtype, device, fill_ones=fill_ones)
        if oneish:
            return t.clamp(min=_number(.99, 1, dtype), max=1.01)
        if not has_zeros:
            return t.clamp(min=(_number(_div_min, 1, dtype)))
        return t

    def create_test_func(op):
        @dtypes(*_types)
        def test(self, device, dtype):
            # Generate the inputs
            tensor = _small_2d(dtype, device)

            # Runs the tensor op on the device
            result = getattr(tensor, op)(UnknownType())
            self.assertEqual(result, NotImplemented)
        return test

    for op in tensor_binary_ops:
        test_name = "test_{}_not_implemented".format(op)
        assert not hasattr(cls, test_name), "{0} already in {1}".format(
            test_name, cls.__name__)

        setattr(cls, test_name, create_test_func(op))


generate_not_implemented_tests(TestBinaryUfuncs)
instantiate_device_type_tests(TestBinaryUfuncs, globals())

if __name__ == '__main__':
    run_tests()<|MERGE_RESOLUTION|>--- conflicted
+++ resolved
@@ -1488,13 +1488,8 @@
     @dtypes(*(get_all_dtypes(include_bool=False, include_bfloat16=False)))
     def test_complex_scalar_pow_tensor(self, device, dtype):
         complexes = [0.5j, 1. + 1.j, -1.5j, 2.2 - 1.6j, 1 + 0j]
-<<<<<<< HEAD
-        first_exp = make_tensor((100,), device, dtype, low=-2, high=2)
-        second_exp = make_tensor((100,), device, dtype, low=-2, high=2, non_contiguous=True)
-=======
         first_exp = make_tensor((100,), dtype=dtype, device=device, low=-2, high=2)
-        second_exp = make_tensor((100,), dtype=dtype, device=device, low=-2, high=2, noncontiguous=True)
->>>>>>> b5b5ae33
+        second_exp = make_tensor((100,), dtype=dtype, device=device, low=-2, high=2, non_contiguous=True)
         first_exp[0] = first_exp[10] = first_exp[20] = 0
         second_exp[0] = second_exp[10] = second_exp[20] = 0
         for base in complexes:
