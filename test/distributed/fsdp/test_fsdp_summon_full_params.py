# Owner(s): ["oncall: distributed"]
<<<<<<< HEAD
from copy import deepcopy
=======
import itertools
>>>>>>> dcf1aa65
import math
import sys

import torch
import torch.nn as nn
from torch import distributed as dist
from torch.distributed.fsdp import CPUOffload
from torch.distributed.fsdp import FlatParameter
from torch.distributed.fsdp import FullyShardedDataParallel as FSDP
from torch.testing._internal.common_distributed import skip_if_lt_x_gpu
from torch.testing._internal.common_fsdp import (
    FSDPInitMode,
    FSDPTest,
    NestedWrappedModule,
)
from torch.testing._internal.common_utils import (
    TEST_WITH_DEV_DBG_ASAN,
    run_tests,
    instantiate_parametrized_tests,
    parametrize,
)


if not dist.is_available():
    print("Distributed not available, skipping tests", file=sys.stderr)
    sys.exit(0)

if TEST_WITH_DEV_DBG_ASAN:
    print(
        "Skip dev-asan as torch + multiprocessing spawn have known issues",
        file=sys.stderr,
    )
    sys.exit(0)

def _run_test_summon_full_param_writeback(cls, writeback, cpu_offload, modify_outer):
    model = FSDP(
        nn.Sequential(
            FSDP(nn.Linear(5, 5, bias=False)), nn.Linear(5, 3, bias=False)
        )
    ).cuda(cls.rank)

    # set the value
    outer_param = model.get_parameter("_fsdp_wrapped_module.flat_param")
    inner_param = model.get_parameter(
        "_fsdp_wrapped_module._fpw_module.0._fsdp_wrapped_module.flat_param"
    )
    p = outer_param if modify_outer else inner_param

    with torch.no_grad():
        # This sets the local shard value
        p[0] = cls.rank + 2

    with model._summon_full_params(writeback=writeback):
        with torch.no_grad():
            p.copy_(torch.zeros_like(p))

    if writeback or cls.world_size == 1:
        # When world_size = 1, FSDP does not shard and parameter is not set to
        # a local shard, so write is always reflected.
        cls.assertEqual(p.cpu()[0], 0)
    else:
        cls.assertEqual(p.cpu()[0], cls.rank + 2)

class TestSummonFullParamsNoShard(FSDPTest):
    @property
    def world_size(self):
        return 1  # does not shard

    @parametrize("writeback", [True, False])
    @parametrize(
        "cpu_offload",
        [CPUOffload(offload_params=True), CPUOffload(offload_params=False)],
    )
    @parametrize("modify_outer", [True, False])
    def test_summon_full_param_writeback(self, writeback, cpu_offload, modify_outer):
        return _run_test_summon_full_param_writeback(
            self,
            writeback,
            cpu_offload,
            modify_outer,
        )

class TestSummonFullParams(FSDPTest):
    @property
    def world_size(self):
        return 2

    def get_model_param_count(self, m):
        return sum([p.numel() for p in m.parameters()])

    # padding ensures that all shards have the same size with the least amount of padding
    def get_expected_sharded_size(self, global_size):
        return int(math.ceil(global_size / self.world_size))

    @skip_if_lt_x_gpu(2)
    @parametrize("writeback", [True, False])
    @parametrize(
        "cpu_offload",
        [CPUOffload(offload_params=True), CPUOffload(offload_params=False)],
    )
    @parametrize("modify_outer", [True, False])
    def test_summon_full_param_writeback(self, writeback, cpu_offload, modify_outer):
        return _run_test_summon_full_param_writeback(
            self,
            writeback,
            cpu_offload,
            modify_outer
        )

    @skip_if_lt_x_gpu(2)
    def test_summon_full_param_shard_value(self):

        raw_model = nn.Linear(10, 11)
        raw_model_size = self.get_model_param_count(raw_model)
        expected_shard_size = self.get_expected_sharded_size(raw_model_size)

        model = FSDP(raw_model.cuda(self.rank))
        self.assertEqual(expected_shard_size, self.get_model_param_count(model))

        # we're assuming a single flatenned param
        self.assertEqual(1, len(list(model.parameters())))

        my_shard = torch.clone(next(model.parameters()))

        with model._summon_full_params():
            self.assertEqual(raw_model_size, self.get_model_param_count(model))
            parameters = list(model.parameters())
            all_shards = FlatParameter(parameters, requires_grad=False)
            my_slice = torch.chunk(all_shards, self.world_size)[self.rank]

            # shards are padded but the full_param tensor is not
            a, b = my_shard[0 : my_slice.numel()], my_slice
            self.assertTrue(
                torch.equal(my_shard[0 : my_slice.numel()].cpu(), my_slice.cpu())
            )

    @skip_if_lt_x_gpu(2)
    @parametrize("recurse", [True, False])
    @parametrize("summon_outer", [True, False])
    def test_summon_full_param_recursive(self, recurse, summon_outer):
        model = FSDP(
            nn.Sequential(
                FSDP(nn.Linear(5, 5, bias=False)), nn.Linear(5, 3, bias=False)
            )
        ).cuda(self.rank)

        global_inner_numel = self.get_model_param_count(nn.Linear(5, 5, bias=False))
        global_outer_numel = self.get_model_param_count(nn.Linear(5, 3, bias=False))

        shard_inner_numel = int(math.ceil(global_inner_numel / self.world_size))
        shard_outer_numel = int(math.ceil(global_outer_numel / self.world_size))

        outer_param = model.get_parameter("_fsdp_wrapped_module.flat_param")
        inner_param = model.get_parameter(
            "_fsdp_wrapped_module._fpw_module.0._fsdp_wrapped_module.flat_param"
        )
        self.assertEqual(shard_outer_numel, outer_param.numel())
        self.assertEqual(shard_inner_numel, inner_param.numel())

        model_to_summon = model if summon_outer else model[0]
        # outer is summoned if _summon_full_param is called on the outer FSDP module
        expected_outer_numel = global_outer_numel if summon_outer else shard_outer_numel

        # inner is summoned if _summon_full_param is called with recursion or on the inner FSDP module
        expected_inner_numel = (
            global_inner_numel if recurse or not summon_outer else shard_inner_numel
        )

        with model_to_summon._summon_full_params(recurse=recurse):
            self.assertEqual(expected_outer_numel, outer_param.numel())
            self.assertEqual(expected_inner_numel, inner_param.numel())

    @skip_if_lt_x_gpu(2)
    def test_cannot_summon_full_params_from_forward(self):
        class MyModule(nn.Module):
            def __init__(self):
                super().__init__()
                self.a = nn.Parameter(torch.zeros(5))

            def forward(self, fsdp_module):
                with fsdp_module._summon_full_params():
                    pass

        model = FSDP(MyModule()).cuda(self.rank)
        with self.assertRaisesRegex(
            ValueError, "current state is TrainingState_.FORWARD"
        ):
            model(model)

    @skip_if_lt_x_gpu(2)
    def test_cannot_summon_full_params_from_backward(self):
        model = FSDP(nn.Linear(2, 1)).cuda(self.rank)

        output = model(torch.ones(2).cuda(self.rank))

        def bad_backwards_hook(tensor):
            with model._summon_full_params():
                pass
            return None

        self.assertTrue(output.requires_grad)
        output.register_hook(bad_backwards_hook)

        with self.assertRaisesRegex(
            ValueError, "current state is TrainingState_.BACKWARD_PRE"
        ):
            output.backward()

    @skip_if_lt_x_gpu(2)
    def test_summon_full_params_respects_reshard_after_forward(self):
        model = FSDP(
            nn.Sequential(
                FSDP(nn.Linear(5, 5, bias=False)), nn.Linear(5, 3, bias=False)
            )
        ).cuda(self.rank)

        outer_param = model.get_parameter("_fsdp_wrapped_module.flat_param")
        inner_param = model.get_parameter(
            "_fsdp_wrapped_module._fpw_module.0._fsdp_wrapped_module.flat_param"
        )
        outer_full_param_size = outer_param.numel() * self.world_size

        # trigger lazy init
        model(torch.zeros(5).cuda(self.rank))

        # the root FSDP module keeps all params around
        self.assertEqual(
            outer_full_param_size, outer_param._full_param_padded.storage().size()
        )
        self.assertEqual(0, inner_param._full_param_padded.storage().size())

        # similarly _summon_full_params should have the same behavior
        with model._summon_full_params():
            pass
        self.assertEqual(
            outer_full_param_size, outer_param._full_param_padded.storage().size()
        )
        self.assertEqual(0, inner_param._full_param_padded.storage().size())

    @skip_if_lt_x_gpu(2)
    def test_summon_single_param(self):
        model = FSDP(nn.Linear(1, 1, bias=False)).cuda(self.rank)

        p = model.get_parameter("_fsdp_wrapped_module.flat_param")
        self.assertEqual(1, p.numel())

        with torch.no_grad():
            # This sets the local shard value
            p[0] = self.rank + 2

        with model._summon_full_params(writeback=True):
            self.assertEqual(1, p.numel())
            with torch.no_grad():
                p.copy_(torch.zeros_like(p))

        # most ranks hold no data and wrote to padding so only rank zero will observe the above write
        if self.rank == 0:
            self.assertEqual(0, p[0])
        else:
            self.assertEqual(self.rank + 2, p[0])

    @skip_if_lt_x_gpu(2)
    def test_reshard_outside_forward_backward_iteration(self):
        model = FSDP(
            nn.Sequential(
                FSDP(nn.Linear(5, 5, bias=False)), nn.Linear(5, 1, bias=False)
            )
        ).cuda(self.rank)

        outer_param = model.get_parameter("_fsdp_wrapped_module.flat_param")
        inner_param = model.get_parameter(
            "_fsdp_wrapped_module._fpw_module.0._fsdp_wrapped_module.flat_param"
        )
        outer_full_param_size = outer_param.numel() * self.world_size

        # First lets validate our assumption about resharding

        output = model(torch.zeros(5).cuda(self.rank))
        # the root FSDP module keeps all params around
        self.assertEqual(
            outer_full_param_size, outer_param._full_param_padded.storage().size()
        )
        self.assertEqual(0, inner_param._full_param_padded.storage().size())

        output.backward()
        # we reshard everything after backward() finishes
        self.assertEqual(0, outer_param._full_param_padded.storage().size())
        self.assertEqual(0, inner_param._full_param_padded.storage().size())

        # now lets repeat it with summon done in between

        output = model(torch.zeros(5).cuda(self.rank))
        with model._summon_full_params():
            pass
        self.assertEqual(
            outer_full_param_size, outer_param._full_param_padded.storage().size()
        )
        self.assertEqual(0, inner_param._full_param_padded.storage().size())

        output.backward()
        with model._summon_full_params():
            pass
        self.assertEqual(0, outer_param._full_param_padded.storage().size())
        self.assertEqual(0, inner_param._full_param_padded.storage().size())

    @skip_if_lt_x_gpu(2)
    def test_params_are_unflattenned(self):
        layer_shape = (10, 12)
        model = nn.Linear(*layer_shape, bias=False).cuda(self.rank)
        fsdp_model = FSDP(deepcopy(model)).cuda(self.rank)

        flattened_param = fsdp_model.get_parameter("_fsdp_wrapped_module.flat_param")
        self.assertEqual(layer_shape[0] * layer_shape[1] / 2, flattened_param.numel())

        with fsdp_model._summon_full_params():
            self.assertEqual(fsdp_model.weight.shape, model.weight.shape)

    @skip_if_lt_x_gpu(2)
    def test_params_count_and_value(self):
        fsdp_model = FSDP(
            NestedWrappedModule(
                group=dist.distributed_c10d._get_default_group(),
                wrap_fsdp=True,
                fsdp_init_mode=FSDPInitMode.CUDA_BEFORE,
            )
        )
        model = NestedWrappedModule(
            group=dist.distributed_c10d._get_default_group(),
            wrap_fsdp=False,
            fsdp_init_mode=FSDPInitMode.CUDA_BEFORE,
        )
        with fsdp_model._summon_full_params():
            for p1, p2 in itertools.zip_longest(
                fsdp_model.parameters(), model.module.parameters()
            ):
                self.assertEqual(p1, p2)


instantiate_parametrized_tests(TestSummonFullParams)
instantiate_parametrized_tests(TestSummonFullParamsNoShard)


if __name__ == "__main__":
    run_tests()<|MERGE_RESOLUTION|>--- conflicted
+++ resolved
@@ -1,9 +1,6 @@
 # Owner(s): ["oncall: distributed"]
-<<<<<<< HEAD
+import itertools
 from copy import deepcopy
-=======
-import itertools
->>>>>>> dcf1aa65
 import math
 import sys
 
