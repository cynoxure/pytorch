--- conflicted
+++ resolved
@@ -101,28 +101,12 @@
         [CPUOffload(offload_params=True), CPUOffload(offload_params=False)],
     )
     @parametrize("modify_outer", [True, False])
-<<<<<<< HEAD
     def test_summon_full_param_writeback(self, writeback, cpu_offload, modify_outer):
         return _run_test_summon_full_param_writeback(
             self,
             writeback,
             cpu_offload,
             modify_outer
-=======
-    def test_summon_full_param_writeback(
-        self, writeback, cpu_offload, modify_outer
-    ):
-        model = FSDP(
-            nn.Sequential(
-                FSDP(nn.Linear(5, 5, bias=False)), nn.Linear(5, 3, bias=False)
-            )
-        ).cuda(self.rank)
-
-        # set the value
-        outer_param = model.get_parameter("_fsdp_wrapped_module.flat_param")
-        inner_param = model.get_parameter(
-            "_fsdp_wrapped_module._fpw_module.0._fsdp_wrapped_module.flat_param"
->>>>>>> 6f06cbe7
         )
 
     @skip_if_lt_x_gpu(2)
