--- conflicted
+++ resolved
@@ -1,8 +1,5 @@
 # Owner(s): ["oncall: distributed"]
-<<<<<<< HEAD
-=======
 import itertools
->>>>>>> 4f8b986e
 import math
 import sys
 
@@ -104,7 +101,6 @@
         [CPUOffload(offload_params=True), CPUOffload(offload_params=False)],
     )
     @parametrize("modify_outer", [True, False])
-<<<<<<< HEAD
     def test_summon_full_param_writeback(self, writeback, cpu_offload, modify_outer):
         return _run_test_summon_full_param_writeback(
             self,
@@ -112,36 +108,6 @@
             cpu_offload,
             modify_outer
         )
-=======
-    def test_summon_full_param_writeback(
-        self, writeback, cpu_offload, modify_outer
-    ):
-        model = FSDP(
-            nn.Sequential(
-                FSDP(nn.Linear(5, 5, bias=False)), nn.Linear(5, 3, bias=False)
-            )
-        ).cuda(self.rank)
-
-        # set the value
-        outer_param = model.get_parameter("_fsdp_wrapped_module.flat_param")
-        inner_param = model.get_parameter(
-            "_fsdp_wrapped_module._fpw_module.0._fsdp_wrapped_module.flat_param"
-        )
-        p = outer_param if modify_outer else inner_param
-
-        with torch.no_grad():
-            # This sets the local shard value
-            p[0] = self.rank + 2
-
-        with model._summon_full_params(writeback=writeback):
-            with torch.no_grad():
-                p.copy_(torch.zeros_like(p))
-
-        if writeback:
-            self.assertEqual(p.cpu()[0], 0)
-        else:
-            self.assertEqual(p.cpu()[0], self.rank + 2)
->>>>>>> 4f8b986e
 
     @skip_if_lt_x_gpu(2)
     def test_summon_full_param_shard_value(self):
@@ -351,8 +317,6 @@
             b = flattened_param.detach()
             self.assertTrue(torch.equal(a, b))
 
-<<<<<<< HEAD
-=======
     @skip_if_lt_x_gpu(2)
     def test_params_count_and_value(self):
         fsdp_model = FSDP(
@@ -373,7 +337,6 @@
             ):
                 self.assertEqual(p1, p2)
 
->>>>>>> 4f8b986e
 
 instantiate_parametrized_tests(TestSummonFullParams)
 instantiate_parametrized_tests(TestSummonFullParamsNoShard)
