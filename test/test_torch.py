# -*- coding: utf-8 -*-
# Owner(s): ["module: tests"]

import torch
import torch.utils.data
import numpy as np

import contextlib
import gc
import io
import inspect
import itertools
import math
import random
import re
import copy
import os
import tempfile
import unittest
import warnings
import types
import pickle
import textwrap
import subprocess
import weakref
import sys
from torch.utils.dlpack import from_dlpack, to_dlpack
from torch._six import inf, nan, string_classes
from itertools import product, combinations, permutations
from functools import partial
from torch import multiprocessing as mp
from torch.testing import make_tensor
from torch.testing._internal.common_utils import (
    TestCase, TEST_WITH_ROCM, run_tests,
    IS_WINDOWS, IS_FILESYSTEM_UTF8_ENCODING, NO_MULTIPROCESSING_SPAWN,
    IS_SANDCASTLE, IS_FBCODE, IS_REMOTE_GPU, load_tests, slowTest,
    skipCUDAMemoryLeakCheckIf, BytesIOContext, noarchTest,
    skipIfRocm, skipIfNoSciPy, TemporaryFileName, TemporaryDirectoryName,
    wrapDeterministicFlagAPITest, DeterministicGuard, CudaSyncGuard,
    skipIfNotRegistered, bytes_to_scalar)
from multiprocessing.reduction import ForkingPickler
from torch.testing._internal.common_device_type import (
    expectedFailureMeta,
    expectedFailureXLA,
    instantiate_device_type_tests,
    skipCUDAVersionIn,
    onlyCUDA, onlyCPU,
    dtypes, dtypesIfCUDA, dtypesIfCPU, deviceCountAtLeast,
    skipMeta,
    PYTORCH_CUDA_MEMCHECK, largeTensorTest, onlyNativeDeviceTypes,
    expectedAlertNondeterministic, get_all_device_types, skipXLA)
from typing import Tuple
import torch.backends.quantized
import torch.testing._internal.data
from torch.testing._internal.common_cuda import tf32_on_and_off, tf32_is_not_fp32
from torch.testing._internal.common_dtype import (
    get_all_fp_dtypes, get_all_int_dtypes, get_all_math_dtypes, get_all_dtypes, get_all_complex_dtypes
)

# Protects against includes accidentally setting the default dtype
assert torch.get_default_dtype() is torch.float32

# load_tests from torch.testing._internal.common_utils is used to automatically filter tests for
# sharding on sandcastle. This line silences flake warnings
load_tests = load_tests

AMPERE_OR_ROCM = TEST_WITH_ROCM or tf32_is_not_fp32()

@contextlib.contextmanager
def torch_vital_set(value):
    stash = None
    if 'TORCH_VITAL' in os.environ:
        stash = os.environ['TORCH_VITAL']
    os.environ['TORCH_VITAL'] = value
    try:
        yield
    finally:
        if stash:
            os.environ['TORCH_VITAL'] = stash
        else:
            del os.environ['TORCH_VITAL']

# Tests Vital Signs for Torch
# FIXME: document or deprecate whatever this is
class TestBasicVitalSigns(TestCase):
    def test_basic_vitals(self):
        with torch_vital_set(''):
            self.assertFalse(torch.vitals_enabled())
        with torch_vital_set('ON'):
            self.assertTrue(torch.vitals_enabled())

    def test_basic_vitals_read_write(self):
        with torch_vital_set('ON'):
            self.assertTrue(torch.vitals_enabled())
            # This tests the code path of setting a vital
            self.assertTrue(torch.set_vital('Dataloader', 'basic_unit_test', 'TEST_VALUE_STRING'))
            self.assertIn('TEST_VALUE_STRING', torch.read_vitals())
            self.assertIn('CUDA.used', torch.read_vitals())

    def test_dataloader_vitals(self):
        with torch_vital_set('ON'):
            inps = torch.arange(10 * 5, dtype=torch.float32).view(10, 5)
            tgts = torch.arange(10 * 5, dtype=torch.float32).view(10, 5)
            dataset = torch.utils.data.TensorDataset(inps, tgts)
            loader = torch.utils.data.DataLoader(dataset, batch_size=2)
            self.assertIn('Dataloader.enabled\t\t True', torch.read_vitals())

# FIXME: document or deprecate whatever this is
class TestVitalSignsCuda(TestCase):
    @onlyCUDA
    def test_cuda_vitals_gpu_only(self, device):
        with torch_vital_set('ON'):
            self.assertIn('CUDA.used\t\t true', torch.read_vitals())


class TestTorchDeviceType(TestCase):
    exact_dtype = True

    # FIXME: Port this to ErrorInputs on where
    @onlyCUDA
    @dtypes(torch.float32)
    def test_where_invalid_device(self, device, dtype):
        for devices in [('cpu', device, device), (device, 'cpu', 'cpu'),
                        (device, 'cpu', device), ('cpu', device, 'cpu')]:
            condition = make_tensor(16, device=devices[0], dtype=torch.float32)
            x = make_tensor(16, device=devices[1], dtype=torch.float32)
            y = make_tensor(16, device=devices[2], dtype=torch.float32)
            with self.assertRaisesRegex(RuntimeError,
                                        "Expected condition, x and y to be on the same device"):
                torch.where(condition, x, y)

    # TODO: move all tensor creation to common ops
    def _rand_shape(self, dim, min_size, max_size):
        shape = []
        for i in range(dim):
            shape.append(random.randint(min_size, max_size))
        return tuple(shape)

    # Validates that mathematical constants are defined properly, as required by
    # the Python Array API (https://data-apis.org/array-api/latest/API_specification/constants.html)
    @onlyCPU
    def test_constants(self, device):
        self.assertIsInstance(torch.e, float)
        self.assertEqual(torch.e, math.e, atol=0, rtol=0)

        self.assertIsInstance(torch.pi, float)
        self.assertEqual(torch.pi, math.pi, atol=0, rtol=0)

        self.assertIsInstance(torch.nan, float)
        self.assertEqual(torch.nan, math.nan, equal_nan=True)

        self.assertIsInstance(torch.inf, float)
        self.assertEqual(torch.inf, math.inf)

    @onlyNativeDeviceTypes
    @dtypes(torch.int8, torch.uint8, torch.int16, torch.int32, torch.int64,
            torch.bool, torch.float32, torch.complex64, torch.float64,
            torch.complex128)
    def test_bytes_to_scalar(self, device, dtype):
        def rand_byte():
            if dtype == torch.bool:
                return torch.randint(0, 2, ()).item()
            else:
                return torch.randint(0, 256, ()).item()

        element_size = torch._utils._element_size(dtype)

        for i in range(10):
            bytes_list = [rand_byte() for _ in range(element_size)]
            scalar = bytes_to_scalar(bytes_list, dtype, device)
            self.assertEqual(scalar.storage()._untyped().tolist(), bytes_list)

    @dtypes(torch.int8, torch.uint8, torch.int16, torch.int32, torch.int64,
            torch.bool, torch.float32, torch.complex64, torch.float64,
            torch.complex128)
    def test_storage(self, device, dtype):
        v = make_tensor((3, 5), device, dtype, low=-9, high=9)
        self.assertEqual(v.storage()[0], v[0][0])
        self.assertEqual(v.storage()[14], v[2][4])
        v_s = v.storage()

        for el_num in range(v.numel()):
            dim0 = el_num // v.size(1)
            dim1 = el_num % v.size(1)
            self.assertEqual(
                v_s[el_num],
                v[dim0][dim1])

        v_s_byte = v.storage()._untyped()
        el_size = v.element_size()

        for el_num in range(v.numel()):
            start = el_num * el_size
            end = start + el_size
            dim0 = el_num // v.size(1)
            dim1 = el_num % v.size(1)
            self.assertEqual(
                bytes_to_scalar(v_s_byte[start:end], dtype, device),
                v[dim0][dim1])

    @onlyNativeDeviceTypes
    @dtypes(torch.int8, torch.uint8, torch.int16, torch.int32, torch.int64,
            torch.bool, torch.float32, torch.complex64, torch.float64,
            torch.complex128, torch.quint8, torch.qint8, torch.qint32,
            torch.quint4x2)
    def test_storage_setitem(self, device, dtype):
        # Skip quantized dtypes for CUDA, since they're not supported
        if torch.device(device).type == 'cuda':
            if dtype in [torch.quint8, torch.qint8, torch.qint32, torch.quint4x2]:
                return

        storage_type_name = torch.storage._dtype_to_storage_type_map()[dtype]
        if torch.device(device).type == 'cuda':
            storage_type = eval('torch.cuda.' + storage_type_name)
        else:
            storage_type = eval('torch.' + storage_type_name)

        N = 10

        s = storage_type(N)
        s[:] = 0
        l = [0] * N
        self.assertEqual(s, storage_type(l))

        for i in range(N):
            s[i] = i
            l[i] = i

        self.assertEqual(s, storage_type(l))

        l[2:7] = [1] * 5
        s[2:7] = 1
        self.assertEqual(s, storage_type(l))

    @onlyNativeDeviceTypes
    @dtypes(*get_all_dtypes())
    def test_tensor_from_storage(self, device, dtype):
        a = make_tensor((4, 5, 3), device, dtype, low=-9, high=9)
        a_s = a.storage()
        b = torch.tensor(a_s, device=device, dtype=dtype).reshape(a.size())
        self.assertEqual(a, b)
        c = torch.tensor(a_s._untyped(), device=device, dtype=dtype).reshape(a.size())
        self.assertEqual(a, c)

        for error_dtype in get_all_dtypes():
            if error_dtype == dtype:
                continue
            with self.assertRaisesRegex(RuntimeError, r'Expected a Storage of type'):
                error_storage = a.to(error_dtype).storage()
                torch.tensor(error_storage, device=device, dtype=dtype)

    @onlyNativeDeviceTypes
    @dtypes(*get_all_dtypes())
    def test_set_storage(self, device, dtype):
        a = make_tensor((4, 5, 3), device, dtype, low=-9, high=9)
        a_s = a.storage()
        b = torch.tensor([], device=device, dtype=dtype).set_(a_s).reshape(a.size())
        self.assertEqual(a, b)
        c = torch.tensor([], device=device, dtype=dtype).set_(a_s._untyped()).reshape(a.size())
        self.assertEqual(a, c)

        for error_dtype in get_all_dtypes():
            if error_dtype == dtype:
                continue
            with self.assertRaisesRegex(RuntimeError, r'Expected a Storage of type'):
                error_storage = a.to(error_dtype).storage()
                b = torch.tensor([], device=device, dtype=dtype).set_(error_storage)

    @dtypes(torch.float32, torch.complex64)
    def test_deepcopy(self, device, dtype):
        from copy import deepcopy
        a = torch.randn(5, 5, dtype=dtype, device=device)
        b = torch.randn(5, 5, dtype=dtype, device=device)
        c = a.view(25)
        q = [a, [a.storage(), b.storage()], b, c]
        w = deepcopy(q)
        self.assertEqual(w[0], q[0], atol=0, rtol=0)
        self.assertEqual(w[1][0], q[1][0], atol=0, rtol=0)
        self.assertEqual(w[1][1], q[1][1], atol=0, rtol=0)
        self.assertEqual(w[1], q[1], atol=0, rtol=0)
        self.assertEqual(w[2], q[2], atol=0, rtol=0)

        # Check that deepcopy preserves sharing
        w[0].add_(1)
        for i in range(a.numel()):
            self.assertEqual(w[1][0][i], q[1][0][i] + 1)
        self.assertEqual(w[3], c + 1)
        w[2].sub_(1)
        for i in range(a.numel()):
            self.assertEqual(w[1][1][i], q[1][1][i] - 1)

        # Check that deepcopy preserves attributes
        a.foo = 3
        self.assertEqual(deepcopy(a).foo, 3)

    @dtypes(torch.float32, torch.complex64)
    def test_deepcopy_scalar(self, device, dtype):
        from copy import deepcopy
        a = torch.tensor(5, dtype=dtype, device=device)
        self.assertEqual(a.size(), deepcopy(a).size())
        self.assertEqual(a, deepcopy(a))

    def check_internal_mem_overlap(self, inplace_op, num_inputs,
                                   dtype, device,
                                   expected_failure=False):
        if isinstance(inplace_op, str):
            inplace_op = getattr(torch.Tensor, inplace_op)
        input = torch.randn(1, dtype=dtype, device=device).expand(3, 3)
        inputs = [input] + [torch.randn_like(input)
                            for i in range(num_inputs - 1)]
        if not expected_failure:
            with self.assertRaisesRegex(RuntimeError, 'single memory location'):
                inplace_op(*inputs)
        else:
            with self.assertRaises(AssertionError):
                with self.assertRaisesRegex(RuntimeError, 'single memory location'):
                    inplace_op(*inputs)

    def unary_check_input_output_mem_overlap(self, data, sz, op,
                                             expected_failure=False):

        def _test(op, output, input):
            output_exp = torch.empty_like(output)
            op(input, out=output_exp)
            self.assertEqual(op(input, out=output), output_exp, msg=op.__name__)

        # output is identical to input:
        _test(op, output=data[0:sz], input=data[0:sz])
        # output and input are independent:
        _test(op, output=data[0:sz], input=data[sz:2 * sz])
        # output partially overlaps with input:
        if not expected_failure:
            with self.assertRaisesRegex(RuntimeError, 'unsupported operation'):
                _test(op, data[0:sz], data[1:sz + 1])
        else:
            with self.assertRaises(AssertionError):
                with self.assertRaisesRegex(RuntimeError, 'unsupported operation'):
                    _test(op, data[0:sz], data[1:sz + 1])
        # output is transpose of input:
        length = int(math.sqrt(sz))
        input = data[:length**2].view([length, length])
        out = input.t()
        if not expected_failure:
            with self.assertRaisesRegex(RuntimeError, 'unsupported operation'):
                _test(op, out, input)
        else:
            with self.assertRaises(AssertionError):
                with self.assertRaisesRegex(RuntimeError, 'unsupported operation'):
                    _test(op, out, input)

    def ternary_check_input_output_mem_overlap(self, op, device,
                                               expected_failure=False):
        sz = 9
        data = torch.randn(2 * sz, device=device)
        other1 = torch.randn(sz, device=device)
        other2 = torch.randn(sz, device=device)

        self.unary_check_input_output_mem_overlap(
            data, sz, lambda input, out:
                op(input, other1.view(input.shape), other2.view(input.shape), out=out),
            expected_failure=expected_failure)

        self.unary_check_input_output_mem_overlap(
            data, sz, lambda input, out:
                op(other1.view(input.shape), input, other2.view(input.shape), out=out),
            expected_failure=expected_failure)

        self.unary_check_input_output_mem_overlap(
            data, sz, lambda input, out:
                op(other1.view(input.shape), other2.view(input.shape), input, out=out),
            expected_failure=expected_failure)

    def _select_broadcastable_dims(self, dims_full=None):
        # select full dimensionality
        if dims_full is None:
            dims_full = []
            ndims = random.randint(1, 4)
            dims_full = [random.randint(1, 8) for _ in range(ndims)]
        else:
            ndims = len(dims_full)

        # select actual dimensions for ops:
        # larger: full ndims, individual sizes may be reduced
        # smaller: possibly reduced ndims, sizes may be reduced
        smaller_ndims = random.randint(1, ndims)
        dims_small = []
        dims_large = []
        for i in range(ndims - 1, -1, -1):
            j = random.randint(1, 3)
            if j == 1:  # no reduced singleton dimension
                ds = dims_full[i]
                dl = dims_full[i]
            elif j == 2:  # larger may have reduced singleton dimension
                ds = dims_full[i]
                dl = 1 if len(dims_small) < smaller_ndims else dims_full[i]
            elif j == 3:  # smaller may have reduced singleton dimension
                ds = 1
                dl = dims_full[i]
            dims_large = [dl] + dims_large
            if len(dims_small) < smaller_ndims:
                dims_small = [ds] + dims_small
        return (dims_small, dims_large, dims_full)

    # collected tests of ops that used scalar_check in Declarations.cwrap for
    # correctness
    def test_scalar_check(self, device):
        zero_d = torch.randn((), device=device)
        one_d = torch.randn((1,), device=device)

        # remainder
        self.assertEqual((), torch.remainder(zero_d, zero_d).shape)
        self.assertEqual((), torch.remainder(zero_d, 2).shape)
        self.assertEqual((1,), torch.remainder(zero_d, one_d).shape)
        self.assertEqual((1,), torch.remainder(one_d, zero_d).shape)

        # fmod
        self.assertEqual((), torch.fmod(zero_d, zero_d).shape)
        self.assertEqual((), torch.fmod(zero_d, 2).shape)
        self.assertEqual((1,), torch.fmod(zero_d, one_d).shape)
        self.assertEqual((1,), torch.fmod(one_d, zero_d).shape)

        # exp, cos, cosh, tan, atan, tanh, erf, erfc, reciprocal
        self.assertEqual((), torch.exp(zero_d).shape)
        self.assertEqual((), torch.cos(zero_d).shape)
        self.assertEqual((), torch.cosh(zero_d).shape)
        self.assertEqual((), torch.tan(zero_d).shape)
        self.assertEqual((), torch.atan(zero_d).shape)
        self.assertEqual((), torch.acosh(zero_d).shape)
        self.assertEqual((), torch.asinh(zero_d).shape)
        self.assertEqual((), torch.atanh(zero_d).shape)
        self.assertEqual((), torch.tanh(zero_d).shape)
        self.assertEqual((), torch.erf(zero_d).shape)
        self.assertEqual((), torch.erfc(zero_d).shape)
        self.assertEqual((), torch.reciprocal(zero_d).shape)
        self.assertEqual((1,), torch.exp(one_d).shape)
        self.assertEqual((1,), torch.cos(one_d).shape)
        self.assertEqual((1,), torch.cosh(one_d).shape)
        self.assertEqual((1,), torch.tan(one_d).shape)
        self.assertEqual((1,), torch.atan(one_d).shape)
        self.assertEqual((1,), torch.acosh(one_d).shape)
        self.assertEqual((1,), torch.asinh(one_d).shape)
        self.assertEqual((1,), torch.atanh(one_d).shape)
        self.assertEqual((1,), torch.tanh(one_d).shape)
        self.assertEqual((1,), torch.erf(one_d).shape)
        self.assertEqual((1,), torch.erfc(one_d).shape)
        self.assertEqual((1,), torch.reciprocal(one_d).shape)

        # clamp
        self.assertEqual((), torch.clamp(zero_d, min=0, max=1).shape)
        self.assertEqual((), torch.clamp(zero_d, min=0).shape)
        self.assertEqual((), torch.clamp(zero_d, max=1).shape)
        self.assertEqual((1,), torch.clamp(one_d, min=0, max=1).shape)
        self.assertEqual((1,), torch.clamp(one_d, min=0).shape)
        self.assertEqual((1,), torch.clamp(one_d, max=1).shape)

        # cumsum, cumprod, cummax, cummin
        self.assertEqual((), torch.logcumsumexp(zero_d, 0).shape)
        self.assertEqual((), torch.cumsum(zero_d, 0).shape)
        self.assertEqual((), torch.cumprod(zero_d, 0).shape)
        self.assertEqual((), torch.cummax(zero_d, 0)[0].shape)
        self.assertEqual((), torch.cummin(zero_d, 0)[0].shape)

        # renorm
        self.assertRaises(RuntimeError, lambda: torch.renorm(zero_d, 0.5, 0, 1.0))

        # sort, topk
        self.assertEqual([(), ()], [x.shape for x in torch.sort(zero_d, 0, False)])
        self.assertEqual([(), ()], [x.shape for x in torch.sort(zero_d, 0, True)])
        self.assertEqual([(), ()], [x.shape for x in torch.topk(zero_d, 1, 0, False)])
        self.assertEqual([(), ()], [x.shape for x in torch.topk(zero_d, 1, 0, True)])

        # lstsq (gels)
        self.assertRaises(RuntimeError, lambda: torch.lstsq(zero_d, zero_d))

        # eig
        self.assertRaises(RuntimeError, lambda: torch.eig(zero_d, False))
        self.assertRaises(RuntimeError, lambda: torch.eig(zero_d, True))

        # this is only implemented on cpu
        if (torch.device(device).type == 'cpu'):
            self.assertRaises(RuntimeError, lambda: torch.ormqr(zero_d, zero_d, zero_d))

        # max, min
        self.assertEqual((), torch.max(zero_d, zero_d).shape)
        self.assertEqual((1,), torch.max(one_d, zero_d).shape)
        self.assertEqual((1,), torch.max(zero_d, one_d).shape)
        self.assertEqual((), torch.min(zero_d, zero_d).shape)
        self.assertEqual((1,), torch.min(one_d, zero_d).shape)
        self.assertEqual((1,), torch.min(zero_d, one_d).shape)

        # diag
        self.assertRaises(RuntimeError, lambda: torch.diag(zero_d))

        zero_d_int = torch.tensor(1, device=device)
        one_d_int = torch.tensor([1], device=device)

        # lshift, rshift
        self.assertEqual((), (zero_d_int >> zero_d_int).shape)
        self.assertEqual((), (zero_d_int >> 1).shape)
        self.assertEqual((1,), (one_d_int >> zero_d_int).shape)
        self.assertEqual((1,), (zero_d_int >> one_d_int).shape)
        self.assertEqual((1,), (one_d_int >> 1).shape)

        self.assertEqual((), (zero_d_int << zero_d_int).shape)
        self.assertEqual((), (zero_d_int << 1).shape)
        self.assertEqual((1,), (one_d_int << zero_d_int).shape)
        self.assertEqual((1,), (zero_d_int << one_d_int).shape)
        self.assertEqual((1,), (one_d_int << 1).shape)

        # or
        self.assertEqual((), (zero_d_int | zero_d_int).shape)
        self.assertEqual((), (zero_d_int | 1).shape)
        self.assertEqual((1,), (one_d_int | zero_d_int).shape)
        self.assertEqual((1,), (zero_d_int | one_d_int).shape)
        self.assertEqual((1,), (one_d_int | 1).shape)

        # and
        self.assertEqual((), (zero_d_int & zero_d_int).shape)
        self.assertEqual((), (zero_d_int & 1).shape)
        self.assertEqual((1,), (one_d_int & zero_d_int).shape)
        self.assertEqual((1,), (zero_d_int & one_d_int).shape)
        self.assertEqual((1,), (one_d_int & 1).shape)

        # clone
        self.assertEqual((), zero_d.clone().shape)

        zero_d_bool = torch.tensor(True, device=device)
        one_d_bool = torch.tensor([True], device=device)

        # masked_select
        self.assertEqual((1,), torch.masked_select(zero_d_bool, zero_d_bool).shape)
        self.assertEqual((1,), torch.masked_select(zero_d_bool, one_d_bool).shape)
        self.assertEqual((1,), torch.masked_select(one_d_bool, zero_d_bool).shape)

        zero_d_uint8 = torch.tensor(1, dtype=torch.uint8, device=device)
        one_d_uint8 = torch.tensor([1], dtype=torch.uint8, device=device)

        with warnings.catch_warnings():
            warnings.simplefilter("ignore")
            self.assertEqual((1,), torch.masked_select(zero_d_uint8, zero_d_uint8).shape)
            self.assertEqual((1,), torch.masked_select(zero_d_uint8, one_d_uint8).shape)
            self.assertEqual((1,), torch.masked_select(one_d_uint8, zero_d_uint8).shape)

        # mode
        self.assertEqual([(), ()], [x.shape for x in torch.mode(zero_d, dim=0, keepdim=True)])
        self.assertEqual([(), ()], [x.shape for x in torch.mode(zero_d, dim=0, keepdim=False)])
        self.assertEqual([(1,), (1,)], [x.shape for x in torch.mode(one_d, dim=0, keepdim=True)])
        self.assertEqual([(), ()], [x.shape for x in torch.mode(one_d, dim=0, keepdim=False)])

        # max
        self.assertEqual([(), ()], [x.shape for x in torch.max(zero_d, dim=0, keepdim=True)])
        self.assertEqual([(), ()], [x.shape for x in torch.max(zero_d, dim=0, keepdim=False)])
        self.assertEqual([(1,), (1,)], [x.shape for x in torch.max(one_d, dim=0, keepdim=True)])
        self.assertEqual([(), ()], [x.shape for x in torch.max(one_d, dim=0, keepdim=False)])

        # amax
        self.assertEqual((), torch.amax(zero_d, dim=0, keepdim=True).shape)
        self.assertEqual((), torch.amax(zero_d, dim=0, keepdim=False).shape)
        self.assertEqual((1,), torch.amax(one_d, dim=0, keepdim=True).shape)
        self.assertEqual((), torch.amax(one_d, dim=0, keepdim=False).shape)

        # min
        self.assertEqual([(), ()], [x.shape for x in torch.min(zero_d, dim=0, keepdim=True)])
        self.assertEqual([(), ()], [x.shape for x in torch.min(zero_d, dim=0, keepdim=False)])
        self.assertEqual([(1,), (1,)], [x.shape for x in torch.min(one_d, dim=0, keepdim=True)])
        self.assertEqual([(), ()], [x.shape for x in torch.min(one_d, dim=0, keepdim=False)])

        # amin
        self.assertEqual((), torch.amin(zero_d, dim=0, keepdim=True).shape)
        self.assertEqual((), torch.amin(zero_d, dim=0, keepdim=False).shape)
        self.assertEqual((1,), torch.amin(one_d, dim=0, keepdim=True).shape)
        self.assertEqual((), torch.amin(one_d, dim=0, keepdim=False).shape)

        # set_
        zero_d_clone = zero_d.clone()
        one_d_clone = one_d.clone()
        self.assertEqual((), zero_d_clone.set_(one_d.storage(), 0, (), ()).shape)
        self.assertEqual((1,), zero_d_clone.set_(one_d.storage(), 0, (1,), (1,)).shape)
        self.assertEqual((), one_d_clone.set_(one_d.storage(), 0, (), ()).shape)
        self.assertEqual((1,), one_d_clone.set_(one_d.storage(), 0, (1,), (1,)).shape)

        self.assertEqual((), zero_d.clone().set_(zero_d).shape)
        self.assertEqual((), one_d.clone().set_(zero_d).shape)
        self.assertEqual((1,), zero_d.clone().set_(one_d).shape)
        self.assertEqual((1,), one_d.clone().set_(one_d).shape)

        # take
        self.assertEqual((), torch.randn((2, 3), device=device).take(zero_d_int).shape)
        self.assertEqual((1,), torch.randn((2, 3), device=device).take(one_d_int).shape)

        # gather
        self.assertEqual((), torch.gather(zero_d, 0, torch.zeros((), dtype=torch.int64, device=device)).shape)
        self.assertEqual((1,), torch.gather(zero_d, 0, torch.zeros((1,), dtype=torch.int64, device=device)).shape)
        self.assertEqual((), torch.gather(one_d, 0, torch.zeros((), dtype=torch.int64, device=device)).shape)
        self.assertEqual((1,), torch.gather(one_d, 0, torch.zeros((1,), dtype=torch.int64, device=device)).shape)

        # normal
        # std must be >= 0
        zero_d_ge_0 = torch.rand((), device=device)
        # documentation says out shape matches shape of mean
        self.assertEqual((), torch.normal(zero_d, zero_d_ge_0).shape)
        self.assertEqual((1,), torch.normal(one_d, zero_d_ge_0).shape)
        self.assertEqual((), torch.normal(1, zero_d_ge_0).shape)
        self.assertEqual((), torch.normal(zero_d, 1).shape)
        self.assertEqual((1,), torch.normal(one_d, 1).shape)
        # TODO: this behavior differs on CPU and GPU, see https://github.com/pytorch/pytorch/issues/30480.
        # self.assertEqual((), torch.normal(zero_d, one_d).shape)
        # self.assertEqual((), torch.normal(1, one_d).shape)

        # convolutions.  Yes, we are testing nn.functional here; seems justified
        # given its similar to the other tests
        w = torch.randn(2, 1, 3, 3, device=device).div_(2).requires_grad_()
        self.assertRaises(RuntimeError, lambda: torch.nn.functional.conv2d(zero_d, w, groups=1))
        self.assertRaises(RuntimeError, lambda: torch.nn.functional.conv2d(zero_d, w, groups=2))

        # nll_loss -- verify input can't be 0-dimensional.
        self.assertRaises(ValueError, lambda: torch.nn.functional.nll_loss(zero_d, zero_d, reduction='none'))
        self.assertRaises(ValueError, lambda: torch.nn.functional.nll_loss(zero_d, one_d, reduction='none'))
        # verify output is 0-dimensional when reduction != 'none'
        for (input, target) in ((torch.randn(1, 1, device=device), torch.tensor([0], device=device)),
                                (torch.randn(1, 1, 1, 1, device=device), torch.tensor([[[0]]], device=device))):
            self.assertEqual((), torch.nn.functional.nll_loss(input, target, reduction='mean').shape)
            self.assertEqual((), torch.nn.functional.nll_loss(input, target, reduction='sum').shape)

        # multilabel_margin_loss
        for input in (zero_d, one_d, torch.randn(1, 1, device=device)):
            for target in (torch.tensor(0, device=device), torch.tensor([0], device=device), torch.tensor([[0]], device=device)):
                if (input.dim() <= 1 and target.dim() <= 1) or (input.dim() == 2 and target.dim() == 2):
                    output_shape = (target.shape[0],) if target.dim() == 2 else ()
                    self.assertEqual(output_shape,
                                     torch.nn.functional.multilabel_margin_loss(input, target, reduction='none').shape)
                    self.assertEqual((), torch.nn.functional.multilabel_margin_loss(input, target, reduction='mean').shape)
                    self.assertEqual((), torch.nn.functional.multilabel_margin_loss(input, target, reduction='sum').shape)
                else:
                    self.assertRaises(RuntimeError,
                                      lambda: torch.nn.functional.multilabel_margin_loss(input, target, reduction='none'))
                    self.assertRaises(RuntimeError,
                                      lambda: torch.nn.functional.multilabel_margin_loss(input, target, reduction='mean'))
                    self.assertRaises(RuntimeError,
                                      lambda: torch.nn.functional.multilabel_margin_loss(input, target, reduction='sum'))

        # multi_margin_loss
        for input in (zero_d, one_d, torch.randn(1, 1, device=device)):
            for target in (torch.tensor(0, device=device), torch.tensor([0], device=device)):
                self.assertEqual(target.shape, torch.nn.functional.multi_margin_loss(input, target, reduction='none').shape)
                self.assertEqual((), torch.nn.functional.multi_margin_loss(input, target, reduction='mean').shape)
                self.assertEqual((), torch.nn.functional.multi_margin_loss(input, target, reduction='sum').shape)

    # Uses mismatched arange out size to trigger a warning
    def test_cpp_warnings_have_python_context(self, device):
        # Creates long string in advance to avoid a too-long Python line
        s = ".+Triggered internally at.+RangeFactories.+"

        def cpp_warn_fn():
            out = torch.empty((5,))
            torch.arange(0, 3, out=out)
            return out

        # Checks eager-mode cpp warning
        with warnings.catch_warnings(record=True) as w:
            cpp_warn_fn()
            frameinfo = inspect.getframeinfo(inspect.currentframe())
            warning = w[0]

            # Checks for cpp context in the warning message
            self.assertTrue(re.search(s, str(warning.message)) is not None)

            # Checks the Python features of the warning
            # Note: the eager mode warning refers to the line in the function
            # that throws the warning.
            self.assertEqual(frameinfo.lineno - 6, warning.lineno)
            self.assertEqual(len(w), 1)

        # Checks jitted cpp warning
        with warnings.catch_warnings(record=True) as w:
            scripted_cpp_warn_fn = torch.jit.script(cpp_warn_fn)
            scripted_cpp_warn_fn()
            warning = w[0]

            # Checks for cpp context in the warning message
            self.assertTrue(re.search(s, str(warning.message)) is not None)

            # Checks the Python features of the warning
            # Note: the jitted warning's lineno refers to the call to the jitted
            # function, which in our test suite has a layer of indirection
            # that makes checking the Python lineno fragile
            self.assertEqual(len(w), 1)

        # Checks jitted Python warning
        def warn_fn():
            warnings.warn("Warning!")

        # The jit mimics an eager-mode Python warning in this case
        with warnings.catch_warnings(record=True) as w:
            scripted_warn_fn = torch.jit.script(warn_fn)
            scripted_warn_fn()
            frameinfo = inspect.getframeinfo(inspect.currentframe())
            warning = w[0]

            self.assertTrue(re.search('Warning!', str(warning.message)) is not None)

            # Checks the Python features of the warning
            self.assertEqual(frameinfo.lineno - 6, warning.lineno)
            self.assertEqual(len(w), 1)

    # FIXME: move to test_testing
    @onlyCPU
    def test_warn_always_caught(self, device):
        # Check that we can catch a TORCH_WARN_ONCE warning twice
        # since assertWarnsOnceRegex uses set_warn_always(True) which changes
        # TORCH_WARN_ONCE to TORCH_WARN
        a = np.arange(10)
        a.flags.writeable = False
        with self.assertWarnsOnceRegex(UserWarning, '.*non-writable.*'):
            torch.from_numpy(a)

        # OK, got it once, now try again
        with self.assertWarnsOnceRegex(UserWarning, '.*non-writable.*'):
            torch.from_numpy(a)

        # Make sure emitting two warnings will pass the assertWarnsOnceRegex
        # context manager
        with self.assertWarnsOnceRegex(UserWarning, '.*non-writable.*'):
            torch.from_numpy(a)
            torch.from_numpy(a)

    # TODO: this test should be in test_nn.py
    def test_conv_transposed_backward_agnostic_to_memory_format(self, device):
        in_channels = 64
        out_channels = 128
        scale_factor = 8
        batch_size = 8
        length = 16

        conv = torch.nn.ConvTranspose1d(
            in_channels, out_channels, kernel_size=scale_factor * 2, stride=scale_factor).to(device)
        layer_norm = torch.nn.LayerNorm(out_channels).to(device)

        input_ = torch.randn(batch_size, in_channels, length).to(device).contiguous()
        input_ = conv(input_).contiguous()
        input_ = layer_norm(input_.transpose(1, 2).contiguous()).contiguous()
        input_.sum().backward()

        # 3d
        conv = torch.nn.ConvTranspose3d(3, 3, kernel_size=3).to(device)
        input = torch.randn(batch_size, 3, length, length, length, device=device)
        out = conv(input)
        out.backward(torch.ones_like(out).transpose(-2, -1))

    # TODO: this test should be in test_nn.py
    @onlyCUDA
    @largeTensorTest('12GB')
    def test_conv_transposed_large(self, device):
        # ConvTranspose3d works for large input tensors (gh-32866)
        in_channels = 64
        out_channels = 128
        kernel_size = 5

        conv = torch.nn.ConvTranspose3d(
            in_channels, out_channels, kernel_size=kernel_size,
            stride=2, padding=2, output_padding=1).to(device)

        x = torch.rand([1, 64, 8, 128, 172]).to(device)
        y = conv(x)

    def test_is_set_to(self, device):
        t1 = torch.empty(3, 4, 9, 10, device=device)
        t2 = torch.empty(3, 4, 9, 10, device=device)
        t3 = torch.tensor([], device=device).set_(t1)
        t4 = t3.clone().resize_(12, 90)
        self.assertFalse(t1.is_set_to(t2))
        self.assertTrue(t1.is_set_to(t3))
        self.assertTrue(t3.is_set_to(t1), "is_set_to should be symmetric")
        self.assertFalse(t1.is_set_to(t4))
        self.assertFalse(torch.tensor([]).is_set_to(torch.tensor([])),
                         "Tensors with no storages should not appear to be set "
                         "to each other")

        t1 = torch.tensor([True, True], dtype=torch.bool, device=device)
        t2 = torch.tensor([0], dtype=torch.bool, device=device).set_(t1)
        self.assertTrue(t1.is_set_to(t2))

        # test that sizes must match
        t1 = torch.empty([2, 3, 4], device=device)
        t2 = t1.view(4, 3, 2)
        self.assertFalse(t1.is_set_to(t2))
        self.assertFalse(t2.is_set_to(t1))

        # test that legacy empty size behavior used to be respected (i.e. all
        # empty tensors were logically collapsed to size [0]).
        t1 = torch.empty([2, 5, 0], device=device)
        t2 = t1.view([0])
        self.assertFalse(t1.is_set_to(t2))
        self.assertFalse(t2.is_set_to(t1))

    def test_broadcast(self, device):

        # all functions
        fns = {
            "dist", "atan2", "pow", "lerp", "add",
            "sub", "mul", "div", "fmod", "remainder",
            "eq", "ge", "gt", "le", "lt", "max", "min", "ne",
            "addcdiv", "addcmul", "masked_scatter", "masked_select", "masked_fill",
            "map", "map2", "copy"
        }
        # functions with three tensor arguments
        fns_3_args = {"map2"}
        fns_value_kwarg = {"addcdiv", "addcmul"}

        for fn in fns:
            (dims_small, dims_large, dims_full) = self._select_broadcastable_dims()
            full1d = torch.randn(*dims_full, device=device).flatten().float()
            small = torch.randn(*dims_small, device=device).float()
            large = torch.randn(*dims_large, device=device).float()
            small_expanded = small.expand(*dims_full)
            large_expanded = large.expand(*dims_full)
            small2 = None
            small2_expanded = None
            if fn in fns_3_args or fn in fns_value_kwarg:
                # create another smaller tensor
                (dims_small2, _, _) = self._select_broadcastable_dims(dims_full)
                small2 = torch.randn(*dims_small2, device=device).float()
                small2_expanded = small2.expand(*dims_full)

            if small.is_cuda and fn in ['map', 'map2']:
                # map and map2 are not implementd on CUDA tensors
                continue

            if hasattr(large_expanded, fn):
                # run through tensor versions of functions
                # and verify fully expanded inputs give same results
                expanded = {large: large_expanded, small: small_expanded, small2: small2_expanded}

                def tensorfn(myfn, t1, t2):
                    if fn == "lerp":
                        return myfn(t1, 0.5)
                    elif fn == "masked_select":
                        return myfn(t1 < 0)
                    elif fn == "masked_scatter":
                        return myfn(t1 < 0.5, full1d)
                    elif fn == "masked_fill":
                        return myfn(t1 < 0.5, 1.0)
                    elif fn in fns_3_args:
                        return myfn(1, t1, t2)
                    elif fn in fns_value_kwarg:
                        return myfn(t1, t2, value=1)
                    else:
                        return myfn(t1)

                # test various orders
                for first, second, third in [(large, small, small2), (small, large, small2),
                                             (small2, small, large), (small2, large, small)]:
                    if first is None:
                        break  # ignore last iter when small2 is None
                    method_expanded = getattr(expanded[first], fn)
                    method = getattr(first, fn)
                    r1 = tensorfn(method_expanded, expanded[second], expanded[third])
                    r2 = tensorfn(method, second, third)
                    self.assertEqual(r1, r2)

            # now for torch. versions of functions
            if hasattr(torch, fn):
                fntorch = getattr(torch, fn)
                expanded = {large: large_expanded, small: small_expanded, small2: small2_expanded}

                def torchfn(t1, t2, t3):
                    if fn == "lerp":
                        return fntorch(t1, t2, 0.5)
                    elif fn == "masked_select":
                        return fntorch(t1, t2 < 0)
                    elif fn == "masked_scatter":
                        return fntorch(t1, t2 < 0.5, full1d)
                    elif fn == "masked_fill":
                        return fntorch(t1, t2 < 0.5, 1.0)
                    elif fn in fns_3_args:
                        return fntorch(t1, 1.0, t2, t3)
                    elif fn in fns_value_kwarg:
                        return fntorch(t1, t2, t3, value=1.0)
                    else:
                        return fntorch(t1, t2)

                # test various orders
                for first, second, third in [(large, small, small2), (small, large, small2),
                                             (small2, small, large), (small2, large, small)]:
                    if first is None:
                        break  # ignore last iter when small2 is None
                    r1 = torchfn(expanded[first], expanded[second], expanded[third])
                    r2 = torchfn(first, second, third)
                    self.assertEqual(r1, r2)

            # now for in place functions
            # in-place tensor is not broadcastable; test only guaranteed
            # to work by broadcasting other argument(s)
            if not hasattr(large_expanded, fn + "_"):
                continue

            # need to clone largeExpanded so we can reuse, since functions are in-place
            large_expanded_clone = large_expanded.clone()

            def tensorfn_inplace(t0, t1, t2=None):
                t0_fn = getattr(t0, fn + "_")
                if fn == "lerp":
                    return t0_fn(t1, 0.5)
                elif fn == "masked_scatter":
                    return t0_fn(t1 < 0.5, full1d)
                elif fn == "masked_fill":
                    return t0_fn(t1 < 0.5, 1.0)
                elif fn == "map":
                    return t0_fn(t1, lambda x, y: x + y)
                elif fn == "map2":
                    return t0_fn(t1, t2, lambda x, y, z: x + y + z)
                elif fn in fns_3_args:
                    return t0_fn(1.0, t1, t2)
                elif fn in fns_value_kwarg:
                    return t0_fn(t1, t2, value=1.0)
                else:
                    return t0_fn(t1)
            # in-place pointwise operations don't actually work if the in-place
            # tensor is 0-strided (numpy has the same issue)
            if (0 not in large_expanded.stride() and 0 not in large_expanded_clone.stride()):
                r1 = tensorfn_inplace(large_expanded, small_expanded, small2_expanded)
                r2 = tensorfn_inplace(large_expanded_clone, small, small2)
                self.assertEqual(r1, r2)

            def broadcastable(t0, t1, t2=None):
                try:
                    t1.expand_as(t0)
                    if t2 is not None:
                        t2.expand_as(t0)
                except RuntimeError:
                    return False
                return True

            def _test_in_place_broadcastable(t0, t1, t2=None):
                if not broadcastable(t0, t1, t2):
                    same_size = t0.numel() == t1.numel() and (t0.numel() == t2.numel() if t2 is not None else True)
                    if not same_size:
                        self.assertRaises(RuntimeError, lambda: tensorfn_inplace(t0, t1, t2))
                else:
                    tensorfn_inplace(t0, t1, t2)

            if fn not in fns_3_args and fn not in fns_value_kwarg:
                _test_in_place_broadcastable(small, large_expanded)
                _test_in_place_broadcastable(small, large)
            else:
                _test_in_place_broadcastable(small2, small_expanded, large_expanded)
                _test_in_place_broadcastable(small2, small, large)

    @unittest.skipIf(IS_FBCODE and IS_REMOTE_GPU, "cublas runtime error")
    @onlyCUDA
    @wrapDeterministicFlagAPITest
    def test_cublas_config_nondeterministic_alert(self, device):
        test_cases = [
            # (function, (tensor sizes))
            ('mm', ((2, 2), (2, 2),)),
            ('mv', ((2, 2), (2,),)),
            ('bmm', ((1, 2, 2), (1, 2, 2),))]

        test_configs = [
            # (CuBLAS workspace config, is deterministic)
            ('garbage', False),
            (None, False),
            (':4096:8', True),
            (':16:8', True)]

        cublas_var_name = 'CUBLAS_WORKSPACE_CONFIG'
        is_cuda10_2_or_higher = (
            (torch.version.cuda is not None)
            and ([int(x) for x in torch.version.cuda.split(".")] >= [10, 2]))

        def test_case_info(fn_name, config):
            return f'function "{fn_name}" with config "{"" if config is None else config}"'

        # Create processes to test each combination of test cases and config settings
        processes = []
        for fn_name, arg_sizes in test_cases:
            for config, is_config_deterministic in test_configs:
                env = os.environ.copy()
                if config is None:
                    if env.get(cublas_var_name) is not None:
                        del env[cublas_var_name]
                else:
                    env[cublas_var_name] = config
                should_throw_error = is_cuda10_2_or_higher and not is_config_deterministic
                script = f"""
import torch
torch.use_deterministic_algorithms(True)
fn = torch.{fn_name}
arg_sizes = {arg_sizes}
device = '{device}'
should_throw_error = {should_throw_error}
args = []
for arg_size in arg_sizes:
    args.append(torch.randn(*arg_size, device=device))
try:
    fn(*args)
except RuntimeError as e:
    if not should_throw_error:
        raise RuntimeError('Did not expect any error to be raised')
    elif 'Deterministic behavior was enabled with either' not in str(e):
        raise RuntimeError('Expected a CuBLAS nondeterministic error, but got a different error')
else:
    if should_throw_error:
        raise RuntimeError('Expected a CuBLAS nondeterministic error, but it was not raised')

"""
                try:
                    subprocess.check_output(
                        [sys.executable, '-c', script],
                        stderr=subprocess.STDOUT,
                        # On Windows, opening the subprocess with the default CWD makes `import torch`
                        # fail, so just set CWD to this script's directory
                        cwd=os.path.dirname(os.path.realpath(__file__)),
                        env=env)
                except subprocess.CalledProcessError as e:
                    self.fail(msg=(
                        f'Subprocess exception while attempting to run {test_case_info(fn_name, config)}:\n'
                        + e.output.decode("utf-8")))

    # FIXME: update OpInfos to support "nondeterministic samples" and port these tests
    #   to that architecture
    def test_nondeterministic_alert_AvgPool3d(self, device):
        module = torch.nn.AvgPool3d(3)
        input = torch.randn(2, 3, 3, 3, requires_grad=True, device=device)
        res = module(input)
        grad = torch.ones_like(res)

        @expectedAlertNondeterministic('avg_pool3d_backward_cuda', ['cuda'])
        def backward_func(slf, device):
            res.backward(grad)

        backward_func(self, device)

    def test_nondeterministic_alert_AdaptiveAvgPool2d(self, device):
        module = torch.nn.AdaptiveAvgPool2d(3)
        input = torch.randn(2, 3, 3, requires_grad=True, device=device)
        res = module(input)
        grad = torch.ones_like(res)

        @expectedAlertNondeterministic('adaptive_avg_pool2d_backward_cuda', ['cuda'])
        def backward_func(slf, device):
            res.backward(grad)

        backward_func(self, device)

    def test_nondeterministic_alert_AdaptiveAvgPool3d(self, device):
        module = torch.nn.AdaptiveAvgPool3d(3)
        input = torch.randn(2, 3, 3, 3, requires_grad=True, device=device)
        res = module(input)
        grad = torch.ones_like(res)

        @expectedAlertNondeterministic('adaptive_avg_pool3d_backward_cuda', ['cuda'])
        def backward_func(slf, device):
            res.backward(grad)

        backward_func(self, device)

    def test_nondeterministic_alert_MaxPool3d(self, device):
        module = torch.nn.MaxPool3d(3)
        input = torch.randn(2, 3, 3, 3, requires_grad=True, device=device)
        res = module(input)
        grad = torch.ones_like(res)

        @expectedAlertNondeterministic('max_pool3d_with_indices_backward_cuda', ['cuda'])
        def backward_func(slf, device):
            res.backward(grad)

        backward_func(self, device)

    def test_nondeterministic_alert_AdaptiveMaxPool2d(self, device):
        module = torch.nn.AdaptiveMaxPool2d(3)
        input = torch.randn(2, 3, 3, requires_grad=True, device=device)
        res = module(input)
        grad = torch.ones_like(res)

        @expectedAlertNondeterministic('adaptive_max_pool2d_backward_cuda', ['cuda'])
        def backward_func(slf, device):
            res.backward(grad)

        backward_func(self, device)

    def test_nondeterministic_alert_FractionalMaxPool2d(self, device):
        module = torch.nn.FractionalMaxPool2d(2, output_ratio=0.5)
        input = torch.randn(2, 3, 3, 3, requires_grad=True, device=device)
        res = module(input)
        grad = torch.ones_like(res)

        @expectedAlertNondeterministic('fractional_max_pool2d_backward_cuda', ['cuda'])
        def backward_func(slf, device):
            res.backward(grad)

        backward_func(self, device)

    def test_nondeterministic_alert_FractionalMaxPool3d(self, device):
        module = torch.nn.FractionalMaxPool3d(2, output_ratio=0.5)
        input = torch.randn(2, 3, 3, 3, 3, requires_grad=True, device=device)
        res = module(input)
        grad = torch.ones_like(res)

        @expectedAlertNondeterministic('fractional_max_pool3d_backward_cuda', ['cuda'])
        def backward_func(slf, device):
            res.backward(grad)

        backward_func(self, device)

    def test_nondeterministic_alert_interpolate_linear(self, device):
        input = torch.randn(1, 2, 4, device=device, requires_grad=True)
        res = torch.nn.functional.interpolate(
            input,
            size=12,
            mode='linear',
            align_corners=False)
        grad = torch.ones_like(res)

        @expectedAlertNondeterministic('upsample_linear1d_backward_out_cuda', ['cuda'])
        def backward_func(slf, device):
            res.backward(grad)

        backward_func(self, device)

    def test_nondeterministic_alert_interpolate_bilinear(self, device):
        input = torch.randn(1, 2, 4, 4, device=device, requires_grad=True)
        res = torch.nn.functional.interpolate(
            input,
            size=12,
            mode='bilinear',
            align_corners=False)
        grad = torch.ones_like(res)

        @expectedAlertNondeterministic('upsample_bilinear2d_backward_out_cuda', ['cuda'])
        def backward_func(slf, device):
            res.backward(grad)

        backward_func(self, device)

    def test_nondeterministic_alert_interpolate_bicubic(self, device):
        input = torch.randn(1, 2, 4, 4, device=device, requires_grad=True)
        res = torch.nn.functional.interpolate(
            input,
            size=12,
            mode='bicubic',
            align_corners=False)
        grad = torch.ones_like(res)

        @expectedAlertNondeterministic('upsample_bicubic2d_backward_out_cuda', ['cuda'])
        def backward_func(slf, device):
            res.backward(grad)

        backward_func(self, device)

    def test_nondeterministic_alert_interpolate_trilinear(self, device):
        input = torch.randn(1, 2, 4, 4, 4, device=device, requires_grad=True)
        res = torch.nn.functional.interpolate(
            input,
            size=12,
            mode='trilinear',
            align_corners=False)
        grad = torch.ones_like(res)

        @expectedAlertNondeterministic('upsample_trilinear3d_backward_out_cuda', ['cuda'])
        def backward_func(slf, device):
            res.backward(grad)

        backward_func(self, device)

    def test_nondeterministic_alert_ReflectionPad1d(self, device):
        module = torch.nn.ReflectionPad1d((1, 2))
        input = torch.randn(2, 3, 8, device=device, requires_grad=True)
        res = module(input)
        grad = torch.ones_like(res)

        @expectedAlertNondeterministic('reflection_pad1d_backward_out_cuda', ['cuda'])
        def backward_func(slf, device):
            res.backward(grad)

        backward_func(self, device)

    def test_nondeterministic_alert_ReflectionPad2d(self, device):
        module = torch.nn.ReflectionPad2d((1, 2, 3, 4))
        input = torch.randn(2, 3, 8, 8, device=device, requires_grad=True)
        res = module(input)
        grad = torch.ones_like(res)

        @expectedAlertNondeterministic('reflection_pad2d_backward_cuda', ['cuda'])
        def backward_func(slf, device):
            res.backward(grad)

        backward_func(self, device)

    def test_nondeterministic_alert_ReflectionPad3d(self, device):
        module = torch.nn.ReflectionPad3d((1, 2, 3, 4, 5, 6))
        input = torch.randn(2, 3, 8, 8, 8, device=device, requires_grad=True)
        res = module(input)
        grad = torch.ones_like(res)

        @expectedAlertNondeterministic('reflection_pad3d_backward_out_cuda', ['cuda'])
        def backward_func(slf, device):
            res.backward(grad)

        backward_func(self, device)

    def test_nondeterministic_alert_ReplicationPad1d(self, device):
        module = torch.nn.ReplicationPad1d((1, 2))
        input = torch.randn(2, 3, 4, device=device, requires_grad=True)
        res = module(input)
        grad = torch.ones_like(res)

        @expectedAlertNondeterministic('replication_pad1d_backward_cuda', ['cuda'])
        def backward_func(slf, device):
            res.backward(grad)

        backward_func(self, device)

    def test_nondeterministic_alert_ReplicationPad2d(self, device):
        module = torch.nn.ReplicationPad2d((1, 2, 3, 4))
        input = torch.randn(2, 3, 4, 4, device=device, requires_grad=True)
        res = module(input)
        grad = torch.ones_like(res)

        @expectedAlertNondeterministic('replication_pad2d_backward_cuda', ['cuda'])
        def backward_func(slf, device):
            res.backward(grad)

        backward_func(self, device)

    def test_nondeterministic_alert_ReplicationPad3d(self, device):
        module = torch.nn.ReplicationPad3d((1, 2, 3, 4, 5, 6))
        input = torch.randn(2, 3, 4, 4, 4, device=device, requires_grad=True)
        res = module(input)
        grad = torch.ones_like(res)

        @expectedAlertNondeterministic('replication_pad3d_backward_cuda', ['cuda'])
        def backward_func(slf, device):
            res.backward(grad)

        backward_func(self, device)

    def test_nondeterministic_alert_NLLLoss(self, device):
        module = torch.nn.NLLLoss()
        input = torch.randn(2, 3, 5, 5, device=device)
        target = torch.rand(2, 5, 5, device=device).mul(3).floor().long()

        @expectedAlertNondeterministic('nll_loss2d_forward_out_cuda_template', ['cuda'])
        def forward_func(slf, device):
            module(input, target)

        forward_func(self, device)

    def test_nondeterministic_alert_CTCLoss(self, device):
        module = torch.nn.CTCLoss()
        input = torch.randn(50, 3, 15, device=device, requires_grad=True)
        target = torch.randint(0, 14, (3, 30), device=device)
        input_lengths = [50, 50, 50]
        target_lengths = [30, 25, 20]
        res = module(input, target, input_lengths, target_lengths)
        grad = torch.ones_like(res)

        @expectedAlertNondeterministic('ctc_loss_backward_gpu', ['cuda'])
        def backward_func(slf, device):
            res.backward(grad, retain_graph=True)

        backward_func(self, device)

    def test_nondeterministic_alert_EmbeddingBag_max(self, device):
        module = torch.nn.EmbeddingBag(
            4, 3, None, 2., False, 'max',
            _weight=torch.randn(4, 3, device=device, requires_grad=True))
        input = torch.randint(0, 3, (4, 3), device=device)
        res = module(input)
        grad = torch.ones_like(res)

        @expectedAlertNondeterministic('embedding_bag_backward_cuda_max', ['cuda'])
        def backward_func(slf, device):
            res.backward(grad)

        backward_func(self, device)

    def test_nondeterministic_alert_scatter_add(self, device):
        def test_func(op_call):
            input = torch.randn(5, 4, device=device)
            dim = 0
            index = torch.tensor([[3]], device=device)
            src = torch.tensor([[1.0]], device=device)

            @expectedAlertNondeterministic('scatter_add_cuda_kernel', ['cuda'])
            def forward_func(slf, device):
                op_call(input, dim, index, src)

            forward_func(self, device)

        test_func(torch.Tensor.scatter_add_)
        test_func(torch.Tensor.scatter_add)
        test_func(torch.scatter_add)

    @expectedFailureMeta  # expected a non-determinitic error, but it was not raised
    @onlyNativeDeviceTypes
    def test_nondeterministic_alert_put(self, device):
        def test_func(op_call):
            a = torch.randn(10, device=device)
            indices = torch.tensor([0, 0], device=device)
            values = torch.tensor([0., 1.], device=device)

            @expectedAlertNondeterministic('put_')
            def forward_func(slf, device):
                op_call(a, indices, values, accumulate=False)

            forward_func(self, device)

        test_func(torch.Tensor.put)
        test_func(torch.Tensor.put_)

    def test_nondeterministic_alert_put_accumulate(self, device):
        def test_func(op_call):
            a = torch.randn(10, device=device)
            indices = torch.tensor([0, 0], device=device)
            values = torch.tensor([0., 1.], device=device)

            @expectedAlertNondeterministic('put_', ['cuda'])
            def forward_func(slf, device):
                op_call(a, indices, values, accumulate=True)

            forward_func(self, device)

        test_func(torch.Tensor.put)
        test_func(torch.Tensor.put_)

    def test_nondeterministic_alert_histc(self, device):
        def test_func(op_call):
            a = torch.tensor([], device=device)

            @expectedAlertNondeterministic('_histc_cuda', ['cuda'])
            def forward_func(slf, device):
                res = op_call(a, min=0, max=3)

            forward_func(self, device)

        test_func(torch.histc)
        test_func(torch.Tensor.histc)

    def test_nondeterministic_alert_bincount(self, device):
        def test_func(op_call):
            a = torch.tensor([], device=device, dtype=torch.long)

            @expectedAlertNondeterministic('_bincount_cuda', ['cuda'])
            def forward_func(slf, device):
                res = op_call(a)

            forward_func(self, device)

        test_func(torch.bincount)
        test_func(torch.Tensor.bincount)

    # Ensures that kthvalue throws nondeterministic alerts in the correct cases
    @dtypes(torch.double)
    def test_nondeterministic_alert_kthvalue(self, device, dtype):
        @expectedAlertNondeterministic('kthvalue CUDA', ['cuda'])
        def test_func(slf, device, call_type):
            S = 10
            k = 5
            a = torch.randn(S, device=device)
            if call_type == 'function':
                torch.kthvalue(a, k)
            elif call_type == 'method':
                a.kthvalue(k)
            elif call_type == 'out':
                values = torch.empty_like(a)
                indices = torch.empty((), device=device, dtype=torch.long)
                torch.kthvalue(a, k, out=(values, indices))
            else:
                self.fail(f"'{call_type}' is not a valid call type")

        test_func(self, device, 'function')
        test_func(self, device, 'method')
        test_func(self, device, 'out')

    @onlyNativeDeviceTypes
    def test_nondeterministic_alert_gather(self, device):
        def test_func(op_call):
            a = torch.randn(3, 3, device=device, requires_grad=True)
            dim = 0
            index = torch.tensor([[0]], device=device)
            res = op_call(a, dim, index)
            grad = torch.ones_like(res)

            @expectedAlertNondeterministic('scatter_add_cuda_kernel', ['cuda'])
            def backward_func(slf, device):
                res.backward(grad)

            backward_func(self, device)

        test_func(torch.gather)
        test_func(torch.Tensor.gather)

    def test_nondeterministic_alert_grid_sample_2d(self, device):
        input = torch.empty(1, 1, 2, 2, device=device, requires_grad=True)
        grid = torch.empty(1, 1, 1, 2, device=device)
        res = torch.nn.functional.grid_sample(input, grid, align_corners=False)
        grad = torch.ones_like(res)

        @expectedAlertNondeterministic('grid_sampler_2d_backward_cuda', ['cuda'])
        def backward_func(slf, device):
            res.backward(grad)

        backward_func(self, device)

    def test_nondeterministic_alert_grid_sample_3d(self, device):
        input = torch.empty(1, 1, 2, 2, 2, device=device, requires_grad=True)
        grid = torch.empty(1, 1, 1, 2, 3, device=device)
        res = torch.nn.functional.grid_sample(input, grid, align_corners=False)
        grad = torch.ones_like(res)

        @expectedAlertNondeterministic('grid_sampler_3d_backward_cuda', ['cuda'])
        def backward_func(slf, device):
            res.backward(grad)

        backward_func(self, device)

    def test_embedding_scalar_weight_error(self, device):
        indices = torch.rand(2, 2, device=device).long()
        weights = [
            torch.tensor(1.0, device=device),
            torch.tensor(1.0, device=device).reshape(1, 1, 1),
        ]
        for weight in weights:
            with self.assertRaisesRegex(RuntimeError, "'weight' must be 2-D"):
                torch.embedding(weight, indices)

    def test_dist(self, device):
        def run_test(x, y):
            for p in [0, 1, 2, 3, 4, inf, -inf]:
                dist_xy = torch.dist(x, y, p)
                dist_xy_norm = torch.norm(x - y, p)
                self.assertEqual(dist_xy, dist_xy_norm)

        run_test(torch.randn(5, device=device), torch.randn(5, device=device))

        x = torch.zeros(3, device=device)
        y = torch.zeros(3, device=device)
        y[1] = 1.
        run_test(x, y)

    # Ensures that median throws nondeterministic alerts in the correct cases
    @dtypes(torch.double)
    def test_nondeterministic_alert_median(self, device, dtype):
        def test_func(slf, device, call_type):
            S = 10
            a = torch.randn(S, device=device)
            if call_type == 'function':
                torch.median(a)
            elif call_type == 'function with indices':
                torch.median(a, 0)
            elif call_type == 'method':
                a.median()
            elif call_type == 'method with indices':
                a.median(0)
            elif call_type == 'out with indices':
                result = torch.empty_like(a)
                indices = torch.empty((), dtype=torch.long, device=device)
                torch.median(a, 0, out=(result, indices))
            else:
                self.fail(f"'{call_type}' is not a valid call type")

        @expectedAlertNondeterministic('median CUDA with indices output', ['cuda'])
        def test_func_expect_error(slf, device, call_type):
            test_func(slf, device, call_type)

        test_func(self, device, 'function')
        test_func_expect_error(self, device, 'function with indices')
        test_func(self, device, 'method')
        test_func_expect_error(self, device, 'method with indices')
        test_func_expect_error(self, device, 'out with indices')

    # FIXME: move to test_scatter_gather_ops
    def _test_gather_backward_one_dim(self, device, deterministic: bool = False) -> None:
        with DeterministicGuard(deterministic):
            m = random.randint(2000, 3000)
            elems = random.randint(10 * m, 20 * m)
            dim = 0
            src = torch.randn(m, device=device, requires_grad=True)
            idx = torch.randint(m, (elems,), device=device)
            res = torch.gather(src, dim, idx)
            weight = torch.rand_like(res, device=device) * 10 ** 6
            res.backward(weight)
            grad = src.grad.detach().clone()

            if torch.device(device).type == 'cuda':
                for _ in range(2):
                    src.grad.data.zero_()
                    res = torch.gather(src, dim, idx)
                    res.backward(weight)
                    self.assertEqual(src.grad, grad, atol=0, rtol=0)
            else:
                expected = torch.zeros_like(src, device=device)
                for i in range(elems):
                    expected[idx[i]] += weight[i]
                self.assertEqual(grad, expected, atol=0, rtol=0)

    # FIXME: move to test_scatter_gather_ops
    @onlyNativeDeviceTypes
    def test_gather_backward_deterministic_path(self, device) -> None:
        self._test_gather_backward_one_dim(device, True)

    # FIXME: move to test_scatter_gather_ops
    @onlyCPU
    def test_gather_backward_one_dim(self, device) -> None:
        self._test_gather_backward_one_dim(device, False)

    # FIXME: move to test_scatter_gather_ops
    @onlyNativeDeviceTypes
    def test_scatter_add_one_dim_deterministic(self, device) -> None:
        with DeterministicGuard(True):
            m = random.randint(20, 30)
            elems = random.randint(2000 * m, 3000 * m)
            dim = 0
            src = torch.randn(elems, device=device)
            idx = torch.randint(m, (elems,), device=device)

            x = torch.zeros(m, device=device)
            res = x.scatter_add(dim, idx, src)

            expected = torch.zeros(m, device=device)
            for i in range(elems):
                expected[idx[i]] += src[i]

            self.assertEqual(res, expected, atol=0, rtol=0)

    # FIXME: move to test_scatter_gather_ops
    @onlyNativeDeviceTypes
    def test_scatter_zero_size_index(self, device) -> None:
        null_index = torch.zeros((0, 4), dtype=torch.int64)
        null_arr = torch.zeros((0, 4))
        original = torch.arange(4, dtype=torch.float32)
        result = original.scatter(0, null_index, null_arr)
        self.assertEqual(result, original, atol=0, rtol=0)

    @onlyCUDA
    def test_sync_warning(self, device):

        def _sync_raises_helper(f, level):
            with CudaSyncGuard(level):
                if level == 1:
                    with self.assertWarnsRegex(UserWarning, "called a synchronizing "):
                        f()
                elif level == 2:
                    with self.assertRaisesRegex(RuntimeError, "called a synchronizing "):
                        f()

        def _no_sync_helper(f, level):
            with CudaSyncGuard(level):
                f()

        def _ind_put_fn(x, ind, val):
            x[ind] = val
            return x

        def _ind_get_fn(x, ind):
            return x[ind]

        def _cond_fn(x):
            if x:  # taking boolean value of a tensor synchronizes
                return x
            else:
                return 2 * x

        # prepare inputs for subsequent ops
        size = 4
        x = torch.rand(size, device=device)
        y = torch.rand((), device=device)
        ind = torch.randint(size, (3,), device=device)
        ind_cpu = ind.cpu()
        repeats = torch.full((1,), 2, device=device)
        mask = torch.randint(2, (size,), device=device, dtype=bool)
        expect_no_sync = (lambda: _ind_put_fn(x, mask, 1.),
                          lambda: _ind_put_fn(x, ind, y),
                          lambda: _ind_get_fn(x, ind),
                          lambda: torch.nn.functional.one_hot(ind, num_classes=size),
                          lambda: torch.randperm(20000, device=device),
                          lambda: torch.repeat_interleave(x, 2, output_size=2 * size),
                          lambda: torch.repeat_interleave(x, repeats, output_size=2 * size))
        expect_sync = (lambda: _ind_put_fn(x, mask, y),
                       lambda: _ind_put_fn(x, ind_cpu, y),
                       lambda: _ind_get_fn(x, mask),
                       lambda: _ind_get_fn(x, ind_cpu),
                       lambda: x.nonzero(),
                       lambda: _cond_fn(y),
                       lambda: torch.nn.functional.one_hot(ind),
                       lambda: torch.repeat_interleave(x, 2),
                       lambda: torch.repeat_interleave(x, repeats))
        for f, level in product(expect_no_sync, (1, 2)):
            _no_sync_helper(f, level)
        for f, level in product(expect_sync, (1, 2)):
            _sync_raises_helper(f, level)


    @dtypes(*get_all_fp_dtypes())
    def test_log_normal(self, device, dtype):
        a = torch.tensor([10], dtype=dtype, device=device).log_normal_()
        self.assertEqual(a.dtype, dtype)
        self.assertEqual(a.size(), torch.Size([1]))

    @dtypes(*(get_all_int_dtypes() + get_all_fp_dtypes()))
    def test_geometric(self, device, dtype):
        a = torch.tensor([10], dtype=dtype, device=device).geometric_(0.5)
        self.assertEqual(a.dtype, dtype)
        self.assertEqual(a.size(), torch.Size([1]))

    def test_repeat_interleave(self, device):
        y = torch.tensor([[1, 2], [3, 4]], device=device)
        # exercise single argument function signature
        temp = y.repeat_interleave(2)
        self.assertEqual(torch.Size([8]), temp.size())

        for dtype in [torch.int, torch.long]:
            lengths = torch.tensor([1, 2], dtype=dtype, device=device)
            output_size = torch.sum(lengths)
            a = torch.repeat_interleave(
                y,
                lengths,
                dim=0,
            )
            self.assertEqual(a.dtype, y.dtype)
            self.assertEqual(a.size(), torch.Size([3, 2]))

            a_with_output = torch.repeat_interleave(
                y,
                lengths,
                dim=0,
                output_size=output_size,
            )
            self.assertEqual(a_with_output.dtype, y.dtype)
            self.assertEqual(a_with_output.size(), torch.Size([3, 2]))

    @dtypes(*get_all_fp_dtypes(include_half=False, include_bfloat16=False))
    @dtypesIfCPU(*(get_all_fp_dtypes(include_half=False, include_bfloat16=True)))
    @dtypesIfCUDA(*(get_all_fp_dtypes(include_bfloat16=False)))
    def test_bernoulli_p(self, device, dtype):
        for trivial_p in ([0, 1], [1, 0, 1, 1, 0, 1]):
            x = torch.tensor(trivial_p, dtype=dtype, device=device)
            self.assertEqual(x.bernoulli().tolist(), trivial_p)

        def isBinary(t):
            return torch.ne(t, 0).mul_(torch.ne(t, 1)).sum().item() == 0

        p = torch.rand(5, 5, dtype=dtype, device=device)
        self.assertTrue(isBinary(p.bernoulli()))

        p = torch.rand(5, dtype=dtype, device=device).expand(5, 5)
        self.assertTrue(isBinary(p.bernoulli()))

        p = torch.rand(5, 5, dtype=dtype, device=device)
        torch.bernoulli(torch.rand_like(p), out=p)
        self.assertTrue(isBinary(p))

    # RngUniform not implemented for Integral type in XLA test
    @dtypes(*(get_all_fp_dtypes(include_half=False, include_bfloat16=False)))
    @dtypesIfCPU(*(get_all_dtypes(include_half=False, include_bfloat16=False, include_complex=False)))
    @dtypesIfCUDA(*(get_all_dtypes(include_bfloat16=False, include_complex=False)))
    def test_bernoulli_self(self, device, dtype):

        def isBinary(t):
            return torch.ne(t, 0).mul_(torch.ne(t, 1)).sum().item() == 0

        t = torch.empty(10, 10, dtype=dtype, device=device)

        t.fill_(2)
        t.bernoulli_(0.5)
        self.assertTrue(isBinary(t))

        for p_dtype in get_all_fp_dtypes(include_half=device.startswith('cuda'), include_bfloat16=False):
            p = torch.rand(10, dtype=p_dtype, device=device).expand(10, 10)
            t.fill_(2)
            t.bernoulli_(p)
            self.assertTrue(isBinary(t))

            t.fill_(2)
            torch.bernoulli(torch.rand_like(t, dtype=p_dtype), out=t)
            self.assertTrue(isBinary(t))

            t.fill_(2)
            t.bernoulli_(torch.rand_like(t, dtype=p_dtype))
            self.assertTrue(isBinary(t))

    @slowTest
    @dtypes(*(get_all_fp_dtypes(include_half=False, include_bfloat16=False)))
    @dtypesIfCUDA(*(get_all_fp_dtypes(include_bfloat16=False)))
    def test_bernoulli_edge_cases(self, device, dtype):
        # Need to draw a lot of samples to cover every random floating point number.
        a = torch.zeros(10000, 10000, dtype=dtype, device=device)  # probability of drawing "1" is 0
        num_ones = (torch.bernoulli(a) == 1).sum()
        self.assertEqual(num_ones, 0)

        b = torch.ones(10000, 10000, dtype=dtype, device=device)  # probability of drawing "1" is 1
        num_zeros = (torch.bernoulli(b) == 0).sum()
        self.assertEqual(num_zeros, 0)

    @dtypes(*get_all_fp_dtypes())
    def test_exponential(self, device, dtype):
        a = torch.tensor([10], dtype=dtype, device=device).exponential_(0.5)
        self.assertEqual(a.dtype, dtype)
        self.assertEqual(a.size(), torch.Size([1]))

        # Tests extremal behavior
        tests = ((-0, float('inf')), (0, float('inf')), (float('inf'), 0))
        for test in tests:
            t = torch.empty((1,), device=device, dtype=dtype).exponential_(test[0])
            self.assertTrue(t.item() == test[1])

        # Tests that negative lambda fails
        with self.assertRaises(RuntimeError):
            torch.empty((1,), device=device, dtype=dtype).exponential_(-0.5)

    @onlyCUDA
    @dtypes(torch.half, torch.float)
    def test_exponential_no_zero(self, device, dtype):
        # naively, 0 in exponential can be generated with probability 2^-24
        # so we need more samples to check if it's not generated
        # instead of doing one
        # don't test CPU, that would be a long test
        x = torch.empty(50000000, device=device, dtype=dtype).exponential_()
        self.assertTrue(x.min() > 0)

    def _generate_correlation_tensors(self, device, dtype):
        yield make_tensor((0, 0), device, dtype)
        yield make_tensor((1, 0), device, dtype)
        yield make_tensor((0, 1), device, dtype)
        yield make_tensor((2,), device, dtype)
        yield make_tensor((2, 1), device, dtype)
        yield make_tensor((2, 2), device, dtype)
        yield make_tensor((2, 3), device, dtype)
        yield make_tensor((5, 10), device, dtype)
        yield make_tensor((5, 10), device, dtype, noncontiguous=True)
        if dtype != torch.int:
            yield torch.tensor([0, -2, nan, 10.2, inf], dtype=dtype, device=device)

    @onlyNativeDeviceTypes
    @dtypes(torch.int, torch.float, torch.cfloat)
    def test_corrcoef(self, device, dtype):
        for x in self._generate_correlation_tensors(device, dtype):
            res = torch.corrcoef(x)
            ref = np.corrcoef(x.cpu().numpy())
            self.assertEqual(res, ref, exact_dtype=False)

    @dtypes(torch.int, torch.float, torch.cfloat)
    def test_cov(self, device, dtype):
        def check(t, correction=1, fweights=None, aweights=None):
            res = torch.cov(t, correction=correction, fweights=fweights, aweights=aweights)
            t = t.cpu().numpy()
            fweights = fweights.cpu().numpy() if fweights is not None else None
            aweights = aweights.cpu().numpy() if aweights is not None else None
            ref = np.cov(t, ddof=correction, fweights=fweights, aweights=aweights)
            self.assertEqual(res, ref, atol=1e-05, rtol=1e-05, exact_dtype=False)

        for x in self._generate_correlation_tensors(device, dtype):
            check(x)
            num_observations = x.numel() if x.ndim < 2 else x.size(1)
            if num_observations > 0:
                fweights = torch.randint(1, 10, (num_observations,), device=device)
                aweights = make_tensor((num_observations,), device, torch.float, low=1)
                for correction, fw, aw in product([0, 1, 2], [None, fweights], [None, aweights]):
                    check(x, correction, fweights, aweights)

    # FIXME: port to ErrorInputs
    def test_cov_error(self, device):
        def check(msg, *args, **kwargs):
            with self.assertRaisesRegex(RuntimeError, r'cov\(\):.*' + msg + r'.*'):
                torch.cov(*args, **kwargs)

        a = torch.rand(2)
        check(r'expected input to have two or fewer dimensions', torch.rand(2, 2, 2))
        check(r'expected fweights to have one or fewer dimensions', a, fweights=torch.rand(2, 2))
        check(r'expected aweights to have one or fewer dimensions', a, aweights=torch.rand(2, 2))
        check(r'expected fweights to have integral dtype', a, fweights=torch.rand(2))
        check(r'expected aweights to have floating point dtype', a, aweights=torch.tensor([1, 1]))
        check(r'expected fweights to have the same numel', a, fweights=torch.tensor([1]))
        check(r'expected aweights to have the same numel', a, aweights=torch.rand(1))
        check(r'fweights cannot be negative', a, fweights=torch.tensor([-1, -2]))
        check(r'aweights cannot be negative', a, aweights=torch.tensor([-1., -2.]))

    @skipIfNoSciPy
    @dtypes(*get_all_fp_dtypes())
    def test_uniform_kstest(self, device, dtype):
        from scipy import stats
        size = 1000
        for from_ in [-42, 0, 4.2]:
            for to_ in [-4.2, 0, 42]:
                if to_ > from_:
                    t = torch.empty(size, dtype=dtype, device=device).uniform_(from_, to_)
                    res = stats.kstest(t.cpu().to(torch.double), 'uniform', args=(from_, (to_ - from_)))
                    self.assertTrue(res.statistic < 0.1)

    @skipIfNoSciPy
    @dtypes(*get_all_fp_dtypes(include_bfloat16=False))
    @dtypesIfCUDA(*get_all_fp_dtypes())
    def test_normal_kstest(self, device, dtype):
        from scipy import stats
        size = 1000
        for mean in [-10, 0, 50]:
            for std in [1, 5, 10]:
                t = torch.empty(size, dtype=dtype, device=device).normal_(mean=mean, std=std)
                res = stats.kstest(t.cpu().to(torch.double), 'norm', args=(mean, std))
                self.assertTrue(res.statistic < 0.1)

    @skipIfNoSciPy
    @dtypes(*get_all_fp_dtypes())
    def test_lognormal_kstest(self, device, dtype):
        from scipy import stats
        size = 1000
        for mean in [-3, 0, 7]:
            for std in [1, 5, 7]:
                t = torch.empty(size, dtype=dtype, device=device).log_normal_(mean=mean, std=std)
                res = stats.kstest(t.cpu().to(torch.double), 'lognorm', args=(std, 0, math.exp(mean)))
                if dtype == torch.half:
                    self.assertTrue(res.statistic < 0.3)
                else:
                    self.assertTrue(res.statistic < 0.1)

    @skipIfNoSciPy
    @dtypes(*get_all_fp_dtypes())
    def test_exponential_kstest(self, device, dtype):
        from scipy import stats
        size = 1000
        for lambd in [0.5, 1.0, 5.0]:
            t = torch.empty(size, dtype=dtype, device=device).exponential_(lambd=lambd)
            res = stats.kstest(t.cpu().to(torch.double), 'expon', args=(0, 1 / lambd,))
            self.assertTrue(res.statistic < 0.1)

    @skipIfNoSciPy
    @dtypes(*get_all_fp_dtypes())
    def test_cauchy_kstest(self, device, dtype):
        from scipy import stats
        size = 1000
        for median in [-10, 0, 50]:
            for sigma in [0.5, 1.0, 10.0]:
                t = torch.empty(size, dtype=dtype, device=device).cauchy_(median=median, sigma=sigma)
                res = stats.kstest(t.cpu().to(torch.double), 'cauchy', args=(median, sigma))
                self.assertTrue(res.statistic < 0.1)

    @slowTest
    @onlyCUDA
    @dtypes(torch.bfloat16, torch.float32)
    def test_cauchy_no_inf(self, device, dtype):
        # torch.float16 will have `inf` because of its smaller range.
        for _ in range((2**16) * 2):
            x = torch.empty((2**16), dtype=dtype, device=device)
            x.cauchy_()
            self.assertFalse(x.isinf().sum())

    @skipIfNoSciPy
    @dtypes(*(get_all_int_dtypes() + get_all_fp_dtypes()))
    def test_geometric_kstest(self, device, dtype):
        from scipy import stats
        size = 1000
        for p in [0.2, 0.5, 0.8]:
            t = torch.empty(size, dtype=dtype, device=device).geometric_(p=p)
            actual = np.histogram(t.cpu().to(torch.double), np.arange(1, 100))[0]
            expected = stats.geom(p).pmf(np.arange(1, 99)) * size
            res = stats.chisquare(actual, expected)
            self.assertEqual(res.pvalue, 1.0, atol=0.1, rtol=0)

    # FIXME: find test suite for pdist and cdist
    def test_pairwise_distance_empty(self, device):
        shape = (2, 0)
        x = torch.randn(shape, device=device)
        y = torch.randn(shape, device=device)

        self.assertEqual(torch.zeros(2, device=device), torch.pairwise_distance(x, y))
        self.assertEqual(torch.zeros((2, 1), device=device), torch.pairwise_distance(x, y, keepdim=True))

        shape = (0, 2)
        x = torch.randn(shape, device=device)
        y = torch.randn(shape, device=device)
        self.assertEqual(torch.zeros(0, device=device), torch.pairwise_distance(x, y))
        self.assertEqual(torch.zeros((0, 1), device=device), torch.pairwise_distance(x, y, keepdim=True))

    def test_pdist_empty(self, device):
        shape = (0, 2)
        x = torch.randn(shape, device=device)
        self.assertEqual(torch.empty(0, device=device), torch.pdist(x))

        shape = (1, 2)
        x = torch.randn(shape, device=device)
        self.assertEqual(torch.empty(0, device=device), torch.pdist(x))

        shape = (3, 0)
        x = torch.randn(shape, device=device)
        self.assertEqual(torch.zeros(3, device=device), torch.pdist(x))

    def test_cdist_empty(self, device):
        x = torch.randn((0, 5), device=device)
        y = torch.randn((4, 5), device=device)
        self.assertEqual(torch.empty(0, 4, device=device), torch.cdist(x, y))

        x = torch.randn((2, 5), device=device)
        y = torch.randn((0, 5), device=device)
        self.assertEqual(torch.empty(2, 0, device=device), torch.cdist(x, y))

        x = torch.randn((2, 0), device=device)
        y = torch.randn((3, 0), device=device)
        self.assertEqual(torch.zeros(2, 3, device=device), torch.cdist(x, y))

        x = torch.randn((2, 0), device=device)
        y = torch.randn((0, 0), device=device)
        self.assertEqual(torch.empty(2, 0, device=device), torch.cdist(x, y))

    def _brute_cdist(self, x, y, p=2):
        r1 = x.shape[-2]
        r2 = y.shape[-2]
        if r1 == 0 or r2 == 0:
            return torch.empty(r1, r2, device=x.device)
        return torch.norm(x[..., None, :] - y[..., None, :, :], p=p, dim=-1)

    def test_cdist_norm(self, device):
        for r1 in [3, 4, 5, 6]:
            for m in [2, 3, 4, 10]:
                for r2 in [4, 6, 7, 8]:
                    for p in [0, 1, 2, 3, 1.5, 2.5, float('inf')]:
                        x = torch.randn(r1, m, device=device)
                        y = torch.randn(r2, m, device=device)
                        if p == 2:
                            for cm in ['use_mm_for_euclid_dist', 'donot_use_mm_for_euclid_dist']:
                                actual = torch.cdist(x, y, p=2, compute_mode=cm)
                                expected = self._brute_cdist(x, y, p=2)
                                self.assertEqual(expected, actual, rtol=0, atol=0.02)
                        else:
                            actual = torch.cdist(x, y, p=p)
                            expected = self._brute_cdist(x, y, p=p)
                            self.assertEqual(expected, actual)

    def test_cdist_norm_batch(self, device):
        for r1 in [3, 4, 5, 6]:
            for m in [2, 3, 4, 10]:
                for r2 in [4, 6, 7, 8]:
                    for p in [0, 1, 2, 3, 1.5, 2.5, float('inf')]:
                        x = torch.randn(2, 3, 6, r1, m, device=device)
                        y = torch.randn(2, 3, 6, r2, m, device=device)
                        if p == 2:
                            for cm in ['use_mm_for_euclid_dist', 'donot_use_mm_for_euclid_dist']:
                                actual = torch.cdist(x, y, p=2, compute_mode=cm)
                                expected = self._brute_cdist(x, y, p=2)
                                self.assertEqual(expected, actual, rtol=0, atol=0.02)
                        else:
                            actual = torch.cdist(x, y, p=p)
                            expected = self._brute_cdist(x, y, p=p)
                            self.assertEqual(expected, actual)

    @onlyCUDA
    def test_cdist_cuda_backward(self, device):
        for l1 in [1, 511, 513]:
            for l2 in [1, 511, 513]:
                for p in [0, 1, 2, 3, 1.5, 2.5, float('inf')]:
                    x1 = torch.randn(4, l1, 32, device=device, requires_grad=True)
                    x2 = x1.clone().detach_().requires_grad_()
                    y1 = torch.randn(4, l2, 32, device=device, requires_grad=True)
                    y2 = y1.clone().detach_().requires_grad_()
                    if p == 2:
                        for cm in ['use_mm_for_euclid_dist', 'donot_use_mm_for_euclid_dist']:
                            z1 = torch.cdist(x1, y1, p=2, compute_mode=cm).mean()
                            z2 = self._brute_cdist(x2, y2, p=2).mean()
                            z1.backward()
                            z2.backward()
                            self.assertEqual(x1.grad, x2.grad, rtol=0, atol=0.001)
                            self.assertEqual(y1.grad, y2.grad, rtol=0, atol=0.001)
                    else:
                        z1 = torch.cdist(x1, y1, p=p).mean()
                        z2 = self._brute_cdist(x2, y2, p=p).mean()
                        self.assertEqual(x1.grad, x2.grad, rtol=0, atol=0.001)
                        self.assertEqual(y1.grad, y2.grad, rtol=0, atol=0.001)

    @tf32_on_and_off(0.005)
    def test_cdist_large(self, device):
        for cm in ['use_mm_for_euclid_dist_if_necessary', 'use_mm_for_euclid_dist', 'donot_use_mm_for_euclid_dist']:
            x = torch.randn(1000, 10, device=device)
            y = torch.randn(1000, 10, device=device)
            actual = torch.cdist(x, y, p=2, compute_mode=cm)
            expected = self._brute_cdist(x, y, p=2)
            self.assertEqual(expected, actual)

    @slowTest
    @tf32_on_and_off(0.01)
    def test_cdist_large_batch(self, device):
        for cm in ['use_mm_for_euclid_dist_if_necessary', 'use_mm_for_euclid_dist', 'donot_use_mm_for_euclid_dist']:
            x = torch.randn(4, 3, 1000, 10, device=device)
            y = torch.randn(4, 3, 1000, 10, device=device)
            actual = torch.cdist(x, y, p=2, compute_mode=cm)
            expected = self._brute_cdist(x, y, p=2)
            self.assertEqual(expected, actual)

    @tf32_on_and_off(0.005)
    def test_cdist_non_contiguous(self, device):
        for cm in ['use_mm_for_euclid_dist', 'donot_use_mm_for_euclid_dist']:
            x = torch.randn(5, 7, device=device).mT
            y = torch.randn(5, 3, device=device).mT
            actual = torch.cdist(x, y, p=2, compute_mode=cm)
            expected = self._brute_cdist(x, y, p=2)
            self.assertFalse(x.is_contiguous())
            self.assertFalse(y.is_contiguous())
            self.assertEqual(expected, actual)

            x = torch.randn(7, 5, device=device)
            y = torch.randn(5, 3, device=device).t()
            actual = torch.cdist(x, y, p=2, compute_mode=cm)
            expected = self._brute_cdist(x, y, p=2)
            self.assertTrue(x.is_contiguous())
            self.assertFalse(y.is_contiguous())
            self.assertEqual(expected, actual)

            x = torch.randn(5, 7, device=device).t()
            y = torch.randn(3, 5, device=device)
            actual = torch.cdist(x, y, p=2, compute_mode=cm)
            expected = self._brute_cdist(x, y, p=2)
            self.assertFalse(x.is_contiguous())
            self.assertTrue(y.is_contiguous())
            self.assertEqual(expected, actual)

    @tf32_on_and_off()
    def test_cdist_non_contiguous_batch(self, device):
        for cm in ['use_mm_for_euclid_dist', 'donot_use_mm_for_euclid_dist']:
            x = torch.randn(4, 3, 2, 5, 7, device=device).mT
            y = torch.randn(4, 3, 2, 5, 3, device=device).mT
            actual = torch.cdist(x, y, p=2, compute_mode=cm)
            expected = self._brute_cdist(x, y, p=2)
            self.assertFalse(x.is_contiguous())
            self.assertFalse(y.is_contiguous())
            self.assertEqual(expected, actual)

            x = torch.randn(7, 2, 7, 5, device=device)
            y = torch.randn(7, 2, 5, 3, device=device).mT
            actual = torch.cdist(x, y, p=2, compute_mode=cm)
            expected = self._brute_cdist(x, y, p=2)
            self.assertTrue(x.is_contiguous())
            self.assertFalse(y.is_contiguous())
            self.assertEqual(expected, actual)

            x = torch.randn(4, 5, 7, device=device).mT
            y = torch.randn(4, 3, 5, device=device)
            actual = torch.cdist(x, y, p=2, compute_mode=cm)
            expected = self._brute_cdist(x, y, p=2)
            self.assertFalse(x.is_contiguous())
            self.assertTrue(y.is_contiguous())
            self.assertEqual(expected, actual)

    # Maybe merge into OpInfo?
    def test_cdist_euclidean_large(self, device):
        def _test_euclidean_large_cdist(sizex, sizey=None):
            if sizey is None:
                sizey = sizex
            x = torch.randn(sizex, device=device, dtype=torch.float)
            y = torch.randn(sizey, device=device, dtype=torch.float)
            eps = 1e-6
            # to avoid extremum
            x = x - (((x - y) < eps).float() * 2 * eps)
            x.requires_grad = True
            y.requires_grad = True
            dist = torch.cdist(x, y, p=2)
            # Do a backward pass to check that it is valid for large
            # matrices
            loss = dist.sum()
            loss.backward()

        _test_euclidean_large_cdist((2000, 5))

    # Ensure that cdist backward with p<1 does not produce NaNs
    def test_cdist_grad_p_lt_1_no_nan(self, device):
        for p in [0.99, 0.7, 0.5, 0.1, 0.01]:
            x = torch.randn(1, 2, device=device)
            y = x.clone().detach() + torch.tensor([[1., 0.]], device=device)
            x.requires_grad = True
            y.requires_grad = True
            result = torch.cdist(x, y, p=p)
            result.backward(torch.ones_like(result))
            self.assertFalse(torch.isnan(x.grad).any())
            self.assertFalse(torch.isnan(y.grad).any())

    def test_cdist_same_inputs(self, device):
        # Test to detect issues in cdist gradient calculation
        # When the distances are 0
        sizex = (1, 27, 32)
        for p in [0, 1, 2, 3, 1.5, 2.5, float('inf')]:
            x = torch.randn(sizex, device=device, dtype=torch.float)
            dist_grad = torch.randn((1, 27, 27), device=device, dtype=torch.float)
            y = x.clone()
            eps = 1e-6
            x.requires_grad = True
            d = torch.cdist(x, y)
            d.backward(dist_grad)
            # Check that the backward passs does not contain invalid
            # values such as nan or inf
            assert torch.isfinite(x.grad).all()

    def test_multinomial_constraints(self, device):
        x = torch.empty(1, 2, 3, dtype=torch.double, device=device)
        self.assertRaisesRegex(
            RuntimeError, "prob_dist must be 1 or 2 dim",
            lambda: torch.multinomial(x, 2))
        x = torch.empty(1, 2, dtype=torch.long, device=device)
        self.assertRaisesRegex(
            RuntimeError, "multinomial only supports floating-point dtypes for input",
            lambda: torch.multinomial(x, 2))
        x = torch.empty(1, 2, dtype=torch.double, device=device)
        y = torch.empty(1, 2, dtype=torch.double, device=device)
        self.assertRaisesRegex(
            RuntimeError, "multinomial expects Long tensor out",
            lambda: torch.multinomial(x, 2, out=y))
        x = torch.empty(2, dtype=torch.double, device=device)
        self.assertRaisesRegex(
            RuntimeError, "cannot sample n_sample <= 0 samples",
            lambda: torch.multinomial(x, 0))
        x = torch.empty(2, dtype=torch.double, device=device)
        self.assertRaisesRegex(
            RuntimeError, "cannot sample n_sample <= 0 samples",
            lambda: torch.multinomial(x, -1))
        x = torch.empty(2, dtype=torch.double, device=device)
        self.assertRaisesRegex(
            RuntimeError, "cannot sample n_sample > prob_dist",
            lambda: torch.multinomial(x, 3, False))
        x = torch.empty(16777217, dtype=torch.double, device=device)
        self.assertRaisesRegex(
            RuntimeError, "number of categories cannot exceed",
            lambda: torch.multinomial(x, 3))

    def test_cumsum(self, device):
        x = torch.rand(100, 100, device=device)
        res1 = torch.cumsum(x, 1)
        res2 = torch.tensor([]).to(device)
        torch.cumsum(x, 1, out=res2)
        self.assertEqual(res1, res2)
        x.cumsum_(1)
        self.assertEqual(res1, x)

        a = torch.tensor([[True, False, True],
                          [False, False, False],
                          [True, True, True]], device=device)
        b = a.byte()
        aRes = torch.cumsum(a, 0)
        bRes = torch.cumsum(b, 0)
        self.assertEqual(aRes, bRes)
        self.assertEqual(aRes, torch.tensor([[1, 0, 1],
                                             [1, 0, 1],
                                             [2, 1, 2]]))

        aRes = torch.cumsum(a, 1)
        bRes = torch.cumsum(b, 1)
        self.assertEqual(aRes, bRes)
        self.assertEqual(aRes, torch.tensor([[1, 1, 2],
                                             [0, 0, 0],
                                             [1, 2, 3]]))

        # Check that cummulative sum over a zero length dimension doesn't crash on backprop.
        # Also check that cumsum over other dimensions in a tensor with a zero-length
        # dimensiuon also works
        # Also include a basic suite of similar tests for other bases cases.
        shapes = [[2, 0], [2, 1, 4], [0, 2, 3], [1], [5]]
        for shape in shapes:
            for dim in range(len(shape)):
                raw_tensor = torch.zeros(*shape, requires_grad=True)
                integrated = raw_tensor.cumsum(dim=dim)
                # Check that backward does not crash
                integrated.sum().backward()
                # Check that output maintained correct shape
                self.assertEqual(raw_tensor.shape, raw_tensor.grad.shape)

        # Check a scalar example
        raw_tensor = torch.tensor(3., requires_grad=True)
        integrated = raw_tensor.cumsum(dim=-1)
        self.assertEqual(raw_tensor, integrated)
        # Check that backward does not crash
        integrated.sum().backward()
        # Check that output maintained correct shape
        self.assertEqual(raw_tensor.shape, raw_tensor.grad.shape)

    def test_cumprod(self, device):
        x = torch.rand(100, 100, device=device)
        res1 = torch.cumprod(x, 1)
        res2 = torch.tensor([]).to(device)
        torch.cumprod(x, 1, out=res2)
        self.assertEqual(res1, res2)
        x.cumprod_(1)
        self.assertEqual(res1, x)

        a = torch.tensor([[True, False, True],
                          [False, False, False],
                          [True, True, True]], dtype=torch.bool, device=device)
        b = a.byte()
        aRes = torch.cumprod(a, 0)
        bRes = torch.cumprod(b, 0)
        self.assertEqual(aRes, bRes)
        self.assertEqual(aRes, torch.tensor([[1, 0, 1],
                                             [0, 0, 0],
                                             [0, 0, 0]]))

        aRes = torch.cumprod(a, 1)
        bRes = torch.cumprod(b, 1)
        self.assertEqual(aRes, bRes)
        self.assertEqual(aRes, torch.tensor([[1, 0, 0],
                                             [0, 0, 0],
                                             [1, 1, 1]]))

        # Check that cummulative prod over a zero length dimension doesn't crash on backprop.
        # Also check that cumprod over other dimensions in a tensor with a zero-length
        # dimensiuon also works
        # Also include a basic suite of similar tests for other bases cases.
        shapes = [[2, 0], [2, 1, 4], [0, 2, 3], [1], [5]]
        for shape in shapes:
            for dim in range(len(shape)):
                raw_tensor = torch.zeros(*shape, requires_grad=True)
                integrated = raw_tensor.cumprod(dim=dim)
                # Check that backward does not crash
                integrated.sum().backward()
                # Check that output maintained correct shape
                self.assertEqual(raw_tensor.shape, raw_tensor.grad.shape)

        # Check a scalar example
        raw_tensor = torch.tensor(3., requires_grad=True)
        integrated = raw_tensor.cumprod(dim=-1)
        self.assertEqual(raw_tensor, integrated)
        # Check that backward does not crash
        integrated.sum().backward()
        # Check that output maintained correct shape
        self.assertEqual(raw_tensor.shape, raw_tensor.grad.shape)

    def test_cummax_cummin(self, device):
        def test_ops(op, string_of_function_name, expected_output1, expected_output2):
            x = torch.rand(100, 100, device=device)
            out1 = op(x, 1)
            res2 = torch.empty(0, device=device)
            indices2 = torch.empty(0, dtype=torch.int64, device=device)
            op(x, 1, out=(res2, indices2))
            self.assertEqual(out1[0], res2)
            self.assertEqual(out1[1], indices2)

            a = torch.tensor([[True, False, True],
                              [False, False, False],
                              [True, True, True]], dtype=torch.bool, device=device)
            b = a.byte()
            aRes = op(a, 0)
            bRes = op(b, 0)
            self.assertEqual(aRes[0], bRes[0].bool())
            self.assertEqual(aRes[0], expected_output1.bool())

            # test inf and nan input
            x = torch.tensor([4, inf, 1.5, -inf, 0, nan, 1])
            xRes = op(x, 0)[0]
            self.assertEqual(xRes, expected_output2)

            # op shouldn't support values, indices with a dtype, device type or layout
            # different from that of input tensor
            t = torch.randn(10)
            values = torch.empty(0, dtype=torch.int16)
            indices = torch.empty(0, dtype=torch.int64)
            with self.assertRaisesRegex(
                    RuntimeError,
                    'expected scalar_type Float but found Short'):
                op(t, 0, out=(values, indices))

            # Check that op over a zero length dimension doesn't crash on backprop.
            # Also check that op over other dimensions in a tensor with a zero-length
            # dimension also works
            # Also include a basic suite of similar tests for other bases cases.
            shapes = [[2, 0], [2, 1, 4], [0, 2, 3], [1], [5]]
            for shape in shapes:
                for dim in range(len(shape)):
                    raw_tensor = torch.zeros(*shape, requires_grad=True)
                    integrated = getattr(raw_tensor, string_of_function_name)(dim=dim)
                    # Check that backward does not crash
                    integrated[0].sum().backward()
                    # Check that output maintained correct shape
                    self.assertEqual(raw_tensor.shape, raw_tensor.grad.shape)

            # Check a scalar example
            raw_tensor = torch.tensor(3., requires_grad=True)
            integrated = getattr(raw_tensor, string_of_function_name)(dim=-1)
            # Check that backward does not crash
            integrated[0].sum().backward()
            # Check that output maintained correct shape
            self.assertEqual(raw_tensor.shape, raw_tensor.grad.shape)

        expected_out = torch.tensor([4, inf, inf, inf, inf, nan, nan])
        test_ops(torch.cummax, "cummax", torch.tensor([[1, 0, 1],
                                                       [1, 0, 1],
                                                       [1, 1, 1]]), expected_out)

        expected_out = torch.tensor([4, 4, 1.5, -inf, -inf, nan, nan])
        test_ops(torch.cummin, "cummin", torch.tensor([[1, 0, 1],
                                                       [0, 0, 0],
                                                       [0, 0, 0]]), expected_out)

    def test_logcumsumexp(self, device):
        def logcumsumexp(a, axis):
            return torch.cumsum(a.exp(), axis=axis).log_()

        axis = -1
        a = torch.randn(100, 100, device=device)

        actual = a.logcumsumexp(axis)
        expected = logcumsumexp(a, axis)
        self.assertEqual(a.dtype, actual.dtype)
        self.assertEqual(expected.shape, actual.shape)
        self.assertEqual(expected, actual)

        # check -inf and nan handling
        x = torch.tensor([-float('inf'), -float('inf'), 1.0, 1.0, float('inf'),
                         float('inf'), float('nan'), 1.0, 1.0], device=device)
        x2d = x.unsqueeze(0).expand(2, -1)

        for inp in (x, x2d):
            actual = inp.logcumsumexp(axis)
            expected = logcumsumexp(inp, axis)
            self.assertEqual(expected, actual)

        # Check that out is actually inplace
        b = torch.randn(5, 2, device=device)
        inplace_out = torch.zeros(5, 2, device=device)

        expected = logcumsumexp(b, axis)
        torch.logcumsumexp(b, axis=axis, out=inplace_out)

        self.assertEqual(inplace_out, expected)

        # Check input and inplace_output type mismatch
        b = torch.randn(5, 2, device=device, dtype=torch.float64)
        inplace_out = torch.zeros(5, 2, device=device, dtype=torch.float32)
        with self.assertRaisesRegex(
                RuntimeError,
                'expected scalar_type Double but found Float'):
            torch.logcumsumexp(b, axis, out=inplace_out)

    def _test_diff_numpy(self, t, dims=None):
        # Helper for test_diff to compare with NumPy reference implementation
        def to_np(t):
            if t.dtype == torch.bfloat16:
                return t.to(dtype=torch.float, device="cpu").numpy()
            else:
                return t.cpu().numpy()

        for dim in dims if dims else range(t.dim()):
            prepend = t.narrow(dim, 0, 1)
            append = t.narrow(dim, 0, 1)
            np_t = to_np(t)

            # test when no prepend and append
            for n in range(t.size(dim)):
                actual = torch.diff(t, dim=dim, n=n)
                expected = torch.from_numpy(np.diff(np_t, axis=dim, n=n))
                self.assertEqual(actual, expected.to(t.dtype))

            # test when prepend and append's size along dim is 1
            for n in range(1, t.size(dim) + 4):
                actual = torch.diff(t, dim=dim, n=n, prepend=prepend, append=append)
                expected = torch.from_numpy(np.diff(np_t, axis=dim, n=n, prepend=to_np(prepend), append=to_np(append)))
                self.assertEqual(actual, expected.to(t.dtype))

            # test when prepend and append's size along dim != 1
            for n in range(1, t.size(dim) * 3):
                actual = torch.diff(t, dim=dim, n=n, prepend=t, append=t)
                expected = torch.from_numpy(np.diff(np_t, axis=dim, n=n, prepend=np_t, append=np_t))
                self.assertEqual(actual, expected.to(t.dtype))

    # All tensors appear contiguous on XLA
    @onlyNativeDeviceTypes
    @dtypes(*get_all_dtypes(include_bfloat16=False))
    def test_diff_noncontig(self, device, dtype):
        shapes = (
            (1,),
            (1, 5),
            (3, 5),
            (1, 5, 1),
            (2, 3, 5))

        for shape in shapes:
            contig = make_tensor(shape, device, dtype, low=-9, high=9)

            non_contig = torch.empty(shape + (2, 2), device=device, dtype=dtype)[..., 0]
            non_contig = non_contig.select(-1, -1)
            non_contig.copy_(contig)
            self.assertTrue(not non_contig.is_contiguous() or shape == (1,))

            self._test_diff_numpy(non_contig)

    # RngNormal not implemented for type f16 for XLA
    @dtypes(*get_all_dtypes(include_half=False, include_bfloat16=False))
    @dtypesIfCPU(*get_all_dtypes(include_bfloat16=False))
    @dtypesIfCUDA(*get_all_dtypes(include_bfloat16=False))
    def test_diff(self, device, dtype):
        shapes = (
            (1,),
            (1, 5),
            (3, 5),
            (1, 5, 1),
            (2, 3, 5))

        for shape in shapes:
            contig = make_tensor(shape, device, dtype, low=-9, high=9)
            self._test_diff_numpy(contig)

        t = torch.ones(2, 3)

        with self.assertRaisesRegex(
                RuntimeError, 'diff expects prepend or append to be the same dimension as input'):
            invalid_prepend = torch.tensor([1, 2, 3], device=device, dtype=dtype)
            t.diff(dim=0, prepend=invalid_prepend)

        with self.assertRaisesRegex(
                RuntimeError, 'diff expects the shape of tensor to prepend or append to match that of input'):
            invalid_prepend = torch.tensor([[0, 1]], device=device, dtype=dtype)
            t.diff(dim=0, prepend=invalid_prepend)

        with self.assertRaisesRegex(
                RuntimeError, 'diff expects input to be at least one-dimensional'):
            scalar = torch.tensor(2, device=device, dtype=dtype)
            torch.diff(scalar)

    # if the given input arg is not a list, it returns a list of single element: [arg]
    def _wrap_to_list(self, input_array):
        return input_array if isinstance(input_array, list) else [input_array]

    # To ensure inf, -inf, and nan values do not cause divergence between Numpy and PyTorch.
    # There are two types of possible divergence:
    # 1. When we compute a,b both real numbers and has very small absolute values (i.e. very near to 0.0)
    # then, result of a/b be inf, -inf and nan, and this cause divergence.
    # 2. When we are dividing complex numbers by zero. For example, when a = torch.tensor(3+5j) we have
    # a/0 to be equal to nan + nan*j in PyTorch and inf + inf*j in Numpy.
    def _inf_nan_preprocess(self, actual, expected):
        for i in range(len(expected)):
            expected[i] = np.nan_to_num(expected[i], nan=nan, posinf=nan, neginf=nan)
            # nan_to_num is not defined for complex tensors in PyTorch.
            if actual[i].dtype == torch.complex64 :
                actual[i].real = torch.nan_to_num(actual[i].real, nan=nan, posinf=nan, neginf=nan)
                actual[i].imag = torch.nan_to_num(actual[i].imag, nan=nan, posinf=nan, neginf=nan)
            else:
                actual[i] = torch.nan_to_num(actual[i], nan=nan, posinf=nan, neginf=nan)

        return actual, expected

    @onlyNativeDeviceTypes
    @dtypes(torch.long, torch.float32, torch.complex64)
    def test_gradient_all(self, device, dtype):
        def create_scalar(shape):
            return make_tensor((1,), device='cpu', dtype=dtype, low=1.).item()

        def create_list(shape):
            return make_tensor((len(shape),), device='cpu', dtype=dtype, low=1.).tolist()

        def create_coordinate_tensors(shape):
            tensor_list = []
            for i in range(len(shape)):
                tensor_list.append(make_tensor((shape[i],), device=device, dtype=dtype))
            return tensor_list

        def filter_shape(shape, dim):
            filtered_shape = []
            for i in range(len(dim)):
                filtered_shape.append(shape[dim[i]])
            return filtered_shape

        # shape, dims format
        test_cases = (
            ((5,), (0,)),
            ((4, 4), (0, 1)),
            ((3, 3, 3), (-1, 0)),
            ((4, 4, 4), (2,)),
            ((4, 4, 4), (0, 1)),
            ((4, 4, 4, 3), (0, 2, 3)),
            ((4, 5, 3, 4, 3), (1, 2)),
            ((4, 3, 6, 5, 3), (2, 4)),
            ((4, 3, 3, 5, 3), (0, 1, 2, 3, 4)),
        )

        for case, contig, edge_order, space_fn in product(test_cases, [True, False], [1, 2],
                                                          (create_scalar, create_list, create_coordinate_tensors)):
            shape, dims = case
            # filter shape by dims before passing filtered shape to create_* functions
            filtered_shape = filter_shape(shape, dims)

            spacing = space_fn(filtered_shape)
            t = make_tensor(shape, device=device, dtype=dtype, noncontiguous=not contig)
            t_np = t.cpu().numpy()

            actual = torch.gradient(t, spacing=spacing, dim=dims, edge_order=edge_order)
            if space_fn == create_coordinate_tensors and spacing[0].device != 'cpu':
                spacing = [space.cpu().detach().numpy() for space in spacing]
            expected = np.gradient(t_np, *self._wrap_to_list(spacing), axis=dims, edge_order=edge_order)
            actual, expected = self._inf_nan_preprocess(list(actual), self._wrap_to_list(expected))
            self.assertEqual(actual, expected, equal_nan=True, atol=1e-4, rtol=0, exact_dtype=False)

    @onlyNativeDeviceTypes
    @dtypes(torch.long, torch.float32, torch.complex64)
    def test_gradient_extreme_cases(self, device, dtype):
        # Test behaviour for inf and nan values
        actual = torch.gradient(torch.tensor([2, -2, inf, inf, -inf, -inf, inf, 3, -inf, 2, nan, nan, 3, inf, nan]))
        expected = np.gradient(np.array([2, -2, inf, inf, -inf, -inf, inf, 3, -inf, 2, nan, nan, 3, inf, nan]))
        self.assertEqual(actual, self._wrap_to_list(expected), exact_dtype=False)

        # Test behaviour in very big tensors
        large_size = 100000
        t = make_tensor((large_size,), device, dtype)
        t_np = t.cpu().numpy()
        coordinates_np = list(np.random.randn(large_size))
        coordinates = [torch.tensor(coordinates_np, device=device)]
        actual = torch.gradient(t, spacing=coordinates, dim=0, edge_order=1)
        expected = [np.gradient(t_np, coordinates_np, axis=0, edge_order=1)]
        self.assertEqual(actual, expected, exact_dtype=False)

        actual = torch.gradient(t, spacing=coordinates, dim=0, edge_order=2)
        expected = [np.gradient(t_np, coordinates_np, axis=0, edge_order=2)]
        self.assertEqual(actual, expected, exact_dtype=False)

    @onlyNativeDeviceTypes
    def test_gradient_type_promotion(self, device):
        inputs = (
            make_tensor((4, 4), device=device, dtype=torch.float32),
            make_tensor((4, 4), device=device, dtype=torch.complex64),
            make_tensor((4, 4), device=device, dtype=torch.int64),
        )

        spacing = (
            make_tensor((1,), device='cpu', dtype=torch.float32).item(),
            make_tensor((1,), device='cpu', dtype=torch.int64).item(),
            make_tensor((1,), device='cpu', dtype=torch.complex64).item(),
            make_tensor((2,), device='cpu', dtype=torch.float32, low=0.1).tolist(),
            make_tensor((2,), device='cpu', dtype=torch.int64, low=1).tolist(),
            make_tensor((2,), device='cpu', dtype=torch.complex64).tolist(),
            [make_tensor((4,), device=device, dtype=torch.float32),
             make_tensor((4,), device=device, dtype=torch.float32)],
            [make_tensor((4,), device=device, dtype=torch.int64),
             make_tensor((4,), device=device, dtype=torch.int64)],
            [make_tensor((4,), device=device, dtype=torch.complex64),
             make_tensor((4,), device=device, dtype=torch.complex64)],
        )

        for input, spacing_or_coord, edge_order in product(inputs, spacing, [1, 2]):
            input_np = input.cpu().numpy()
            input_np = input.cpu().numpy()
            actual = torch.gradient(input, spacing=spacing_or_coord, dim=(0, 1), edge_order=edge_order)
            spacing_or_coord_wrapped = self._wrap_to_list(spacing_or_coord)
            spacing_or_coord_np = []
            if torch.is_tensor(spacing_or_coord_wrapped[0]) and torch.device(spacing_or_coord_wrapped[0].device).type != 'cpu':
                for i in range(len(spacing_or_coord_wrapped)):
                    spacing_or_coord_np.append(spacing_or_coord_wrapped[i].detach().clone().cpu().numpy())
            else:
                spacing_or_coord_np = spacing_or_coord_wrapped
            expected = np.gradient(input_np, *spacing_or_coord_np, axis=(0, 1), edge_order=edge_order)
            if actual[0].dtype == torch.complex64 and input.dtype != torch.complex64:
                for i in range(len(actual)):
                    self.assertEqual(actual[i].real, expected[i].real, exact_dtype=False)
                    # Type promotion fails on Numpy when spacing is given as complex number and input is given as real.
                    # Result is given just as real number and all the imaginary parts to be equal to zero.
                    self.assertEqual(expected[i].imag, torch.zeros(actual[i].shape), exact_dtype=False)
            else:
                actual, expected = self._inf_nan_preprocess(list(actual), expected)
                self.assertEqual(actual, expected, equal_nan=True, exact_dtype=False)

    # FIXME: port this to ErrorInputs
    @onlyNativeDeviceTypes
    @dtypes(torch.long, torch.float32, torch.complex64)
    def test_error_gradient(self, device, dtype):
        t = torch.tensor([[1, 2, 3], [4, 5, 6], [7, 8, 9]], device=device, dtype=dtype)
        with self.assertRaisesRegex(RuntimeError, 'torch.gradient expected spacing to be unspecified, a scalar '):
            dim = (1, 0)
            spacing = [0.1]
            torch.gradient(t, spacing=spacing, dim=dim, edge_order=1)

        with self.assertRaisesRegex(RuntimeError, 'torch.gradient only supports edge_order=1 and edge_order=2.'):
            torch.gradient(t, edge_order=3)

        with self.assertRaisesRegex(RuntimeError, 'dim 1 appears multiple times in the list of dims'):
            dim = (1, 1)
            spacing = 0.1
            torch.gradient(t, spacing=spacing, dim=dim, edge_order=1)

        with self.assertRaisesRegex(RuntimeError, 'torch.gradient expected each tensor to be on the same device,'):
            dim = (0, 1)
            coordinates = [torch.tensor([1, 2, 4], device='cpu'), torch.tensor([1, 2, 4], device='meta')]
            torch.gradient(t, spacing=coordinates, dim=dim, edge_order=1)

        with self.assertRaises(IndexError):
            torch.gradient(t, dim=3)

        with self.assertRaisesRegex(RuntimeError, 'torch.gradient expected each dimension size to be at least'):
            torch.gradient(torch.tensor([[1], [2], [3]]), edge_order=1)

        with self.assertRaisesRegex(RuntimeError, 'torch.gradient expected each dimension size to be at least'):
            torch.gradient(torch.tensor([[1, 2], [3, 4]]), edge_order=2)

    def _test_large_cum_fn_helper(self, x, fn):
        x_cpu = x.cpu().float()
        expected = fn(x_cpu)
        actual = fn(x).cpu().float()
        self.assertEqual(expected, actual.cpu().float())

    @unittest.skipIf(IS_FBCODE and IS_REMOTE_GPU, "sandcastle OOM with current tpx gpu/re configuration")
    @onlyCUDA
    @dtypes(torch.half)  # only small dtype not to get oom
    def test_large_cumsum(self, device, dtype):
        # initialization to avoid overflow and half caveats
        x = torch.empty(2**30 + 200, device=device, dtype=dtype)
        x[::3] = -3
        x[1::3] = 2
        x[2::3] = 1
        self._test_large_cum_fn_helper(x, lambda x: torch.cumsum(x, 0))

    @onlyCUDA
    @dtypes(torch.half)  # only small dtype not to get oom
    def test_large_cumprod(self, device, dtype):
        # initialization to avoid overflow and half caveats
        x = torch.empty(2**30 + 200, device=device, dtype=dtype)
        x[::3] = 8
        x[1::3] = .25
        x[2::3] = .5
        self._test_large_cum_fn_helper(x, lambda x: torch.cumprod(x, 0))

    def test_discontiguous_out_cumsum(self, device):
        x = torch.randn(4, 8, device=device)
        y = torch.empty(4, 16, device=device)[:, ::2]
        out = torch.cumsum(x, 0)
        torch.cumsum(x, 0, out=y)
        self.assertFalse(y.is_contiguous())
        self.assertEqual(out, y, atol=0., rtol=0.)

    def _test_cumminmax_helper(self, x, fn, expected_val, expected_ind):
        val, ind = fn(x, -1)
        self.assertEqual(val, expected_val, atol=0, rtol=0)
        self.assertEqual(ind, expected_ind, atol=0, rtol=0)
        out_val = torch.empty_like(val).t().contiguous().t()
        out_ind = torch.empty_like(ind).t().contiguous().t()
        fn(x, -1, out=(out_val, out_ind))
        self.assertFalse(out_val.is_contiguous())
        self.assertFalse(out_ind.is_contiguous())
        self.assertEqual(out_val, expected_val, atol=0, rtol=0)
        self.assertEqual(out_ind, expected_ind, atol=0, rtol=0)

    def test_cummax_discontiguous(self, device):
        x = torch.tensor([[0, 1, 2, 3, 2, 1], [4, 5, 6, 5, 6, 7]], device=device, dtype=torch.float).t().contiguous().t()
        expected_val = torch.tensor([[0, 1, 2, 3, 3, 3], [4, 5, 6, 6, 6, 7]], device=device, dtype=torch.float)
        expected_ind = torch.tensor([[0, 1, 2, 3, 3, 3], [0, 1, 2, 2, 4, 5]], device=device, dtype=torch.long)
        self._test_cumminmax_helper(x, torch.cummax, expected_val, expected_ind)

    def test_cummin_discontiguous(self, device):
        x = torch.tensor([[3, 2, 1, 0, 1, 2], [7, 6, 5, 4, 5, 2]], device=device, dtype=torch.float).t().contiguous().t()
        expected_val = torch.tensor([[3, 2, 1, 0, 0, 0], [7, 6, 5, 4, 4, 2]], device=device, dtype=torch.float)
        expected_ind = torch.tensor([[0, 1, 2, 3, 3, 3], [0, 1, 2, 3, 3, 5]], device=device, dtype=torch.long)
        self._test_cumminmax_helper(x, torch.cummin, expected_val, expected_ind)

    def test_bool_tensor_value_change(self, device):
        x = torch.tensor([True, False], dtype=torch.bool, device=device)
        x[0] = False
        x[1] = True
        self.assertEqual(x, torch.tensor([False, True], dtype=torch.bool, device=device))

    # FIXME: move to shape ops test suite
    def test_unfold_all_devices_and_dtypes(self, device):
        for dt in get_all_dtypes():

            if dt == torch.bool:
                x = torch.empty((0, 1, 3, 0), dtype=dt, device=device)
                self.assertEqual((0, 1, 1, 0, 3), x.unfold(2, 3, 2).shape)
            else:
                x = torch.empty((0, 1, 3, 0), dtype=dt, device=device)
                self.assertEqual((0, 1, 1, 0, 3), x.unfold(2, 3, 2).shape)

    # FIXME: move to shape ops test suite
    def test_unfold_scalars(self, device):
        x = torch.tensor(0.5, device=device)
        # unfold on a 0-dimensional tensor should always return a 1-d dimensional
        # tensor of shape [size] (i.e., the second parameter to unfold)

        self.assertEqual(torch.empty(0, device=device), x.unfold(0, 0, 1))
        self.assertEqual(torch.empty(0, device=device), x.unfold(0, 0, 2))
        self.assertEqual(torch.tensor([0.5], device=device), x.unfold(0, 1, 1))

    # FIXME: move to data movement test suite
    def test_copy_all_dtypes_and_devices(self, device):
        from copy import copy
        for dt in get_all_dtypes():
            x = torch.tensor([1, 2, 3, 4], dtype=dt, device=device)
            x_clone = x.clone()
            y = copy(x)
            y.fill_(1)
            # copy is a shallow copy, only copies the tensor view,
            # not the data
            self.assertEqual(x, y)

    # FIXME: move to data movement test suite
    @onlyNativeDeviceTypes
    def test_copy_math_view(self, device):
        for dst_dtype, src_dtype in [
                (torch.float32, torch.float32),
                (torch.float64, torch.float32),
                (torch.int64, torch.int32),
                (torch.complex128, torch.complex64),
        ]:
            src = make_tensor((100,), dtype=src_dtype, device=device)
            dst = torch.empty(100, dtype=dst_dtype, device=device)

            dst.copy_(src)
            self.assertEqual(dst, src, exact_dtype=False)

            dst.copy_(src._neg_view())
            self.assertEqual(dst, src.neg(), exact_dtype=False)

            dst._neg_view().copy_(torch._neg_view(src))
            self.assertEqual(dst, src, exact_dtype=False)

            dst._neg_view().copy_(src)
            self.assertEqual(dst, src.neg(), exact_dtype=False)

        for dst_dtype, src_dtype in [
                (torch.complex64, torch.complex64),
                (torch.complex128, torch.complex64),
        ]:
            src = make_tensor((100,), dtype=src_dtype, device=device)
            dst = torch.empty(100, dtype=dst_dtype, device=device)

            dst.conj().copy_(src)
            self.assertEqual(dst, src.conj_physical(), exact_dtype=False)

            dst.conj().copy_(src._neg_view())
            self.assertEqual(dst, src.neg().conj_physical(), exact_dtype=False)

    # FIXME: move to data movement test suite
    @onlyNativeDeviceTypes
    @dtypes(torch.int64, torch.float32, torch.complex64)
    def test_copy_transpose_math_view(self, device, dtype):
        src = make_tensor((100, 100), dtype=dtype, device=device).transpose(0, 1)
        dst = torch.empty((100, 100), dtype=dtype, device=device)

        dst._neg_view().copy_(src)
        self.assertEqual(dst, -src)
        dst._neg_view().copy_(src._neg_view())
        self.assertEqual(dst, src)
        dst.copy_(src._neg_view())
        self.assertEqual(dst, -src)

        if dtype.is_complex:
            dst.conj().copy_(src)
            self.assertEqual(dst, src.conj_physical())
            dst.conj().copy_(src.conj())
            self.assertEqual(dst, src)
            dst.copy_(src.conj())
            self.assertEqual(dst, src.conj_physical())

    def test_clone_all_dtypes_and_devices(self, device):
        for dt in get_all_dtypes():
            x = torch.tensor((1, 1), dtype=dt, device=device)
            y = x.clone()
            self.assertEqual(x, y)

    def test_clone_zero_stride_dim(self, device):
        # stride zero, size 1 axis, not contiguous
        x = torch.randn(10)
        y = x.as_strided([2, 1, 5], [1, 0, 2])
        self.assertEqual(y, y.clone())

    def test_clone_not_memory_dense(self):
        # github issue: https://github.com/pytorch/pytorch/issues/64176
        x = torch.randn(10, 8).t()[::2, ::2]
        y = x.clone()
        # should retain permutation after densification
        self.assertTrue(y.stride() == (1, 4))

    # FIXME: move to elementwise ternary test suite
    @dtypesIfCUDA(*set(get_all_math_dtypes('cuda')))
    @dtypes(*set(get_all_math_dtypes('cpu')))
    def test_addcmul(self, device, dtype):
        # Returns floating or integral scalar corresponding to dtype
        def _number(floating, integer, dtype):
            if dtype in [torch.half, torch.float, torch.double, torch.bfloat16]:
                return floating
            elif dtype in [torch.cfloat, torch.cdouble]:
                return floating * (1 + 1j)
            else:
                return integer

        def rand_tensor(size, dtype, device):
            if dtype.is_floating_point or dtype.is_complex:
                return torch.rand(size=size, dtype=dtype, device=device)
            if dtype == torch.uint8:
                return torch.randint(1, 5, size=size, dtype=dtype, device=device)
            else:
                return torch.randint(-5, 5, size=size, dtype=dtype, device=device)

        a = rand_tensor((2, 2), dtype=dtype, device=device)
        b = rand_tensor((2, 2), dtype=dtype, device=device)
        c = rand_tensor((2, 2), dtype=dtype, device=device)

        alpha = _number(0.5, 3, dtype)

        actual = torch.addcmul(a, b, c, value=alpha)
        expected = a + alpha * b * c

        self.assertEqual(expected, actual)

        with self.assertWarnsOnceRegex(
                UserWarning, "This overload of addcmul is deprecated"):
            self.assertEqual(actual, torch.addcmul(a, alpha, b, c))

        if self.device_type == 'cuda' and dtype == torch.half:
            a = torch.tensor([60000.0], device=device, dtype=dtype)
            b = torch.tensor([60000.0], device=device, dtype=dtype)
            c = torch.tensor([2.0], device=device, dtype=dtype)
            out = torch.addcmul(a, b, c, value=-1)
            self.assertTrue(not (out.isnan() or out.isinf()))

    # FIXME: move to shape ops test suite
    def test_narrow_empty(self, device):
        x = torch.randn(2, 3, 4, device=device)
        for d in range(x.dim()):
            y = x.narrow(d, x.size(d), 0)
            sz = list(x.size())
            sz[d] = 0
            self.assertEqual(sz, y.size())

    # FIXME: move to test indexing
    @dtypes(*get_all_dtypes())
    def test_index_copy(self, device, dtype):
        # We just test for num_copy <= num_dest, as otherwise there are repeated indices
        # and the behavior is undefined
        num_copy, num_dest = 3, 5

        def make_arg(batch_sizes, n, dim, contig):
            size_arg = batch_sizes[:dim] + (n,) + batch_sizes[dim:]
            return make_tensor(size_arg, device, dtype, low=None, high=None, noncontiguous=not contig)

        def ref_index_copy(tgt, dim, idx, src):
            for i in range(idx.size(0)):
                idx_dest = dim * (slice(None),) + (idx[i],)
                idx_src = dim * (slice(None),) + (i,)
                tgt[idx_dest] = src[idx_src]

        # More thorough testing as in index_add
        for dest_contig, src_contig, index_contig in product([True, False], repeat=3):
            for other_sizes in ((), (4, 5)):
                for dim in range(len(other_sizes)):
                    dest = make_arg(other_sizes, num_dest, dim, dest_contig)
                    src = make_arg(other_sizes, num_copy, dim, src_contig)
                    idx = torch.randperm(num_dest, dtype=torch.int64, device=device)[:num_copy]
                    if not index_contig:
                        idx = torch.repeat_interleave(idx, 2, dim=-1)
                        idx = idx[..., ::2]
                    dest2 = dest.clone()
                    dest.index_copy_(dim, idx, src)
                    ref_index_copy(dest2, dim, idx, src)
                    self.assertEqual(dest, dest2)

    # FIXME: move to test indexing
    # onlyNativeDeviceTypes due to an XLA error:
    # https://github.com/pytorch/pytorch/issues/53256
    @onlyNativeDeviceTypes
    @dtypes(*get_all_dtypes())
    def test_index_copy_scalars(self, device, dtype):
        # Create the 8 possible combinations of scalar sizes for target / index / source
        scalars = ((make_tensor(size_t, dtype=dtype, device=device, low=None, high=None),
                    make_tensor(size_i, dtype=torch.int64, device=device, low=0, high=1),
                    make_tensor(size_s, dtype=dtype, device=device, low=None, high=None))
                   for size_t, size_i, size_s in product([(), (1,)], repeat=3))
        for target, idx, source in scalars:
            target.index_copy_(0, idx, source)
            self.assertEqual(target.item(), source.item())

    # FIXME: move to test indexing
    @onlyCPU
    def test_errors_index_copy(self, device):
        # We do not test the GPU as the CUDA_ASSERT would break the CUDA context
        idx_dim = 8
        tgt_dim = 5
        batch_dim = 3

        # Too large of an index
        a = torch.randn(batch_dim, tgt_dim, device=device)
        idx = torch.full((idx_dim,), tgt_dim, device=device)
        c = torch.zeros(batch_dim, idx_dim, device=device)
        with self.assertRaises(IndexError):
            a.index_copy_(1, idx, c)

        # Too small (negative indices)
        idx = torch.full((idx_dim,), -1, device=device)
        with self.assertRaises(IndexError):
            a.index_copy_(1, idx, c)

        # Too small (very negative indices) - they should be unsupported even
        # when support for negative indices is implemented for index_copy_
        idx = torch.full((idx_dim,), -tgt_dim - 1, device=device)
        with self.assertRaises(IndexError):
            a.index_copy_(1, idx, c)

    def _prepare_data_for_index_copy_and_add_deterministic(
        self, dim: int, device: torch.device
    ) -> Tuple[torch.Tensor, torch.Tensor, torch.Tensor]:
        assert (dim >= 0 and dim < 3)
        a = [5, 4, 3]
        a[dim] = 2000
        x = torch.zeros(a, device=device)
        b = a.copy()
        elems = a[dim] * 20
        b[dim] = elems
        src = torch.rand(b, device=device)
        index = torch.randint(a[dim], (elems,), device=device)
        return (x, index, src)

    # FIXME: move to test indexing
    @onlyNativeDeviceTypes
    def test_index_copy_deterministic(self, device: torch.device) -> None:
        for dim in range(3):
            x, index, src = self._prepare_data_for_index_copy_and_add_deterministic(dim, device)
            with DeterministicGuard(True):
                y0 = torch.index_copy(x, dim, index, src)

            x0 = x.clone().detach()
            index_list = index.tolist()
            for i in range(len(index_list)):
                if dim == 0:
                    x0[index_list[i], :, :] = src[i, :, :]
                elif dim == 1:
                    x0[:, index_list[i], :] = src[:, i, :]
                elif dim == 2:
                    x0[:, :, index_list[i]] = src[:, :, i]

            self.assertEqual(x0, y0, atol=0, rtol=0)

    # FIXME: move to test indexing
    @onlyNativeDeviceTypes
    def test_index_add_deterministic(self, device: torch.device) -> None:
        for dim in range(3):
            x, index, src = self._prepare_data_for_index_copy_and_add_deterministic(dim, device)
            alpha = random.random() + 1
            # on CPU it should be deterministic regardless of the deterministic mode
            with DeterministicGuard(True):
                y0 = torch.index_add(x, dim, index, src, alpha=alpha)
                for _ in range(3):
                    y = torch.index_add(x, dim, index, src, alpha=alpha)
                    self.assertEqual(y, y0, atol=0, rtol=0)

            with DeterministicGuard(False):
                for _ in range(3):
                    y_nd = torch.index_add(x, dim, index, src, alpha=alpha)
                    self.assertEqual(y_nd, y0, atol=1e-3, rtol=1e-5)

    # FIXME: find a test suite for the put operator
    @onlyNativeDeviceTypes
    def test_index_put_non_accumulate_deterministic(self, device) -> None:
        with DeterministicGuard(True):
            for i in range(3):
                m = random.randint(10, 20)
                elems = random.randint(20000, 30000)
                values = torch.rand(elems, device=device)
                indices = torch.randint(m, (elems,), device=device)
                input = torch.rand(m, device=device)
                output = input.index_put((indices,), values, accumulate=False)

                input_list = input.tolist()
                indices_list = indices.tolist()
                values_list = values.tolist()
                for i, v in zip(indices_list, values_list):
                    input_list[i] = v

                self.assertEqual(output, input_list)

    # FIXME: move to test indexing
    @dtypes(*get_all_dtypes())
    def test_index_fill(self, device, dtype):
        x = torch.tensor([[1, 2], [4, 5]], dtype=dtype, device=device)
        index = torch.tensor([0], device=device)
        x.index_fill_(1, index, 0)
        self.assertEqual(x, torch.tensor([[0, 2], [0, 5]], dtype=dtype, device=device))
        if not x.is_complex():
            with self.assertRaisesRegex(RuntimeError, r"Scalar"):
                x.index_fill_(1, index, 1 + 1j)
        # Make sure that the result stays 0-dim while applied to
        # a 0-dim input
        x = torch.tensor(1, dtype=dtype, device=device)
        self.assertEqual(0, x.index_fill(0, index, -1).dim())
        self.assertEqual(0, x.index_fill_(0, index, -1).dim())

    # FIXME: move to test indexing
    # The test fails for zero-dimensional tensors on XLA
    @onlyNativeDeviceTypes
    @dtypes(*get_all_dtypes())
    def test_index_select(self, device, dtype):
        num_src, num_out = 3, 5

        def make_arg(batch_sizes, n, dim, contig):
            size_arg = batch_sizes[:dim] + (n,) + batch_sizes[dim:]
            return make_tensor(size_arg, device, dtype, low=None, high=None, noncontiguous=not contig)

        def ref_index_select(src, dim, idx):
            # bfloat16 is just used on GPU, so it's not supported on numpy
            if dtype == torch.bfloat16:
                src = src.float()
            out = torch.from_numpy(np.take(src.cpu().numpy(), idx.cpu().numpy(), axis=dim))
            if dtype == torch.bfloat16:
                out = out.to(device=device, dtype=dtype)
            return out

        for src_contig, idx_contig in product([True, False], repeat=2):
            for other_sizes in ((), (4, 5)):
                for dim in range(len(other_sizes)):
                    src = make_arg(other_sizes, num_src, dim, src_contig)
                    idx = make_tensor((num_out,), device, dtype=torch.int64, low=0, high=num_src, noncontiguous=not idx_contig)
                    out = torch.index_select(src, dim, idx)
                    out2 = ref_index_select(src, dim, idx)
                    self.assertEqual(out, out2)

        for idx_type in (torch.int32, torch.int64):
            other_sizes = (3, 2)
            dim = 1
            src = make_arg(other_sizes, num_src, dim, True)
            idx = make_tensor((num_out,), device, dtype=idx_type, low=0, high=num_src, noncontiguous=False)
            out = torch.index_select(src, dim, idx)
            out2 = ref_index_select(src, dim, idx)
            self.assertEqual(out, out2)

        # Create the 4 possible combinations of scalar sizes for index / source
        scalars = ((make_tensor(size_s, device, dtype),
                    torch.zeros(size_i, dtype=torch.int64, device=device))
                   for size_s, size_i in product([(), (1,)], repeat=2))
        for source, idx in scalars:
            out = source.index_select(0, idx)
            self.assertEqual(out.item(), source.item())

    # FIXME: find a test suite for the take operator
    @dtypes(*get_all_dtypes())
    def test_take(self, device, dtype):
        idx_size = (4,)

        make_arg = partial(make_tensor, device=device, dtype=dtype)
        make_idx = partial(make_tensor, low=0, device=device, dtype=torch.int64)

        def ref_take(src, idx):
            if dtype == torch.bfloat16:
                src = src.half()
            src = src.cpu().numpy()
            idx = idx.cpu().numpy()
            out = torch.from_numpy(np.take(src, idx)).to(device=device, dtype=dtype)
            return out

        for src_contig, idx_contig, idx_reshape in product([True, False], repeat=3):
            for src_size in ((5,), (4, 5)):
                src = make_arg(src_size, noncontiguous=not src_contig)
                idx = make_idx(idx_size, high=src.numel(), noncontiguous=not idx_contig)
                if idx_reshape:
                    idx = idx.reshape(2, 2)
                out = torch.take(src, idx)
                out2 = ref_take(src, idx)
                self.assertEqual(out, out2)

        # Create the 4 possible combinations of scalar sizes for source / index
        for size_s, size_i in product([(), (1,)], repeat=2):
            source = make_arg(size_s)
            idx = make_idx(size_i, high=1)
            out = source.take(idx)
            self.assertEqual(out.item(), source.item())

    # FIXME: find a test suite for the put operator
    # The bool instance does not work on GPU. See
    # https://github.com/pytorch/pytorch/issues/54317
    @dtypes(*get_all_dtypes(include_bool=False))
    def test_put(self, device, dtype):
        src_size = (4,)

        make_arg = partial(make_tensor, device=device, dtype=dtype)
        make_idx = partial(make_tensor, low=0, device=device, dtype=torch.int64)

        def ref_put(dst, idx, src, accumulate):
            new_dst = dst.clone(memory_format=torch.contiguous_format).view(-1)
            new_idx = idx.contiguous().view(-1)
            new_src = src.contiguous().view(-1)
            method = new_dst.index_add_ if accumulate else new_dst.index_copy_
            return method(0, new_idx, new_src).view_as(dst)

        for dst_contig, src_contig, idx_contig, idx_reshape, accumulate in product([True, False], repeat=5):
            for dst_size in ((5,), (4, 5)):
                dst = make_arg(dst_size, noncontiguous=not dst_contig)
                src = make_arg(src_size, noncontiguous=not src_contig)

                # If accumulate=True, `put_` should be deterministic regardless of the inputs on CPU
                # On CUDA it may not be, but the test has enough tolerance to account for this
                if accumulate:
                    idx = make_idx(src_size, high=dst.numel())
                else:
                    idx = torch.randperm(dst.numel(), dtype=torch.int64, device=device)[:src_size[0]]
                if not idx_contig:
                    idx = torch.repeat_interleave(idx, 2, dim=-1)[..., ::2]
                if idx_reshape:
                    idx = idx.reshape(2, 2)
                out = torch.put(dst, idx, src, accumulate)
                # out-place
                reference = ref_put(dst, idx, src, accumulate)
                self.assertEqual(out, reference)

                # in-place
                dst.put_(idx, src, accumulate)
                self.assertEqual(dst, reference)


        # Create the 8 possible combinations of scalar sizes for target / index / source
        scalars = ((make_arg(size_t),
                    make_idx(size_i, high=1),
                    make_arg(size_s))
                   for size_t, size_i, size_s in product([(), (1,)], repeat=3))
        for (dest, idx, source), accumulate in product(scalars, [True, False]):
            dest_init = dest.clone()
            # out-place
            out = torch.put(dest, idx, source, accumulate=accumulate)
            # in-place
            dest1 = dest.clone()
            dest1.put_(idx, source, accumulate=accumulate)
            for d in [out, dest1]:
                if accumulate:
                    self.assertEqual(d.item(), (dest_init + source).item())
                else:
                    self.assertEqual(d.item(), source.item())

        # Empty case
        dest = make_arg((3, 2))
        reference = dest.clone()
        idx = make_idx((0,), high=1)
        source = make_arg((0,))
        for accumulate in [True, False]:
            out = torch.put(dest, idx, source, accumulate=accumulate)
            self.assertEqual(out, reference)
            dest.put_(idx, source, accumulate=accumulate)
            self.assertEqual(dest, reference)

    # FIXME: find a test suite for the put operator
    # The bool instance does not work on GPU. See
    # https://github.com/pytorch/pytorch/issues/54317
    @dtypes(*get_all_dtypes(include_bool=False))
    def test_put_accumulate(self, device, dtype):
        # Test for parallel adds with accumulate == True
        low_precision = dtype == torch.half or dtype == torch.bfloat16
        # Less numbers to avoid overflow with low_precision
        # Grainsize is 3000 for the for_loop to be parallized on CPU
        sizes = ((100,)) if low_precision else ((200,), (3002,))
        # Bfloat16 has a particularly bad performance here
        # This operation is nondeterministic on GPU, so we are generous with the rtol
        rtol, atol = (1e-1, 1e-2) if low_precision else (1e-3, 1e-4)

        make_arg = partial(make_tensor, low=-2, high=3, device=device, dtype=dtype)
        # Dump everything into the 0-th position
        make_idx = partial(torch.zeros, device=device, dtype=torch.int64)
        args = ((make_idx(size), make_arg(size)) for size in sizes)

        for idx, source in args:
            orig = make_arg((1,))
            out = orig.put(idx, source, accumulate=True)
            self.assertEqual(out, orig + source.sum(), rtol=rtol, atol=atol)

    # FIXME: find a test suite for the take operator
    def test_take_empty(self, device):
        for input_shape in [(0,), (0, 1, 2, 0), (1, 2, 3)]:
            for indices_shape in [(0,), (0, 1, 2, 0)]:
                input = torch.empty(input_shape, device=device)
                indices = torch.empty(indices_shape, dtype=torch.int64, device=device)
                self.assertEqual(indices, torch.take(input, indices), exact_dtype=False)

    # FIXME: find a test suite for the put operator
    def test_put_empty(self, device):
        for dst_shape in [(0,), (0, 1, 2, 0), (1, 2, 3)]:
            for indices_shape in [(0,), (0, 1, 2, 0)]:
                for accumulate in [False, True]:
                    dst = torch.randn(dst_shape, device=device)
                    indices = torch.empty(indices_shape, dtype=torch.int64, device=device)
                    src = torch.randn(indices_shape, device=device)
                    self.assertEqual(dst, dst.put_(indices, src, accumulate=accumulate))

    # FIXME: port to test_scatter_gather_ops.py
    def scatter_allow_reduce(self, device, dtype, reduceop):
        device_type = torch.device(device).type
        return device_type != 'cuda' or (reduceop == 'multiply' and dtype.is_floating_point)

    # FIXME: port to test_scatter_gather_ops.py
    # torch.{zeros, ones} do not support ComplexHalf (torch.complex32)
    # So, we are skipping it here.
    @dtypes(*(get_all_fp_dtypes(include_bfloat16=False, include_half=False) +
              get_all_complex_dtypes()))
    @dtypesIfCPU(*get_all_dtypes())
    @dtypesIfCUDA(*get_all_dtypes())
    def test_scatter_reduce_operations_to_large_input(self, device, dtype):
        index = torch.tensor([[1], [2]], device=device, dtype=torch.long)
        test_data = [
            (torch.zeros(4, 4, device=device, dtype=dtype),
             torch.ones(2, 2, device=device, dtype=dtype),
             torch.tensor([[0, 0, 0, 0],
                           [1, 0, 0, 0],
                           [1, 0, 0, 0],
                           [0, 0, 0, 0]],
                          device=device, dtype=dtype), "add"),
            (torch.tensor([2], device=device, dtype=dtype).repeat(4, 4),
             torch.tensor([6], device=device, dtype=dtype).repeat(2, 2),
             torch.tensor([[2, 2, 2, 2],
                           [12, 2, 2, 2],
                           [12, 2, 2, 2],
                           [2, 2, 2, 2]], device=device, dtype=dtype), "multiply"),
        ]

        for input, src, result, operation in test_data:
            if not self.scatter_allow_reduce(device, dtype, operation):
                continue
            input.scatter_(0, index, src, reduce=operation)
            self.assertEqual(input, result)

    # FIXME: port to test_scatter_gather_ops.py
    # torch.{zeros, ones} do not support ComplexHalf (torch.complex32)
    # So, we are skipping it here.
    @dtypes(*(get_all_fp_dtypes(include_bfloat16=False, include_half=False) +
              get_all_complex_dtypes()))
    @dtypesIfCPU(*get_all_dtypes())
    @dtypesIfCUDA(*get_all_dtypes())
    def test_scatter_reduce_scalar(self, device, dtype):
        index = torch.tensor([[1], [2]], device=device, dtype=torch.long)
        test_data = [
            (torch.zeros(4, 4, device=device, dtype=dtype), 1,
             torch.tensor([[0, 0, 0, 0],
                           [1, 0, 0, 0],
                           [1, 0, 0, 0],
                           [0, 0, 0, 0]],
                          device=device, dtype=dtype), "add"),
            (torch.tensor([2], device=device, dtype=dtype).repeat(4, 4), 2,
             torch.tensor([[2, 2, 2, 2],
                           [4, 2, 2, 2],
                           [4, 2, 2, 2],
                           [2, 2, 2, 2]], device=device, dtype=dtype), "multiply"),
        ]

        for input, src, result, operation in test_data:
            if not self.scatter_allow_reduce(device, dtype, operation):
                continue
            input.scatter_(0, index, src, reduce=operation)
            self.assertEqual(input, result)

    # FIXME: port to test_scatter_gather_ops.py
    # TODO: remove this after scatter_add_ is deprecated.
    def test_scatter_add_non_unique_index(self, device):
        height = 2
        width = 65536
        input = torch.ones(height, width, device=device)
        index = torch.zeros(height, width, dtype=torch.long, device=device)
        src = torch.ones(height, width, device=device)
        input.scatter_add_(0, index, src)

        self.assertEqual(input,
                         torch.tensor([[3], [1]], device=device,
                                      dtype=torch.float32).repeat(1, width))

    # FIXME: port to test_scatter_gather_ops.py
    # torch.{zeros, ones} do not support ComplexHalf (torch.complex32)
    # So, we are skipping it here.
    @dtypes(*(get_all_fp_dtypes(include_bfloat16=False, include_half=False) +
              get_all_complex_dtypes()))
    @dtypesIfCPU(*get_all_dtypes())
    @dtypesIfCUDA(*get_all_dtypes())
    def test_scatter_reduce_non_unique_index(self, device, dtype):
        height = 2
        width = 2
        index = torch.zeros(height, width, dtype=torch.long, device=device)
        test_data = [
            (torch.ones(height, width, device=device, dtype=dtype),
             torch.ones(height, width, device=device, dtype=dtype),
             torch.tensor([[3], [1]], device=device, dtype=dtype).repeat(1, width), "add"),
            (torch.tensor([2], device=device, dtype=dtype).repeat(height, width),
             torch.tensor([2], device=device, dtype=dtype).repeat(height, width),
             torch.tensor([[8], [2]], device=device,
                          dtype=dtype).repeat(1, width), "multiply"),
        ]

        for input, src, result, operation in test_data:
            if not self.scatter_allow_reduce(device, dtype, operation):
                continue
            input.scatter_(0, index, src, reduce=operation)
            self.assertEqual(input, result, msg=f"result: {result} input: {input} method: {str(operation)}")

    # FIXME: port to test_scatter_gather_ops.py
    # torch.{zeros, ones} do not support ComplexHalf (torch.complex32)
    # So, we are skipping it here.
    @onlyCUDA
    @dtypes(*(get_all_complex_dtypes() +
              get_all_int_dtypes()))
    def test_scatter_reduce_multiply_unsupported_dtypes(self, device, dtype):
        height = 2
        width = 2
        index = torch.zeros(height, width, dtype=torch.long, device=device)
        input = torch.ones(height, width, device=device, dtype=dtype)
        src = torch.ones(height, width, device=device, dtype=dtype)
        with self.assertRaises(RuntimeError):
            input.scatter_(0, index, src, reduce="multiply")

    # FIXME: port to test_scatter_gather_ops.py
    def test_scatter_to_large_input(self, device):
        input = torch.zeros(4, 4, device=device)
        src = torch.ones(2, 2, device=device)
        index = torch.tensor([[1], [2]], device=device, dtype=torch.long)
        input.scatter_(0, index, src)
        self.assertEqual(input, torch.tensor([[0, 0, 0, 0],
                                              [1, 0, 0, 0],
                                              [1, 0, 0, 0],
                                              [0, 0, 0, 0]], device=device, dtype=torch.float32))

    # FIXME: port to test_scatter_gather_ops.py
    def test_scatter_add_to_large_input(self, device):
        input = torch.zeros(4, 4, device=device)
        src = torch.ones(2, 2, device=device)
        index = torch.tensor([[1], [2]], device=device, dtype=torch.long)
        input.scatter_add_(0, index, src)
        self.assertEqual(input, torch.tensor([[0, 0, 0, 0],
                                              [1, 0, 0, 0],
                                              [1, 0, 0, 0],
                                              [0, 0, 0, 0]], device=device, dtype=torch.float32))

    # FIXME: port to test_scatter_gather_ops.py
    def test_scatter_bool(self, device):
        x = torch.tensor([[True, True, True], [True, True, True]], device=device)
        res = torch.zeros(3, 3, dtype=torch.bool, device=device)
        res = res.scatter_(0, torch.tensor([[0, 1, 2], [0, 1, 2]], device=device), x)
        self.assertEqual(res, torch.tensor([[True, False, False],
                                            [False, True, False],
                                            [False, False, True]], device=device))

    # FIXME: port to test_scatter_gather_ops.py
    def test_scatter_add_bool(self, device):
        x = torch.tensor([[True, True, True, True, True], [True, True, True, True, True]], device=device)
        res = torch.zeros(3, 5, dtype=torch.bool, device=device)
        res = res.scatter_add_(0, torch.tensor([[0, 1, 2, 0, 0], [2, 0, 0, 1, 2]], device=device), x)
        self.assertEqual(res, torch.tensor([[True, True, True, True, True],
                                            [False, True, False, True, False],
                                            [True, False, True, False, True]], device=device))

    # FIXME: find a test suite for the masked scatter operator
    @onlyNativeDeviceTypes
    @dtypes(*get_all_dtypes())
    def test_masked_scatter(self, device, dtype):
        dt = dtype
        with warnings.catch_warnings(record=True) as w:
            warnings.simplefilter("always")
            for maskType in [torch.uint8, torch.bool]:
                num_copy, num_dest = 3, 10
                dest = torch.tensor([1, 2, 3, 4, 5, 6, 7, 8, 9, 10], dtype=dt, device=device)
                dest2 = dest.clone()
                dest_ones = dest.clone()
                dest_ones_expected = dest.clone()
                src = torch.tensor([0, 0, 0, 0, 0, 0, 0, 0, 0, 0], dtype=dt, device=device)
                src_ones = torch.tensor([1, 1, 1, 1, 1, 1, 1, 1, 1, 1], dtype=dt, device=device)
                mask = torch.tensor((0, 0, 0, 0, 1, 0, 1, 0, 1, 0), dtype=maskType, device=device)

                if dt == torch.bool:
                    # torch.bool is a special case and is being tested
                    # in a separate test
                    return

                dest.masked_scatter_(mask, src)
                j = 0
                for i in range(num_dest):
                    if mask[i]:
                        dest2[i] = src[j]
                        dest_ones_expected[i] = src_ones[j]
                        j += 1
                self.assertEqual(dest, dest2, atol=0, rtol=0)

                dest_ones.masked_scatter_(mask, src_ones)
                self.assertEqual(dest_ones, dest_ones_expected, atol=0, rtol=0)

                # Bound checking in CUDA is done inside a kernel
                # in order to avoid synchronization, but this means
                # we can not clear the failures. So there is no way
                # to test it then recover.
                if self.device_type != 'cuda':
                    # make src smaller. this should fail
                    src = torch.zeros(num_copy - 1, dtype=dt, device=device)
                    with self.assertRaises(RuntimeError):
                        dest.masked_scatter_(mask, src)

                # empty tensor
                dest = torch.empty((5, 0, 5), dtype=dt, device=device)
                mask = torch.ones_like(dest, dtype=maskType, device=device)
                src = torch.empty((0,), dtype=dt, device=device)
                dest.masked_scatter_(mask, src)

                dest = torch.empty((5, 0, 5), dtype=dt, device=device)
                mask = torch.ones((5, 1, 5), dtype=maskType, device=device)
                src = torch.empty((0,), dtype=dt, device=device)
                dest.masked_scatter_(mask, src)

        if self.device_type != 'cuda':
            self.assertEqual(len(w), 5)
        else:
            self.assertEqual(len(w), 4)

        warn = 'masked_scatter_ received a mask with dtype torch.uint8,'
        for wi in w:
            self.assertEqual(str(wi.message)[0:55], str(warn))

    # FIXME: find a test suite for the masked scatter operator
    def test_masked_scatter_bool_tensor(self, device):
        src = torch.tensor([True, True, True], device=device)
        dst = torch.tensor([False, False, False], device=device)
        mask = torch.tensor([False, True, False], device=device)

        dst.masked_scatter_(mask, src)
        self.assertEqual(dst, torch.tensor([False, True, False], device=device))

        mask = torch.tensor([True, False, True], device=device)
        dst = dst.masked_scatter(mask, src)
        self.assertEqual(dst, torch.tensor([True, True, True], device=device))

    # FIXME: find a test suite for the masked scatter operator
    #   test_scatter_gather_ops or test_masked_ops?
    # refer https://github.com/pytorch/pytorch/issues/60190
    @skipIfRocm
    @onlyCUDA
    @largeTensorTest('30GB')
    def test_masked_scatter_large_tensor(self, device):
        t_cpu = torch.empty(2**31 + 1, dtype=torch.bool).random_()
        t = t_cpu.to(device)
        result_cpu = t_cpu.masked_scatter(t_cpu, t_cpu)
        result = t.masked_scatter(t, t)
        self.assertEqual(result, result_cpu)

    # FIXME: find a test suite for the masked select operator
    @dtypes(*get_all_dtypes())
    def test_masked_select(self, device, dtype):
        if device == 'cpu':
            warn = 'masked_select received a mask with dtype torch.uint8,'
        else:
            warn = 'indexing with dtype torch.uint8 is now deprecated, pl'
        for maskType in [torch.uint8, torch.bool]:
            num_src = 10
            src = torch.tensor([0, 0, 0, 0, 0, 0, 0, 0, 0, 0], dtype=dtype, device=device)
            mask = torch.randint(2, (num_src,), device=device, dtype=maskType)

            with warnings.catch_warnings(record=True) as w:
                dst = src.masked_select(mask)
                if maskType is torch.uint8:
                    self.assertEqual(len(w), 1)
                    self.assertEqual(str(w[0].message)[0:53], str(warn))
            dst2 = []
            for i in range(num_src):
                if mask[i]:
                    dst2 += [src[i]]
            self.assertEqual(dst, torch.tensor(dst2), atol=0, rtol=0)

            dst3 = torch.empty(0, device=device, dtype=dtype)
            torch.masked_select(src, mask, out=dst3)
            self.assertEqual(dst3, torch.tensor(dst2, dtype=dst3.dtype), atol=0, rtol=0)

        # Since half on CPU is not supported, need to skip the remaining test cases
        if dtype == torch.half and torch.device(device).type == 'cpu':
            return

        # Ensure that masks are expanded to match tensor properly
        a = torch.rand(100, 100, device=device).mul(100).to(dtype)
        mask_first_el_each_row = torch.zeros(100, device=device, dtype=torch.bool)
        mask_first_el_each_row[0] = True
        a_masked = a.masked_select(mask_first_el_each_row)
        self.assertEqual(a_masked, a[:, 0])

        mask_first_row = torch.zeros(100, 1, device=device, dtype=torch.bool)
        mask_first_row[0][0] = True
        a_masked = a.masked_select(mask_first_row)
        self.assertEqual(a_masked, a[0, :])

        # Ensure that tensor is expanded to match mask properly
        a = torch.rand(100, device=device).mul(100).to(dtype)
        mask_copy_3_times = torch.tensor([[True], [True], [False], [True]], device=device)
        a_masked = a.masked_select(mask_copy_3_times)
        self.assertEqual(a_masked, a.unsqueeze(0).expand(3, 100).flatten())

    # FIXME: find a test suite for the masked select operator
    def test_masked_select_discontiguous(self, device):
        for size in (10, 200):
            vals = torch.rand(size, size, device=device)
            mask = torch.full((size, size), False, dtype=torch.bool, device=device)
            mask[:, ::2] = True
            vals_list = (vals, vals.t())
            mask_list = (mask, mask.t())
            out_dc = torch.empty(size * size, device=device)[::2]
            for v, m in product(vals_list, mask_list):
                if m.is_contiguous():
                    expected = v[:, ::2].clone().reshape((-1, ))
                else:
                    expected = v[::2].clone().reshape((-1, ))
                out = torch.masked_select(v, m)
                self.assertEqual(out, expected, atol=0, rtol=0)
                torch.masked_select(v, m, out=out_dc)
                self.assertEqual(out_dc, expected, atol=0, rtol=0)

    # FIXME: find a test suite for the masked fill operator
    @dtypes(*product(get_all_dtypes(), (torch.uint8, torch.bool)))
    def test_masked_fill(self, device, dtypes):
        dtype = dtypes[0]
        mask_dtype = dtypes[1]
        with warnings.catch_warnings(record=True) as w:
            warnings.simplefilter("always")

            num_dest = 10
            dst = torch.zeros(num_dest, dtype=dtype)
            mask = torch.randint(2, (num_dest,), dtype=mask_dtype)
            val = random.random()
            dst2 = dst.clone()

            dst.masked_fill_(mask, val)
            for i in range(num_dest):
                if mask[i]:
                    dst2[i] = val
            self.assertEqual(dst, dst2, atol=0, rtol=0)

            # test non-contiguous case
            dst = ((torch.randn(num_dest, num_dest, num_dest) * 10).to(dtype)).permute((2, 0, 1))
            dst2 = dst.contiguous()
            if dtype.is_complex:
                mask = dst.abs() > 0
            else:
                mask = dst > 0
            self.assertTrue(not dst.is_contiguous())
            self.assertTrue(dst2.is_contiguous())
            dst.masked_fill_(mask.to(mask_dtype), val)
            dst2.masked_fill_(mask.to(mask_dtype), val)
            self.assertEqual(dst, dst2, atol=0, rtol=0)

            if mask_dtype == torch.uint8:
                self.assertEqual(len(w), 3)

                warn = 'masked_fill_ received a mask with dtype torch.uint8,'
                for wi in w:
                    self.assertEqual(str(wi.message)[0:52], str(warn))
            else:
                self.assertEqual(len(w), 0)

    # FIXME: find a test suite for the masked fill operator
    def test_masked_fill_bool_tensor(self, device):
        dst = torch.tensor([True, False, True], device=device)
        mask = torch.tensor([False, True, False], device=device)

        dst.masked_fill_(mask, True)
        self.assertEqual(dst, torch.tensor([True, True, True], device=device))

        dst = dst.masked_fill(mask, False)
        self.assertEqual(dst, torch.tensor([True, False, True], device=device))

    def test_tensor_shape_empty(self, device):
        x = torch.randn((0, 1, 3, 0), device=device)
        # flatten
        self.assertEqual((0,), torch.flatten(x, 0, 3).shape)
        self.assertEqual((0, 0), torch.flatten(x, 0, 2).shape)
        self.assertEqual((0, 3, 0), torch.flatten(x, 1, 2).shape)

        # squeeze, unsqueeze
        self.assertEqual((0, 1, 1, 3, 0), torch.unsqueeze(x, 1).shape)
        self.assertEqual((0, 3, 0), torch.squeeze(x, 1).shape)
        self.assertEqual((0, 3, 0), torch.squeeze(x).shape)

        # transpose, t
        self.assertEqual((0, 0, 3, 1), torch.transpose(x, 1, 3).shape)
        y = torch.randn((5, 0), device=device)
        self.assertEqual((0, 5), y.t().shape)

        # select
        self.assertEqual((0, 1, 0), torch.select(x, 2, 2).shape)

        # repeat, permute
        self.assertEqual((9, 0, 5, 6, 0), x.repeat(9, 7, 5, 2, 3).shape)
        self.assertEqual((3, 0, 0, 1), x.permute(2, 3, 0, 1).shape)

        # diagonal, diagflat
        self.assertEqual((0,), torch.diagonal(torch.randn((5, 0), device=device)).shape)
        self.assertEqual((0,), torch.diagonal(torch.randn((0, 5), device=device)).shape)
        # off the end offsets are valid
        self.assertEqual((0,), torch.diagonal(torch.randn((5, 0), device=device), offset=1).shape)
        self.assertEqual((0,), torch.diagonal(torch.randn((0, 5), device=device), offset=1).shape)
        # check non-zero sized offsets off the end
        self.assertEqual((5, 6, 0), torch.diagonal(torch.randn((3, 4, 5, 6), device=device), offset=45252).shape)
        self.assertEqual((5, 6, 0), torch.diagonal(torch.randn((3, 4, 5, 6), device=device), offset=-45252).shape)

        self.assertEqual((0, 0), torch.diagflat(torch.tensor([], device=device)).shape)
        self.assertEqual(torch.zeros(1, 1), torch.diagflat(torch.tensor([], device=device), offset=1))
        self.assertEqual((0, 0), torch.diagflat(torch.tensor([[]], device=device)).shape)
        self.assertEqual(torch.zeros(1, 1), torch.diagflat(torch.tensor([[]], device=device), offset=1))

        # stack, split, chunk
        self.assertEqual((4, 0, 1, 3, 0), torch.stack((x, x, x, x)).shape)
        self.assertEqual([(0, 1, 3, 0)],
                         [z.shape for z in torch.chunk(x, 1, dim=0)])

        self.assertEqual([(0, 1, 3, 0), ] * 3, [z.shape for z in torch.chunk(x, 3, dim=0)])
        self.assertEqual([(0, 1, 1, 0), ] * 3, [z.shape for z in torch.chunk(x, 3, dim=2)])

        # NOTE: split_with_sizes behaves differently than NumPy in that it
        # takes sizes rather than offsets
        self.assertEqual([(0, 1, 0, 0), (0, 1, 1, 0), (0, 1, 2, 0)],
                         [z.shape for z in torch.split(x, (0, 1, 2), dim=2)])

        self.assertRaises(RuntimeError, lambda: torch.split(x, 0, dim=1))
        # This is strange because the split size is larger than the dim size, but consistent with
        # how split handles that case generally (when no 0s are involved).
        self.assertEqual([(0, 1, 3, 0)], [z.shape for z in torch.split(x, 1, dim=0)])
        self.assertEqual([(0, 1, 3, 0)], [z.shape for z in torch.split(x, 0, dim=0)])

    # functions that operate over a dimension but don't reduce.
    def test_dim_function_empty(self, device):
        shape = (0, 1, 2, 0)
        x = torch.randn(shape, device=device)

        # size stride
        self.assertEqual(0, x.size(3))
        self.assertEqual(2, x.size(2))
        self.assertEqual(2, x.stride(0))
        self.assertEqual(1, x.stride(2))

        self.assertEqual(x, torch.nn.functional.glu(x, 0))
        self.assertEqual((0, 1, 1, 0), torch.nn.functional.glu(x, 2).shape)

        # softmax, logsoftmax
        self.assertEqual(x, torch.nn.functional.softmax(x, 0))
        self.assertEqual(x, torch.nn.functional.softmax(x, 2))
        self.assertEqual(x, torch.nn.functional.softmax(x, 3))

        self.assertEqual(x, torch.nn.functional.log_softmax(x, 0))
        self.assertEqual(x, torch.nn.functional.log_softmax(x, 2))
        self.assertEqual(x, torch.nn.functional.log_softmax(x, 3))

        # cumsum, cumprod, cummax, cummin
        self.assertEqual(shape, torch.cumsum(x, 0).shape)
        self.assertEqual(shape, torch.cumsum(x, 2).shape)
        self.assertEqual(shape, torch.cumprod(x, 0).shape)
        self.assertEqual(shape, torch.cumprod(x, 2).shape)
        self.assertEqual(shape, torch.cummax(x, 0)[0].shape)
        self.assertEqual(shape, torch.cummax(x, 2)[0].shape)
        self.assertEqual(shape, torch.cummin(x, 0)[0].shape)
        self.assertEqual(shape, torch.cummin(x, 2)[0].shape)
        self.assertEqual(shape, torch.logcumsumexp(x, 0).shape)
        self.assertEqual(shape, torch.logcumsumexp(x, 2).shape)

        # flip
        self.assertEqual(x, x.flip(0))
        self.assertEqual(x, x.flip(2))

        # roll
        self.assertEqual(x, x.roll(0, 1).roll(0, -1))
        self.assertEqual(x, x.roll(1, x.size(1)))
        self.assertEqual(x, x.roll(1))
        self.assertEqual(x, x.roll((1, 1), (3, 1)))

        # unbind
        self.assertEqual((), x.unbind(0))
        self.assertEqual((torch.empty((0, 1, 0), device=device), torch.empty((0, 1, 0), device=device)),
                         x.unbind(2))

        # cross
        y = torch.randn((0, 1, 3, 0), device=device)
        self.assertEqual(y.shape, torch.cross(y, y).shape)

        # renorm
        self.assertEqual(shape, torch.renorm(x, 1, 0, 5).shape)
        self.assertEqual(shape, torch.renorm(x, 1, 2, 5).shape)

        # sort
        self.assertEqual([shape, shape], [z.shape for z in torch.sort(x, dim=0)])
        self.assertEqual([shape, shape], [z.shape for z in torch.sort(x, dim=2)])

        # topk
        self.assertEqual([shape, shape], [z.shape for z in torch.topk(x, 0, dim=0)])
        self.assertEqual([(0, 1, 1, 0), (0, 1, 1, 0)], [z.shape for z in torch.topk(x, 1, dim=2)])

        y = torch.randn((2, 3, 4), device=device)
        self.assertEqual([(2, 3, 0), (2, 3, 0)], [z.shape for z in torch.topk(y, 0)])

        # gather
        self.assertEqual(shape, torch.gather(x, 0, torch.empty(shape, dtype=torch.int64, device=device)).shape)
        self.assertEqual(shape, torch.gather(x, 2, torch.empty(shape, dtype=torch.int64, device=device)).shape)
        larger_shape = torch.empty((0, 1, 3, 0), dtype=torch.int64, device=device)
        self.assertEqual(larger_shape.shape, torch.gather(x, 2, larger_shape).shape)
        smaller_shape = torch.empty((0, 1, 0, 0), dtype=torch.int64, device=device)
        self.assertEqual(smaller_shape.shape, torch.gather(x, 2, smaller_shape).shape)
        y = torch.randn((2, 3, 4), device=device)
        self.assertEqual((0, 3, 4),
                         torch.gather(y, 0, torch.empty((0, 3, 4), dtype=torch.int64, device=device)).shape)

        # scatter, scatter_add
        for dim in [0, 2]:
            y = torch.randn(shape, device=device)
            y_src = torch.randn(shape, device=device)
            ind = torch.empty(shape, dtype=torch.int64, device=device)
            self.assertEqual(shape, y.scatter_(dim, ind, y_src).shape)
            self.assertEqual(shape, y.scatter_add_(dim, ind, y_src).shape)

        z = torch.randn((2, 3, 4), device=device)
        z_src = torch.randn((2, 3, 4), device=device)
        self.assertEqual(z, z.scatter_(2, torch.empty((2, 3, 0), dtype=torch.int64, device=device), z_src))
        self.assertEqual(z, z.scatter_add_(2, torch.empty((2, 3, 0), dtype=torch.int64, device=device), z_src))

        # index_fill, index_copy, index_add
        c = x.clone()
        c_clone = c.clone()
        ind_empty = torch.tensor([], dtype=torch.int64, device=device)
        ind_01 = torch.tensor([0, 1], dtype=torch.int64, device=device)
        self.assertEqual(c_clone, c.index_fill_(0, ind_empty, -1))
        self.assertEqual(c_clone, c.index_fill_(2, ind_empty, -1))
        self.assertEqual(c_clone, c.index_fill_(2, torch.tensor([0, 1], dtype=torch.int64, device=device), -1))
        self.assertEqual(c_clone, c.index_copy_(0, ind_empty, torch.empty((0, 1, 2, 0), device=device)))
        self.assertEqual(c_clone, c.index_copy_(2, ind_empty, torch.empty((0, 1, 0, 0), device=device)))
        self.assertEqual(c_clone, c.index_copy_(2, ind_01, torch.empty((0, 1, 2, 0), device=device)))
        self.assertEqual(c_clone, c.index_add_(0, ind_empty, torch.empty((0, 1, 2, 0), device=device)))
        self.assertEqual(c_clone, c.index_add_(2, ind_empty, torch.empty((0, 1, 0, 0), device=device)))
        self.assertEqual(c_clone, c.index_add_(2, ind_01, torch.empty((0, 1, 2, 0), device=device)))

        c = torch.randn((0, 1, 2), device=device)
        c_clone = c.clone()
        self.assertEqual(c_clone, c.index_fill_(0, ind_empty, -1))
        self.assertEqual(c_clone, c.index_copy_(0, ind_empty, torch.empty((0, 1, 2), device=device)))
        self.assertEqual(c_clone, c.index_add_(0, ind_empty, torch.empty((0, 1, 2), device=device)))
        self.assertEqual(c_clone, c.index_fill_(0, ind_empty, -1))
        self.assertEqual(c_clone, c.index_copy_(0, ind_empty, torch.empty((0, 1, 2), device=device)))
        self.assertEqual(c_clone, c.index_add_(0, ind_empty, torch.empty((0, 1, 2), device=device)))

        # index fill/copy/add non-empty
        z = torch.randn((2, 3, 4), device=device)
        self.assertEqual(z, z.index_fill_(0, ind_empty, -1))
        z = torch.randn((2, 3, 4), device=device)
        self.assertEqual(z, z.index_copy_(0, ind_empty, torch.empty((0, 3, 4), device=device)))
        z = torch.randn((2, 3, 4), device=device)
        self.assertEqual(z, z.index_add_(0, ind_empty, torch.empty((0, 3, 4), device=device)))

        # index_select
        self.assertEqual(x, x.index_select(0, ind_empty))
        self.assertEqual((0, 1, 0, 0), x.index_select(2, ind_empty).shape)
        self.assertEqual(x, x.index_select(2, ind_01))
        z = torch.randn((2, 3, 4), device=device)  # non-empty
        self.assertEqual((0, 3, 4), z.index_select(0, ind_empty).shape)
        c = torch.randn((0, 1, 2), device=device)
        self.assertEqual(c, c.index_select(0, ind_empty))
        c = torch.randn((0, 1, 2), device=device)
        self.assertEqual(c, c.index_select(0, ind_empty))

    # FIXME: find a test suite for the pdist operator
    def _brute_pdist(self, inp, p=2):
        """Computes the same as torch.pdist using primitives"""
        n = inp.shape[-2]
        k = n * (n - 1) // 2
        if k == 0:
            # torch complains about empty indices
            return torch.empty(inp.shape[:-2] + (0,), dtype=inp.dtype, device=inp.device)
        square = torch.norm(inp[..., None, :] - inp[..., None, :, :], p=p, dim=-1)
        unroll = square.view(square.shape[:-2] + (n * n,))
        inds = torch.ones(k, dtype=torch.int)
        inds[torch.arange(n - 1, 1, -1, dtype=torch.int).cumsum(0)] += torch.arange(2, n, dtype=torch.int)
        return unroll[..., inds.cumsum(0)]

    # FIXME: find a test suite for the pdist operator
    def _pdist_single(self, shape, device, p, dtype, trans, grad_check=False):
        x = torch.randn(shape, dtype=dtype, device=device)
        if trans:
            x.transpose_(-2, -1)
        if grad_check:
            x.requires_grad_()
            y = x.detach().clone().requires_grad_()
        else:
            y = x
        actual = torch.pdist(x, p=p)
        expected = self._brute_pdist(y, p=p)
        self.assertEqual(expected.shape, actual.shape)
        self.assertEqual(expected, actual)
        if grad_check and expected.size() != torch.Size([0]):
            g0 = torch.rand_like(actual)
            actual.backward(g0)
            expected.backward(g0)
            self.assertEqual(x.grad, y.grad)

    # FIXME: find a test suite for the pdist operator
    @slowTest
    def test_pdist_norm_forward(self, device):
        for shape in [(4, 5), (3, 2), (2, 1), (1500, 1)]:
            for p in [0, 1, 2, 3, 1.5, 2.5, float('inf')]:
                for trans in [False, True]:
                    for dtype in [torch.float32, torch.float64]:
                        self._pdist_single(shape, device, p, dtype, trans, grad_check=False)

        # do a simplified comparison with big inputs, see:
        # https://github.com/pytorch/pytorch/issues/15511
        for dtype in [torch.float32, torch.float64]:
            self._pdist_single((1000, 2), device, 2, dtype, trans=False, grad_check=False)

    # FIXME: find a test suite for the pdist operator
    @slowTest
    def test_pdist_norm_backward(self, device):
        for shape in [(4, 5), (3, 2), (2, 1), (1500, 1)]:
            for p in [0, 1, 2, 3, 1.5, 2.5, float('inf')]:
                for trans in [False, True]:
                    self._pdist_single(shape, device, p, torch.float64, trans, grad_check=True)

    # FIXME: find a test suite for the pdist operator
    @unittest.skipIf(IS_FBCODE and IS_REMOTE_GPU, "sandcastle OOM with current tpx gpu/re configuration")
    @skipIfRocm
    def test_pdist_norm_large(self, device):
        # use dim0>=46342 for forward, see:
        # https://github.com/pytorch/pytorch/issues/30583
        # Compare output using GPU with the CPU implementation, as brute_pdist uses too much memory
        if 'cuda' in device:
            x = torch.randn(50000, 1, dtype=torch.float32)
            expected_cpu = torch.pdist(x, p=2)
            actual_gpu = torch.pdist(x.to(device), p=2)
            self.assertEqual(expected_cpu, actual_gpu.cpu())

    # FIXME: move to elementwise ternary test suite
    @onlyNativeDeviceTypes
    @dtypesIfCUDA(*set(get_all_math_dtypes('cuda')))
    @dtypes(*set(get_all_math_dtypes('cpu')))
    def test_addcdiv(self, device, dtype):
        # Returns floating or integral scalar corresponding to dtype
        def _number(floating, integer, dtype):
            if dtype in [torch.half, torch.float, torch.double, torch.bfloat16]:
                return floating
            elif dtype in [torch.cfloat, torch.cdouble]:
                return floating * (1 + 1j)
            else:
                return integer

        def non_zero_rand(size, dtype, device):
            if dtype.is_floating_point or dtype.is_complex:
                a = torch.rand(size=size, dtype=dtype, device=device)
            elif dtype == torch.uint8:
                a = torch.randint(1, 5, size=size, dtype=dtype, device=device)
            else:
                a = torch.randint(-5, 5, size=size, dtype=dtype, device=device)
            return a + (a == 0).to(dtype)

        def _test_addcdiv():
            a = non_zero_rand((2, 2), dtype=dtype, device=device)
            b = non_zero_rand((2, 2), dtype=dtype, device=device)
            c = non_zero_rand((2, 2), dtype=dtype, device=device)
            alpha = _number(0.5, 3, dtype)

            expected = a + (alpha * b) / c
            actual = torch.addcdiv(a, b, c, value=alpha)
            self.assertEqual(expected, actual)

            with self.assertWarnsOnceRegex(
                    UserWarning, "This overload of addcdiv is deprecated"):
                self.assertEqual(actual, torch.addcdiv(a, alpha, b, c))

        if not (dtype.is_floating_point or dtype.is_complex):
            # Integer division with addcdiv is prohibited
            with self.assertRaises(RuntimeError):
                _test_addcdiv()
        else:
            _test_addcdiv()

        if self.device_type == 'cuda' and dtype == torch.half:
            a = torch.tensor([60000.0], device=device, dtype=dtype)
            b = torch.tensor([60000.0], device=device, dtype=dtype)
            c = torch.tensor([1.0], device=device, dtype=dtype)
            out = torch.addcmul(a, b, c, value=-2)
            self.assertTrue(not (out.isnan() or out.isinf()))

    def test_nullary_op_mem_overlap(self, device):
        ops = (
            ("random_", ()),
            ("uniform_", ()),
            ("cauchy_", ()),
            ("log_normal_", ()),
            ("exponential_", ()),
            ("geometric_", (0.5,)),
            ("normal_", ()),
        )

        x = torch.rand((1, 3)).expand((3, 3))
        for op, args in ops:
            with self.assertRaisesRegex(RuntimeError, 'unsupported operation'):
                getattr(x, op)(*args)

    # FIXME: move to an elementwise ternary test suite and make this an OpInfo test
    @dtypes(torch.double)
    def test_ternary_op_mem_overlap(self, device, dtype):
        ops = [
            ("addcmul", True, True, 'cpu'),
            ("addcmul", True, True, 'cuda'),
            ("addcdiv", True, True, 'cpu'),
            ("addcdiv", True, True, 'cuda'),
            ("lerp", True, True, 'cpu'),
            ("lerp", True, True, 'cuda')
        ]

        for (fn, has_input_output_mem_overlap_check,
             has_internal_mem_overlap_check, dev) in ops:
            if dev != device:
                continue
            out_op = getattr(torch, fn)
            inplace_op = getattr(torch.Tensor, fn + '_')
            self.check_internal_mem_overlap(
                inplace_op, 3, dtype, device,
                expected_failure=not has_internal_mem_overlap_check)
            self.ternary_check_input_output_mem_overlap(out_op, dev,
                                                        expected_failure=not has_input_output_mem_overlap_check)

    @expectedFailureMeta  # RuntimeError not raised
    @dtypes(torch.double)
    @onlyNativeDeviceTypes
    def test_copy_mem_overlap(self, device, dtype):
        self.check_internal_mem_overlap(
            torch.Tensor.copy_, num_inputs=2, dtype=dtype, device=device)
        sz = 9
        doubles = torch.randn(2 * sz, dtype=dtype, device=device)
        self.unary_check_input_output_mem_overlap(
            doubles, sz, lambda input, out: out.copy_(input))

    # FIXME: convert to ErrorInputs
    @onlyNativeDeviceTypes
    def test_index_add_mem_overlap(self, device):
        x = torch.rand((1,), device=device).expand((6,))
        y = torch.rand((6,), device=device)
        ind = torch.tensor([2, 1, 0], device=device)
        value = torch.rand((3,), device=device)
        with self.assertRaisesRegex(RuntimeError, 'unsupported operation'):
            x.index_add_(0, ind, value)
        with self.assertRaisesRegex(RuntimeError, 'unsupported operation'):
            y.index_add_(0, ind, y[:3])
        with self.assertRaisesRegex(RuntimeError, 'unsupported operation'):
            ind.index_add_(0, ind, ind.clone())
        with self.assertRaisesRegex(RuntimeError, 'unsupported operation'):
            ind.index_add_(0, ind.clone(), ind)

    # FIXME: convert to ErrorInputs
    @onlyNativeDeviceTypes
    def test_index_copy_mem_overlap(self, device):
        x = torch.rand((1,), device=device).expand((6,))
        y = torch.rand((6,), device=device)
        ind = torch.tensor([2, 1, 0], device=device)
        value = torch.rand((3,), device=device)
        with self.assertRaisesRegex(RuntimeError, 'unsupported operation'):
            x.index_copy_(0, ind, value)
        with self.assertRaisesRegex(RuntimeError, 'unsupported operation'):
            y.index_copy_(0, ind, y[:3])
        with self.assertRaisesRegex(RuntimeError, 'unsupported operation'):
            ind.index_copy_(0, ind, ind.clone())
        with self.assertRaisesRegex(RuntimeError, 'unsupported operation'):
            ind.index_copy_(0, ind.clone(), ind)

    # FIXME: convert to ErrorInputs
    @expectedFailureMeta  # Warning not triggered
    @onlyNativeDeviceTypes
    def test_index_fill_mem_overlap(self, device):
        x = torch.rand((1,), device=device).expand((6,))
        y = torch.rand((6,), device=device)
        ind = torch.tensor([2, 1, 0], device=device)
        value = torch.rand((3,), device=device)

        with self.assertWarnsRegex(UserWarning, "index_fill_ on expanded tensors"):
            x.index_fill_(0, ind, 1.0)
        with self.assertRaisesRegex(RuntimeError, 'unsupported operation'):
            ind.index_fill_(0, ind, 0)

    # FIXME: convert to ErrorInputs
    @expectedFailureMeta  # RuntimeError not raised
    @onlyNativeDeviceTypes
    def test_shift_mem_overlap(self, device):
        x = torch.rand(3, device=device)
        with self.assertRaisesRegex(RuntimeError, 'unsupported operation'):
            x[:-1] <<= x[1:]
        with self.assertRaisesRegex(RuntimeError, 'unsupported operation'):
            x[:-1] >>= x[1:]

    # FIXME: convert to ErrorInputs
    @expectedFailureMeta  # RuntimeError not raised
    @onlyNativeDeviceTypes
    def test_bernoulli_mem_overlap(self, device):
        x = torch.rand((1,), device=device).expand((6,))

        with self.assertRaisesRegex(RuntimeError, 'unsupported operation'):
            x.bernoulli_()
        with self.assertRaisesRegex(RuntimeError, 'unsupported operation'):
            x.bernoulli_(p=0.1)
        p = torch.rand(6, device=device)
        with self.assertRaisesRegex(RuntimeError, 'unsupported operation'):
            x.bernoulli_(p=p)
        with self.assertRaisesRegex(RuntimeError, 'unsupported operation'):
            torch.bernoulli(torch.rand_like(x), out=x)

    # FIXME: convert to ErrorInputs
    @expectedFailureMeta  # RuntimeError not raised
    @onlyNativeDeviceTypes
    def test_put_mem_overlap(self, device):
        x = torch.rand((1,), device=device).expand((6,))
        y = torch.rand((6,), device=device)
        ind = torch.tensor([2, 1, 0], device=device)
        value = torch.rand((3,), device=device)
        with self.assertRaisesRegex(RuntimeError, 'unsupported operation'):
            x.put_(ind, value)
        with self.assertRaisesRegex(RuntimeError, 'unsupported operation'):
            y.put_(ind[0], y[0])
        with self.assertRaisesRegex(RuntimeError, 'unsupported operation'):
            ind.put_(ind, ind)
        with self.assertRaisesRegex(RuntimeError, 'unsupported operation'):
            y.put_(ind, y[:3])
        with self.assertRaisesRegex(RuntimeError, 'unsupported operation'):
            ind.put_(ind, ind.clone())
        with self.assertRaisesRegex(RuntimeError, 'unsupported operation'):
            ind.put_(ind.clone(), ind)

    # FIXME: convert to ErrorInputs
    @expectedFailureMeta  # UserWarning not triggered
    @onlyNativeDeviceTypes
    def test_index_put_mem_overlap(self, device):
        x = torch.rand((1,), device=device).expand((6,))
        y = torch.rand((6,), device=device)
        ind = torch.tensor([2, 1, 0], device=device)
        value = torch.rand((3,), device=device)
        with self.assertWarnsRegex(UserWarning, 'expanded tensors'):
            x.index_put_((ind,), value)
        with self.assertRaisesRegex(RuntimeError, 'unsupported operation'):
            y.index_put_((ind,), y[0])
        with self.assertRaisesRegex(RuntimeError, 'unsupported operation'):
            ind.index_put_((ind,), ind)
        with self.assertRaisesRegex(RuntimeError, 'unsupported operation'):
            y.index_put_((ind,), y[:3])
        with self.assertRaisesRegex(RuntimeError, 'unsupported operation'):
            ind.index_put_((ind,), ind.clone())
        with self.assertRaisesRegex(RuntimeError, 'unsupported operation'):
            ind.index_put_((ind.clone(),), ind)

    # FIXME: convert to ErrorInputs
    @expectedFailureMeta  # UserWarning not triggered
    @onlyNativeDeviceTypes
    def test_masked_fill_mem_overlap(self, device):
        x = torch.rand((1,), device=device).expand((6,))
        mask = torch.tensor([True, False, True, True, False, False], device=device)
        with self.assertWarnsRegex(UserWarning, 'expanded tensors'):
            x.masked_fill_(mask, 0.)

        fill_val = torch.tensor(0., device=device)
        with self.assertWarnsRegex(UserWarning, 'expanded tensors'):
            x.masked_fill_(mask, fill_val)

        with self.assertRaisesRegex(RuntimeError, 'unsupported operation'):
            mask[1:].masked_fill_(mask[:-1], False)

    # FIXME: convert to ErrorInputs
    @onlyNativeDeviceTypes
    def test_masked_select_mem_overlap(self, device):
        x = torch.rand((1,), device=device).expand((3,))
        y = torch.rand((6,), device=device)
        mask = torch.tensor([True, False, True, True, False, False], device=device)
        with self.assertRaisesRegex(RuntimeError, 'unsupported operation'):
            torch.masked_select(y, mask, out=x)
        with self.assertRaisesRegex(RuntimeError, 'unsupported operation'):
            torch.masked_select(y, mask, out=y)
        with self.assertRaisesRegex(RuntimeError, 'unsupported operation'):
            torch.masked_select(mask.clone(), mask, out=mask)

    # FIXME: convert to ErrorInputs
    @expectedFailureMeta  # RuntimeError not raised
    @onlyNativeDeviceTypes
    def test_masked_scatter_mem_overlap(self, device):
        x = torch.rand((1,), device=device).expand((6,))
        src = torch.rand((3,), device=device)
        mask = torch.tensor([True, False, True, True, False, False], device=device)

        with self.assertRaisesRegex(RuntimeError, 'unsupported operation'):
            x.masked_scatter_(mask, src)

    # FIXME: convert to ErrorInputs
    @onlyNativeDeviceTypes
    def test_index_select_mem_overlap(self, device):
        x = torch.rand((1, 6), device=device).expand((2, 6))
        y = torch.rand((3, 6), device=device)
        ind = torch.tensor([0, 1], dtype=torch.int64, device=device)
        with self.assertRaisesRegex(RuntimeError, 'unsupported operation'):
            torch.index_select(y, 1, ind, out=x)

    # FIXME: convert to ErrorInputs
    @onlyNativeDeviceTypes
    def test_scatter_mem_overlap(self, device):
        x = torch.rand((1,), device=device).expand((6,))
        src = torch.rand((3,), device=device)
        ind = torch.tensor([2, 1, 0], device=device, dtype=torch.int64)

        with self.assertRaisesRegex(RuntimeError, 'unsupported operation'):
            x.scatter_(0, ind, src)
        with self.assertRaisesRegex(RuntimeError, 'unsupported operation'):
            src.scatter_(0, ind, src)
        with self.assertRaisesRegex(RuntimeError, 'unsupported operation'):
            ind.scatter_(0, ind, ind.clone())

    # FIXME: convert to ErrorInputs
    @onlyNativeDeviceTypes
    def test_gather_mem_overlap(self, device):
        x = torch.rand((1,), device=device).expand((3,))
        src = torch.rand((6,), device=device)
        ind = torch.tensor([2, 1, 0], device=device, dtype=torch.int64)
        with self.assertRaisesRegex(RuntimeError, 'unsupported operation'):
            torch.gather(src, 0, ind, out=x)
        with self.assertRaisesRegex(RuntimeError, 'unsupported operation'):
            torch.gather(src, 0, ind, out=src)
        with self.assertRaisesRegex(RuntimeError, 'unsupported operation'):
            torch.gather(ind.clone(), 0, ind[1:], out=ind[:1])

    # FIXME: convert to ErrorInputs
    @onlyNativeDeviceTypes
    def test_take_mem_overlap(self, device):
        x = torch.rand((1,), device=device).expand((3,))
        src = torch.rand((6,), device=device)
        ind = torch.tensor([2, 1, 0], device=device, dtype=torch.int64)
        with self.assertRaisesRegex(RuntimeError, 'unsupported operation'):
            torch.take(src, ind, out=x)
        with self.assertRaisesRegex(RuntimeError, 'unsupported operation'):
            torch.take(src, ind, out=src)
        with self.assertRaisesRegex(RuntimeError, 'unsupported operation'):
            torch.take(ind.clone(), ind[1:], out=ind[:-1])

    # FIXME: move to test distributions
    @onlyCUDA
    def test_multinomial_device_constrain(self, device):
        x = torch.empty(0, device="cpu")
        y = torch.empty(0, device=device)
        self.assertRaisesRegex(
            RuntimeError, "Expected all tensors to be on the same device",
            lambda: torch.multinomial(x, 2, out=y))

    # FIXME: move to test distributions
    @deviceCountAtLeast(2)
    @onlyCUDA
    def test_multinomial_gpu_device_constrain(self, devices):
        x = torch.empty(0, device=devices[0])
        y = torch.empty(0, device=devices[1])
        self.assertRaisesRegex(
            RuntimeError, "Expected all tensors to be on the same device",
            lambda: torch.multinomial(x, 2, out=y))

    # FIXME: convert this to an automated OpInfo test
    @deviceCountAtLeast(2)
    @onlyCUDA
    def test_device_guard(self, devices):
        # verify that all operators with `device_guard: False` behave properly with multiple devices.
        # TODO: if we had operator introspection we could figure out this set of operators automatically...
        x = torch.randn((1, 2, 3), device=devices[1])
        y = torch.zeros((1, 3, 2), device=devices[1])
        scalar = torch.tensor(5, device=devices[1])

        # property ops
        torch.cudnn_is_acceptable(x)
        x.is_distributed()
        x.is_floating_point()
        x.is_complex()
        x.is_same_size(y)
        x.is_signed()
        x.size(0)
        x.stride(0)
        x.numel()
        x.is_set_to(y)
        x.data_ptr()
        scalar.is_nonzero()

        # sparse property ops
        y[0][1] = 5
        y_sparse = y.to_sparse()
        y_sparse.sparse_dim()
        y_sparse._dimI()
        y_sparse.dense_dim()
        y_sparse._dimV()
        y_sparse._nnz()
        y_sparse.is_coalesced()
        y_sparse._indices()
        y_sparse._values()
        y_sparse.indices()
        y_sparse.values()

        # in-place ops
        def inplace():
            return torch.randn((1, 2, 3), device=devices[1])
        inplace().as_strided_(y.size(), y.stride())
        inplace().resize_(y.size())
        inplace().squeeze_()
        inplace().squeeze_(0)
        inplace().unsqueeze_(2)
        inplace().transpose_(1, 2)
        inplace().squeeze_().t_()
        inplace().set_(x.storage())
        inplace().set_(x.storage(), x.storage_offset(), x.size(), x.stride())
        inplace().set_(x)
        inplace().set_()
        y_sparse._coalesced_(True)

        # shape modification
        x.as_strided(y.size(), y.stride())
        x.expand((5, 2, 3))
        x.expand_as(x)
        x.sum_to_size((1,))
        torch.broadcast_tensors(x , x)
        x.reshape((1, 3, 2))
        x.reshape_as(y)
        x.squeeze()
        x.squeeze(0)
        x.squeeze().t()
        x.transpose(1, 2)
        x.unsqueeze(2)
        x.view((1, 3, 2))
        x.view_as(y)

        # chunk, split, etc.
        x.chunk(2, dim=1)
        x.split(1, dim=2)
        x.split_with_sizes([1, 2], dim=2)
        x.unfold(dimension=2, size=1, step=1)

        x.narrow(1, 1, 1)
        x.select(1, 1)
        torch.isnan(x)

        torch.empty((1, 3, 2), out=y)
        torch.empty_like(x)
        torch.empty_like(x, dtype=torch.int64)

        # to
        x.to(x)
        x.to(y)
        x.to(x, copy=True)

    def test_is_signed(self, device):
        self.assertEqual(torch.IntTensor(5).to(device).is_signed(), True)
        self.assertEqual(torch.ByteTensor(5).to(device).is_signed(), False)
        self.assertEqual(torch.CharTensor(5).to(device).is_signed(), True)
        self.assertEqual(torch.FloatTensor(5).to(device).is_signed(), True)
        self.assertEqual(torch.HalfTensor(10).to(device).is_signed(), True)

    # Note - reports a leak of 512 bytes on CUDA device 1
    @deviceCountAtLeast(2)
    @skipCUDAMemoryLeakCheckIf(True)
    @onlyCUDA
    def test_tensor_set_errors_multigpu(self, devices):
        f_cuda0 = torch.randn((2, 3), dtype=torch.float32, device=devices[0])
        f_cuda1 = torch.randn((2, 3), dtype=torch.float32, device=devices[1])

        self.assertRaises(RuntimeError, lambda: f_cuda0.set_(f_cuda1.storage()))
        self.assertRaises(RuntimeError,
                          lambda: f_cuda0.set_(f_cuda1.storage(), 0, f_cuda1.size(), f_cuda1.stride()))
        self.assertRaises(RuntimeError, lambda: f_cuda0.set_(f_cuda1))

    # FIXME: move to test_serialization
    @onlyCUDA
    @deviceCountAtLeast(1)  # Note: Tests works with one but prefers more devices
    def test_serialization(self, devices):
        def _test_serialization(filecontext_lambda):
            t0 = torch.cuda.FloatTensor(5).fill_(1)
            with torch.cuda.device(devices[-1]):
                tn = torch.cuda.FloatTensor(3).fill_(2)
            torch.cuda.set_device(devices[0])
            b = (t0, tn)
            with filecontext_lambda() as f:
                torch.save(b, f)
                f.seek(0)
                c = torch.load(f)
                self.assertEqual(b, c, atol=0, rtol=0)
                u0, un = c
                self.assertEqual(str(u0.device), devices[0])
                self.assertEqual(str(un.device), devices[-1])

        _test_serialization(tempfile.NamedTemporaryFile)
        _test_serialization(BytesIOContext)

    # FIXME: move memory format tests to their own test class/suite
    def test_memory_format_preserved_after_permute(self, device):
        x = torch.randn(4, 3, 8, 8, device=device)
        nhwc = x.contiguous(memory_format=torch.channels_last)
        y = nhwc.permute(0, 1, 3, 2).permute(0, 1, 3, 2)
        self.assertTrue(y.is_contiguous(memory_format=torch.channels_last))

        x = torch.randn(4, 3, 8, 8, 8, device=device)
        ndhwc = x.contiguous(memory_format=torch.channels_last_3d)
        y = ndhwc.permute(0, 1, 4, 3, 2).permute(0, 1, 4, 3, 2)
        self.assertTrue(y.is_contiguous(memory_format=torch.channels_last_3d))

    def test_memory_format_propagation_rules(self, device):

        contiguous = torch.rand(10, 3, 5, 5, device=device)
        cl = torch.rand(10, 3, 5, 5, device=device).contiguous(memory_format=torch.channels_last)
        ambiguous = torch.rand(10, 3, 1, 1, device=device).contiguous(memory_format=torch.channels_last)
        self.assertTrue(ambiguous.is_contiguous(memory_format=torch.channels_last))
        self.assertTrue(ambiguous.is_contiguous(memory_format=torch.contiguous_format))
        bias = torch.rand(1, 1, 1, 1, device=device).contiguous(memory_format=torch.channels_last)

        def _test_propagation_rules(self, contiguous, cl, ambiguous, bias):
            options = ((ambiguous, contiguous, torch.contiguous_format),
                       (ambiguous, cl, torch.channels_last),
                       (contiguous, ambiguous, torch.contiguous_format),
                       (contiguous, cl, torch.contiguous_format),
                       (cl, ambiguous, torch.channels_last),
                       (cl, contiguous, torch.channels_last),
                       (bias, cl, torch.channels_last),
                       (cl, bias, torch.channels_last),)

            for a, b, mf in options:
                result = a + b
                self.assertTrue(result.is_contiguous(memory_format=mf))

        _test_propagation_rules(self, contiguous, cl, ambiguous, bias)

        cl = cl.to(memory_format=torch.channels_last)
        ambiguous = ambiguous.to(memory_format=torch.channels_last)
        bias = bias.to(memory_format=torch.channels_last)

        _test_propagation_rules(self, contiguous, cl, ambiguous, bias)

        # test cases when strides matter in ambiguous tensors
        for mf in (torch.channels_last, torch.contiguous_format):
            ambiguous = torch.rand(10, 3, 1, 1, device=device).to(memory_format=mf)
            bias = torch.rand(3, 1, 1, device=device)
            result = ambiguous + bias
            self.assertEqual(ambiguous.stride(), result.stride())
            result = bias + ambiguous
            self.assertEqual(ambiguous.stride(), result.stride())
            result = ambiguous * 5
            self.assertEqual(ambiguous.stride(), result.stride())

    def test_memory_format_empty_like(self, device):
        def test_helper(x, memory_format):
            xc = x.contiguous(memory_format=memory_format)

            like = torch.empty_like(xc, memory_format=torch.preserve_format)
            self.assertFalse(like.is_contiguous())
            self.assertTrue(like.is_contiguous(memory_format=memory_format))

            like_x = torch.empty_like(x, memory_format=torch.preserve_format)
            self.assertTrue(like_x.is_contiguous())
            self.assertFalse(like_x.is_contiguous(memory_format=memory_format))

            like = torch.empty_like(x, memory_format=memory_format)
            self.assertFalse(like.is_contiguous())
            self.assertTrue(like.is_contiguous(memory_format=memory_format))

            like = torch.empty_like(xc, memory_format=torch.contiguous_format)
            self.assertTrue(like.is_contiguous())
            self.assertFalse(like.is_contiguous(memory_format=memory_format))

            like = torch.empty_like(xc)
            self.assertFalse(like.is_contiguous())
            self.assertTrue(like.is_contiguous(memory_format=memory_format))

            sparse = x.to_sparse()
            with self.assertRaises(RuntimeError):
                z = torch.empty_like(sparse, memory_format=torch.preserve_format)

        test_helper(torch.randn(4, 3, 8, 8, device=device), torch.channels_last)
        test_helper(torch.randn(4, 3, 8, 8, 8, device=device), torch.channels_last_3d)

    def test_memory_format_consistency(self, device):
        x = torch.randn(10, 3, 1, 1, device=device)
        x_rep = x.as_strided(x.size(), x.stride())
        self.assertEqual(x.size(), x_rep.size())
        self.assertEqual(x.stride(), x_rep.stride())
        self.assertEqual(x.is_contiguous(), x_rep.is_contiguous())
        self.assertEqual(x.is_contiguous(memory_format=torch.channels_last), x_rep.is_contiguous(memory_format=torch.channels_last))
        self.assertEqual(
            x.is_contiguous(memory_format=torch.channels_last_3d), x_rep.is_contiguous(memory_format=torch.channels_last_3d))

    # FIXME: make this a elementwise unary and elementwise binary OpInfo test
    def test_memory_format_operators(self, device):
        def _chunk_op(x, y):
            x1, x2 = x.chunk(2, dim=1)
            return x1 + x2

        def _unsqueeze_op_add(x, y):
            return x[0].unsqueeze(0) + 3

        def _unsqueeze_op_clone(x, y):
            return x[0].unsqueeze(0).clone()

        def _test_helper(x, y, bias, memory_format):
            return_contig_fns = [
                lambda x, y: y + x,
                lambda x, y: y * x,
                lambda x, y: y.addcdiv(x, y, value=2),
                lambda x, y: y.addcmul(x, y, value=2),
            ]
            bias_fns = [
                lambda x, b: x + b,
                lambda x, b: b + x,
            ]
            fns = [
                lambda x, y: x.clone(),
                lambda x, y: x + 3,
                lambda x, y: 3 * x,
                lambda x, y: x + y,
                lambda x, y: x * y,
                lambda x, y: abs(x),
                lambda x, y: x.abs(),
                lambda x, y: x.abs_(),
                lambda x, y: x.acos(),
                lambda x, y: x.acos_(),
                lambda x, y: x.add(y, alpha=3),
                lambda x, y: x.add_(y, alpha=3),
                lambda x, y: x.addcdiv(y, y, value=2),
                lambda x, y: x.addcdiv_(y, y, value=2),
                lambda x, y: x.addcmul(y, y, value=2),
                lambda x, y: x.addcmul_(y, y, value=2),
                lambda x, y: x.acosh(),
                lambda x, y: x.acosh_(),
                lambda x, y: x.asinh(),
                lambda x, y: x.asinh_(),
                lambda x, y: x.atanh(),
                lambda x, y: x.atanh_(),
                lambda x, y: x.asin(),
                lambda x, y: x.asin_(),
                lambda x, y: x.atan(),
                lambda x, y: x.atan2(y),
                lambda x, y: x.atan2_(y),
                lambda x, y: x.ceil(),
                lambda x, y: x.ceil_(),
                lambda x, y: x.clamp(-1, 1),
                lambda x, y: x.cos(),
                lambda x, y: x.cosh(),
                lambda x, y: x.div(0.5),
                lambda x, y: x.div_(0.5),
                lambda x, y: x.div(y),
                lambda x, y: x.div_(y),
                lambda x, y: x.digamma(),
                lambda x, y: x.digamma_(),
                lambda x, y: x.erf(),
                lambda x, y: x.erfc(),
                lambda x, y: x.erfinv(),
                lambda x, y: x.erfinv_(),
                lambda x, y: x.exp(),
                lambda x, y: x.expm1(),
                lambda x, y: x.expm1_(),
                lambda x, y: x.floor(),
                lambda x, y: x.floor_(),
                lambda x, y: x.fmod(2),
                lambda x, y: x.frac(),
                lambda x, y: x.hypot(y),
                lambda x, y: x.hypot_(y),
                lambda x, y: x.i0(),
                lambda x, y: x.i0_(),
                lambda x, y: x.lerp(y, 0.5),
                lambda x, y: x.log(),
                lambda x, y: x.log_(),
                lambda x, y: x.log10(),
                lambda x, y: x.log10_(),
                lambda x, y: x.log1p(),
                lambda x, y: x.log1p_(),
                lambda x, y: x.log2(),
                lambda x, y: x.log2_(),
                lambda x, y: x.mul(3),
                lambda x, y: x.mul_(3),
                lambda x, y: x.neg(),
                lambda x, y: x.neg_(),
                lambda x, y: x.pow(3),
                lambda x, y: x.pow_(3),
                lambda x, y: x.pow(0.0),
                lambda x, y: x.pow(1.0),
                lambda x, y: x.reciprocal(),
                lambda x, y: x.remainder(2),
                lambda x, y: x.round(),
                lambda x, y: x.round_(),
                lambda x, y: x.rsqrt(),
                lambda x, y: x.rsqrt_(),
                lambda x, y: x.sigmoid(),
                lambda x, y: x.sigmoid_(),
                lambda x, y: x.logit(),
                lambda x, y: x.logit_(),
                lambda x, y: x.logit(1e-6),
                lambda x, y: x.logit_(1e-6),
                lambda x, y: x.sign(),
                lambda x, y: x.sign_(),
                lambda x, y: x.sgn(),
                lambda x, y: x.sgn_(),
                lambda x, y: x.sin(),
                lambda x, y: x.sin_(),
                lambda x, y: x.sinh(),
                lambda x, y: x.sinh_(),
                lambda x, y: x.sqrt(),
                lambda x, y: x.sqrt_(),
                lambda x, y: x.tan(),
                lambda x, y: x.tanh(),
                lambda x, y: x.trunc(),
                lambda x, y: x.trunc_(),
                _chunk_op,
                _unsqueeze_op_add,
                _unsqueeze_op_clone,
            ]
            for fn in fns:
                x_c = x.contiguous()
                y_c = y.contiguous()
                result_c = fn(x_c, y_c)
                result = fn(x, y)
                self.assertEqual(result, result_c)
                self.assertTrue(
                    result.is_contiguous(memory_format=memory_format),
                    "result of the '{}' is not in '{}' format".format(inspect.getsource(fn).strip(), memory_format))

            for fn in bias_fns:
                x_c = x.contiguous()
                b_c = bias.contiguous()
                result_c = fn(x_c, b_c)
                result = fn(x, bias)
                self.assertEqual(result, result_c)
                self.assertTrue(
                    result.is_contiguous(memory_format=memory_format),
                    "result of the '{}' is not in '{}' format".format(inspect.getsource(fn).strip(), memory_format))

            for fn in return_contig_fns:
                x_c = x.contiguous()
                y_c = y.contiguous()
                result_c = fn(x_c, y_c)
                result = fn(x, y)
                self.assertEqual(result, result_c)
                self.assertTrue(
                    result.is_contiguous(memory_format=torch.contiguous_format),
                    "result of the '{}' is not in '{}' format".format(inspect.getsource(fn).strip(), torch.contiguous_format))

        _test_helper(
            torch.randn((4, 3, 8, 8), device=device).contiguous(memory_format=torch.channels_last),
            abs(torch.randn((4, 3, 8, 8), device=device)) + 1,
            torch.randn((1, 3, 1, 1), device=device).contiguous(memory_format=torch.channels_last),
            torch.channels_last)
        _test_helper(
            torch.randn((4, 3, 8, 8, 8), device=device).contiguous(memory_format=torch.channels_last_3d),
            abs(torch.randn((4, 3, 8, 8, 8), device=device)) + 1,
            torch.randn((1, 3, 1, 1, 1), device=device).contiguous(memory_format=torch.channels_last_3d),
            torch.channels_last_3d)

    # FIXME: make this a elementwise unary and elementwise binary OpInfo test
    def test_strides_propagation(self, device):
        def _test_helper(x, op, unary=False):
            def compare_strides(s1, s2, div):
                sdiv = [s // div for s in s1]
                self.assertEqual(sdiv, s2)

            dim = x.dim()
            # we produce memory dense outputs, so when input is strided on the last dimension
            # we need to divide by that dimension stride to compare input and result strides
            div = x.stride(-1)
            for p in permutations(range(dim)):
                xp = x.permute(p)
                if not unary:
                    y = torch.randn(xp.size(-1), device=x.device, dtype=x.dtype)
                    for inputs in ((xp, xp), (xp, y), (y, xp)):
                        res = op(*inputs)
                        compare_strides(xp.stride(), res.stride(), div)
                        self.assertEqual(xp.size(), res.size())
                        out = torch.empty(0, device=xp.device, dtype=res.dtype)
                        res = op(*inputs, out=out)
                        compare_strides(xp.stride(), res.stride(), div)
                        self.assertEqual(xp.size(), res.size())
                else:
                    res = op(xp)
                    compare_strides(xp.stride(), res.stride(), div)
                    self.assertEqual(xp.size(), res.size())
                    out = torch.empty(0, device=xp.device, dtype=res.dtype)
                    res = op(xp, out=out)
                    compare_strides(xp.stride(), res.stride(), div)
                    self.assertEqual(xp.size(), res.size())

        # torch.eq by default calls TensorIterator with defined output, torch.add with undefined
        binary_ops = (torch.eq, torch.add)
        unary_ops = (torch.exp,)
        # memory dense, sliced and ambiguous sliced (ambiguous dense loses permutation information)
        xs = (torch.randn(2, 3, 4, device=device), torch.randn(2, 3, 8, device=device)[:, :, ::2],
              torch.randn(1, 1, 4, 12, device=device)[:, :, :, ::2])
        for op in binary_ops:
            for x in xs:
                _test_helper(x, op)
        for op in unary_ops:
            for x in xs:
                _test_helper(x, op, unary=True)

    # FIXME: move dlpack tests to their own test class/suite
    @skipMeta
    @onlyNativeDeviceTypes
    @dtypes(*get_all_dtypes(include_bool=False))
    def test_dlpack_capsule_conversion(self, device, dtype):
        # DLpack does not explicitly support bool (xref dmlc/dlpack#75)
        x = make_tensor((5,), device, dtype)
        z = from_dlpack(to_dlpack(x))
        self.assertEqual(z, x)

    @skipMeta
    @onlyNativeDeviceTypes
    @dtypes(*get_all_dtypes(include_bool=False))
    def test_dlpack_protocol_conversion(self, device, dtype):
        x = make_tensor((5,), device, dtype)
        z = from_dlpack(x)
        self.assertEqual(z, x)

    @skipMeta
    @onlyNativeDeviceTypes
    def test_dlpack_shared_storage(self, device):
        x = make_tensor((5,), device, torch.float64)
        z = from_dlpack(to_dlpack(x))
        z[0] = z[0] + 20.0
        self.assertEqual(z, x)

    @skipMeta
    @onlyCUDA
    @dtypes(*get_all_dtypes(include_bool=False))
    def test_dlpack_conversion_with_streams(self, device, dtype):
        # Create a stream where the tensor will reside
        stream = torch.cuda.Stream()
        with torch.cuda.stream(stream):
            # Do an operation in the actual stream
            x = make_tensor((5,), device, dtype) + 1
        # DLPack protocol helps establish a correct stream order
        # (hence data dependency) at the exchange boundary.
        # DLPack manages this synchronization for us, so we don't need to
        # explicitly wait until x is populated
        stream = torch.cuda.Stream()
        with torch.cuda.stream(stream):
            z = from_dlpack(x)
        stream.synchronize()
        self.assertEqual(z, x)

    @skipMeta
    @onlyCUDA
    @dtypes(*get_all_dtypes(include_bool=False))
    def test_dlpack_conversion_with_diff_streams(self, device, dtype):
        from torch._C import _from_dlpack
        stream_a = torch.cuda.Stream()
        stream_b = torch.cuda.Stream()
        # DLPack protocol helps establish a correct stream order
        # (hence data dependency) at the exchange boundary.
        # the `tensor.__dlpack__` method will insert a synchronization event
        # in the current stream to make sure that it was correctly populated.
        with torch.cuda.stream(stream_a):
            x = make_tensor((5,), device, dtype) + 1
            z = _from_dlpack(x.__dlpack__(stream_b.cuda_stream))
            stream_a.synchronize()
        stream_b.synchronize()
        self.assertEqual(z, x)

    @skipMeta
    @onlyCUDA
    def test_dlpack_default_stream(self, device):
        class DLPackTensor:
            def __init__(self, tensor):
                self.tensor = tensor

            def __dlpack_device__(self):
                return self.tensor.__dlpack_device__()

            def __dlpack__(self, stream=None):
                if torch.version.hip is None:
                    assert stream == 1
                else:
                    assert stream == 0
                capsule = self.tensor.__dlpack__(stream)
                converted = True
                return capsule

        # CUDA-based tests runs on non-default streams
        with torch.cuda.stream(torch.cuda.default_stream()):
            x = DLPackTensor(make_tensor((5,), device, torch.float32))
            from_dlpack(x)

    @skipMeta
    @onlyNativeDeviceTypes
    @dtypes(*get_all_dtypes(include_bool=False))
    def test_dlpack_tensor_invalid_stream(self, device, dtype):
        with self.assertRaises(TypeError):
            x = make_tensor((5,), device, dtype)
            x.__dlpack__(stream=object())

    @skipMeta
    def test_dlpack_error_on_bool_tensor(self):
        x = torch.tensor([True], dtype=torch.bool)
        with self.assertRaises(RuntimeError):
            to_dlpack(x)

    # TODO: increase tests once NumPy supports the `__dlpack__` protocol
    @skipMeta
    def test_dlpack_export_requires_grad(self):
        x = torch.zeros(10, dtype=torch.float32, requires_grad=True)
        with self.assertRaisesRegex(RuntimeError, r"require gradient"):
            x.__dlpack__()

    @skipMeta
    def test_dlpack_export_is_conj(self):
        x = torch.tensor([-1 + 1j, -2 + 2j, 3 - 3j])
        y = torch.conj(x)
        with self.assertRaisesRegex(RuntimeError, r"conjugate bit"):
            y.__dlpack__()

    @skipMeta
    def test_dlpack_export_non_strided(self):
        x = torch.sparse_coo_tensor([[0]], [1], size=(1,))
        y = torch.conj(x)
        with self.assertRaisesRegex(RuntimeError, r"strided"):
            y.__dlpack__()

    @onlyCUDA
    @unittest.skipIf(PYTORCH_CUDA_MEMCHECK, "is_pinned uses failure to detect pointer property")
    def test_pin_memory_from_constructor(self, device):
        def _get_like(t, **kwargs):
            return [
                torch.rand_like(t, **kwargs),
                torch.randn_like(t, **kwargs),
                torch.empty_like(t, **kwargs),
                torch.full_like(t, 4, **kwargs),
                torch.zeros_like(t, **kwargs),
                torch.ones_like(t, **kwargs),
            ]

        def _get_tensors(**kwargs):
            return [
                torch.tensor([10, 11], **kwargs),
                torch.randn(3, 5, **kwargs),
                torch.rand(3, **kwargs),
                # torch.randint(3, 5, **kwargs), // unsupported
                torch.zeros(3, **kwargs),
                torch.randperm(3, **kwargs),
                torch.empty(6, **kwargs),
                torch.ones(6, **kwargs),
                torch.eye(6, **kwargs),
                torch.arange(3, 5, **kwargs)]

        pinned_tensors = _get_tensors(pin_memory=True) + _get_like(torch.empty(5, dtype=torch.float64), pin_memory=True)
        for x in pinned_tensors:
            self.assertTrue(x.is_pinned())

        tensors = _get_tensors() + _get_like(torch.empty(5, dtype=torch.float64, pin_memory=True))
        for x in tensors:
            self.assertFalse(x.is_pinned())

    @deviceCountAtLeast(1)
    @onlyCUDA
    def test_storage_all_devices(self, devices):
        for device in devices:
            t = torch.tensor((), device=device)
            self.assertEqual(t.dtype, t.storage().dtype)

    # FIXME: move to test distributions
    @dtypesIfCUDA(torch.float, torch.double, torch.half)
    @dtypes(torch.float, torch.double)
    def test_multinomial(self, device, dtype):
        def make_prob_dist(shape, is_contiguous):
            if is_contiguous:
                if dtype == torch.half:
                    return torch.zeros(shape, device=device).uniform_().to(dtype=torch.half)
                return torch.zeros(shape, device=device, dtype=dtype).uniform_()
            elif len(shape) == 1:
                if dtype == torch.half:
                    return torch.zeros((shape + [5]), device=device).uniform_().to(dtype=torch.half)[:, 2]
                return torch.zeros((shape + [5]), device=device, dtype=dtype).uniform_()[:, 2]
            else:
                # num dim = 2
                new_shape = [2, shape[1], 7, 1, shape[0], 1, 10]
                if dtype == torch.half:
                    prob_dist = torch.zeros(new_shape, device=device).uniform_().to(dtype=torch.half)
                else:
                    prob_dist = torch.zeros(new_shape, device=device, dtype=dtype).uniform_()
                prob_dist = prob_dist.transpose(1, 4)
                prob_dist = prob_dist[1, :, 5, 0, :, 0, 4]
                assert not prob_dist.is_contiguous()  # sanity check
                return prob_dist

        for is_contiguous in (True, False):
            # with replacement
            n_row = 3
            for n_col in range(4, 5 + 1):
                prob_dist = make_prob_dist([n_row, n_col], is_contiguous)
                # indices that shouldn't be sampled (<0 means none)
                zero_prob_indices = torch.LongTensor(n_row).random_(-2, n_col).tolist()
                for i, j in enumerate(zero_prob_indices):
                    if j >= 0:
                        prob_dist[i, j] = 0
                n_sample = n_col * 3
                sample_indices = torch.multinomial(prob_dist, n_sample, True)
                self.assertEqual(prob_dist.dim(), 2)
                self.assertEqual(sample_indices.size(1), n_sample)
                for i in range(n_row):
                    zero_prob_idx = zero_prob_indices[i]
                    if zero_prob_idx < 0:
                        continue
                    for j in range(n_sample):
                        self.assertNotEqual(sample_indices[i, j], zero_prob_idx,
                                            msg="sampled an index with zero probability")

            # without replacement
            n_row = 3
            for n_col in range(2, 10 + 1, 2):
                prob_dist = make_prob_dist([n_row, n_col], is_contiguous)
                # indices that shouldn't be sampled (<0 means none)
                zero_prob_indices = torch.LongTensor(n_row).random_(-1, n_col).tolist()
                for i, j in enumerate(zero_prob_indices):
                    if j >= 0:
                        prob_dist[i, j] = 0
                n_sample = max(1, n_col - 2)
                sample_indices = torch.multinomial(prob_dist, n_sample, False)
                self.assertEqual(prob_dist.dim(), 2)
                self.assertEqual(sample_indices.size(1), n_sample)
                for i in range(n_row):
                    row_samples = {}
                    zero_prob_idx = zero_prob_indices[i]
                    for j in range(n_sample):
                        sample_idx = sample_indices[i, j]
                        if zero_prob_idx >= 0:
                            self.assertNotEqual(sample_idx, zero_prob_idx,
                                                msg="sampled an index with zero probability")
                        self.assertNotIn(sample_idx, row_samples, "sampled an index twice")
                        row_samples[sample_idx] = True

            # vector
            n_col = 4
            prob_dist = make_prob_dist([n_col], is_contiguous).fill_(1)
            zero_prob_idx = 1  # index that shouldn't be sampled
            prob_dist[zero_prob_idx] = 0
            n_sample = 20
            sample_indices = torch.multinomial(prob_dist, n_sample, True)
            for sample_index in sample_indices:
                self.assertNotEqual(sample_index, zero_prob_idx, msg="sampled an index with zero probability")
            s_dim = sample_indices.dim()
            self.assertEqual(sample_indices.dim(), 1, msg="wrong number of dimensions")
            self.assertEqual(prob_dist.dim(), 1, msg="wrong number of prob_dist dimensions")
            self.assertEqual(sample_indices.size(0), n_sample, msg="wrong number of samples")

        # CUDA misalignment issue (#46702)
        n_row, n_col = 2, 3
        prob_dist = make_prob_dist([n_row, n_col], True)
        n_sample = 1
        sample_indices = torch.multinomial(prob_dist, n_sample, True)
        self.assertEqual(sample_indices.dim(), 2, msg="wrong number of dimensions")
        self.assertEqual(sample_indices.size(1), n_sample, msg="wrong number of samples")

    # FIXME: move to test distributions
    @onlyCUDA
    @dtypes(torch.float, torch.double, torch.half)
    def test_multinomial_deterministic(self, device, dtype):
        gen = torch.Generator(device=device)

        trials = 5
        seed = 0
        prob_dist = torch.rand(10000, 1000, device=device, dtype=dtype)
        n_sample = 1

        for i in range(trials):
            gen.manual_seed(seed)
            samples_1 = torch.multinomial(prob_dist, n_sample, True, generator=gen)

            gen.manual_seed(seed)
            samples_2 = torch.multinomial(prob_dist, n_sample, True, generator=gen)

            self.assertEqual(samples_1, samples_2)
            self.assertEqual(samples_1.dim(), 2, msg="wrong number of dimensions")
            self.assertEqual(samples_1.size(1), n_sample, msg="wrong number of samples")

    # FIXME: move to test distributions
    @slowTest
    @dtypes(torch.float)
    def test_multinomial_rng_state_advance(self, device, dtype):
        corpus_size = 100000
        freqs = torch.ones(corpus_size, dtype=torch.float, device=device)
        n_sample = 100
        samples1 = torch.multinomial(freqs, n_sample, replacement=True)
        samples2 = torch.multinomial(freqs, n_sample, replacement=True)
        samples = torch.cat([samples1, samples2])
        # expect no more than 1 repeating elements generated in 2 attempts
        # the probability of at least element being repeated is surprisingly large, 18%
        self.assertLessEqual(2 * n_sample - samples.unique().size(0), 2)
        samples1 = torch.multinomial(freqs, n_sample, replacement=False)
        samples2 = torch.multinomial(freqs, n_sample, replacement=False)
        samples = torch.cat([samples1, samples2])
        # expect no more than 1 repeating elements generated in 2 attempts
        self.assertLessEqual(2 * n_sample - samples.unique().size(0), 1)

    def _test_memory_format_transformations(self, device, input_generator_fn, transformation_fn,
                                            memory_format, compare_data=True, default_is_preserve=False):

        assert(memory_format == torch.channels_last or memory_format == torch.channels_last_3d)

        # xc is a channels last tensor
        xc = input_generator_fn(device)
        # xc is not memory dense, but looks like channels last
        if memory_format == torch.channels_last:
            xc = xc[..., ::2, ::2]
        else:
            xc = xc[..., ::2, ::2, ::2]

        clone = transformation_fn(xc, memory_format=torch.preserve_format)
        self.assertFalse(clone.is_contiguous())
        self.assertTrue(clone.is_contiguous(memory_format=memory_format))
        self.assertFalse(xc.is_contiguous())
        self.assertFalse(xc.is_contiguous(memory_format=memory_format))
        if compare_data:
            self.assertEqual(xc, clone.to(xc))

        xc = input_generator_fn(device)
        clone = transformation_fn(xc, memory_format=torch.contiguous_format)
        self.assertTrue(clone.is_contiguous())
        self.assertFalse(clone.is_contiguous(memory_format=memory_format))
        if compare_data:
            self.assertEqual(xc, clone.to(xc))

        xc = input_generator_fn(device)
        clone = transformation_fn(xc)

        if default_is_preserve:
            self.assertFalse(clone.is_contiguous())
            self.assertTrue(clone.is_contiguous(memory_format=memory_format))
        else:
            self.assertTrue(clone.is_contiguous())
            self.assertFalse(clone.is_contiguous(memory_format=memory_format))
        if compare_data:
            self.assertEqual(xc, clone.to(xc))

        x = torch.randn((3, 4, 5, 6, 7, 8, 9), device=device)
        for _ in range(10):
            permutation = list(range(len(x.shape)))
            random.shuffle(permutation)
            x = x.permute(permutation)
            self.assertEqual(x.stride(), transformation_fn(x, memory_format=torch.preserve_format).stride())

    def test_memory_format_to(self, device):
        def get_generator(memory_format, shape):
            def input_generator_fn(device):
                return torch.randn(shape, device=device, dtype=torch.float32).contiguous(memory_format=memory_format)
            return input_generator_fn

        def transformation_fn(tensor, **kwargs):
            return tensor.to(dtype=torch.float64, **kwargs)

        formats_shapes = (
            (torch.channels_last, (4, 3, 8, 8)),
            (torch.channels_last_3d, (4, 3, 8, 8, 8)))

        for mf, shape in formats_shapes:
            self._test_memory_format_transformations(
                device, get_generator(mf, shape), transformation_fn, mf, default_is_preserve=True)

    def test_memory_format_type(self, device):
        def get_generator(memory_format, shape):
            def input_generator_fn(device):
                return torch.randn(shape, device=device, dtype=torch.float32).contiguous(memory_format=memory_format)
            return input_generator_fn

        def transformation_fn(tensor, **kwargs):
            return tensor.to(torch.float64, **kwargs)

        formats_shapes = (
            (torch.channels_last, (4, 3, 8, 8)),
            (torch.channels_last_3d, (4, 3, 8, 8, 8)))

        for mf, shape in formats_shapes:
            self._test_memory_format_transformations(
                device, get_generator(mf, shape), transformation_fn, mf, default_is_preserve=True)

    def test_memory_format_clone(self, device):
        def get_generator(memory_format, shape):
            def input_generator_fn(device):
                return torch.randn(shape, device=device, dtype=torch.float32).contiguous(memory_format=memory_format)
            return input_generator_fn

        def transformation_fn(tensor, **kwargs):
            return tensor.clone(**kwargs)

        formats_shapes = (
            (torch.channels_last, (4, 3, 8, 8)),
            (torch.channels_last_3d, (4, 3, 8, 8, 8)))

        for mf, shape in formats_shapes:
            self._test_memory_format_transformations(
                device, get_generator(mf, shape), transformation_fn, mf, True, default_is_preserve=True)

    def test_memory_format_factory_like_functions_preserve(self, device):
        def get_generator(memory_format, shape):
            def input_generator_fn(device):
                return torch.randn(shape, device=device, dtype=torch.float32).contiguous(memory_format=memory_format)
            return input_generator_fn

        transformation_fns = [
            lambda t, **kwargs: torch.zeros_like(t, **kwargs),
            lambda t, **kwargs: torch.ones_like(t, **kwargs),
            lambda t, **kwargs: torch.randint_like(t, 10, 100, **kwargs),
            lambda t, **kwargs: torch.randint_like(t, 100, **kwargs),
            lambda t, **kwargs: torch.randn_like(t, **kwargs),
            lambda t, **kwargs: torch.rand_like(t, **kwargs),
            lambda t, **kwargs: torch.full_like(t, 7, **kwargs),
            lambda t, **kwargs: torch.empty_like(t, **kwargs)]

        formats_shapes = (
            (torch.channels_last, (4, 3, 8, 8)),
            (torch.channels_last_3d, (4, 3, 8, 8, 8)))

        for mf, shape, in formats_shapes:
            for transformation_fn in transformation_fns:
                self._test_memory_format_transformations(
                    device, get_generator(mf, shape), transformation_fn, mf, compare_data=False, default_is_preserve=True)

    def test_memory_format_type_shortcuts(self, device):
        def get_generator(memory_format, shape, dtype):
            def input_generator_fn(device):
                return torch.randn(shape, device=device, dtype=dtype).clamp(0, 1) \
                    .round().contiguous(memory_format=memory_format)
            return input_generator_fn


        def get_fn(fn_name):
            def transformation_fn(tensor, **kwargs):
                fn = getattr(tensor, fn_name)
                return fn(**kwargs)
            return transformation_fn

        shortcuts = ['byte', 'char', 'double', 'bool', 'half', 'int', 'long', 'short']
        if device == 'cpu':
            shortcuts += ['bfloat16']

        formats_shapes = (
            (torch.channels_last, (4, 3, 8, 8)),
            (torch.channels_last_3d, (4, 3, 8, 8, 8)))

        for mf, shape in formats_shapes:
            for fn_name in shortcuts:
                self._test_memory_format_transformations(
                    device, get_generator(mf, shape, torch.float32), get_fn(fn_name), mf, default_is_preserve=True)

        # Test 'float' separately to avoid float->float no-op.
        for mf, shape in formats_shapes:
            self._test_memory_format_transformations(
                device, get_generator(mf, shape, torch.float64), get_fn('float'), mf, default_is_preserve=True)

    @onlyCUDA
    def test_memory_format_cpu_and_cuda_ops(self, device):
        def get_generator(memory_format, shape):
            def input_generator_fn(device):
                return torch.randn(shape, device=device, dtype=torch.float32).contiguous(memory_format=memory_format)
            return input_generator_fn

        def transformation_cpu_fn(tensor, **kwargs):
            return tensor.cpu(**kwargs)

        def transformation_cuda_fn(tensor, **kwargs):
            return tensor.cuda(**kwargs)

        formats_shapes = (
            (torch.channels_last, (4, 3, 8, 8)),
            (torch.channels_last_3d, (4, 3, 8, 8, 8)))

        for mf, shape in formats_shapes:
            self._test_memory_format_transformations(
                'cuda', get_generator(mf, shape), transformation_cpu_fn, mf, default_is_preserve=True)
            self._test_memory_format_transformations(
                'cpu', get_generator(mf, shape), transformation_cuda_fn, mf, default_is_preserve=True)

    # FIXME: move to test_serialization
    def test_pickle_gradscaler(self, device):
        # This test is not in test_cuda.py because it should pass in 3 cases:
        #  1. cuda is not available.
        #  2. cuda is available but device is not cuda.
        #  3. cuda is available and device is cuda.
        # In case 1, a and b disable themselves on construction and shouldn't try to pickle workhorse attributes.
        # In case 2, a and b are enabled.  Workhorse attributes participate in pickling, but none are lazy-inited
        # to cuda Tensors, because I don't want to do cuda things if device is not cuda.
        # In case 3, a and b are enabled and we may also try lazy-initing _scale to a cuda tensor.
        device = torch.device(device)
        try_lazy_inits = (True, False) if device.type == "cuda" else (False,)
        for lazy_init_scale in try_lazy_inits:
            a = torch.cuda.amp.GradScaler(init_scale=3., growth_factor=4., backoff_factor=.5, growth_interval=2)
            self.assertTrue(not a.is_enabled() if torch.cuda.amp.common.amp_definitely_not_available() else a.is_enabled())
            if lazy_init_scale:
                # Dummy a.scale() call lazy-inits a._scale Tensor.
                a.scale(torch.tensor([4.0], dtype=torch.float32, device=device))
                self.assertTrue(isinstance(a._scale, torch.cuda.FloatTensor))
            # The following three lines should work whether or not cuda is available.
            serialized = pickle.dumps(a)
            b = pickle.loads(serialized)
            self.assertEqual(b.is_enabled(), a.is_enabled())
            if a.is_enabled():
                self.assertEqual(b.get_scale(), 3.)
                self.assertEqual(b.get_growth_factor(), 4.)
                self.assertEqual(b.get_backoff_factor(), .5)
                self.assertEqual(b.get_growth_interval(), 2)
                self.assertEqual(b._init_growth_tracker, 0)
                # supplies a dummy key to test the defaultdict's default_factory
                self.assertEqual(b._per_optimizer_states["fdsa"],
                                 torch.cuda.amp.grad_scaler._refresh_per_optimizer_state())
                if lazy_init_scale:
                    self.assertEqual(b.scale(torch.tensor([4.0], dtype=torch.float32, device=device)), 12.0)

    # FIXME: convert to ErrorInputs
    def test_multinomial_invalid(self, device):
        def test(probs):
            with self.assertRaisesRegex(RuntimeError,
                                        'probability tensor contains either `inf`, `nan` or element < 0'):
                torch.multinomial(probs.to(device), 2)
                torch.cuda.synchronize()

        test(torch.tensor([1., -1., 1.]))
        test(torch.tensor([1., inf, 1.]))
        test(torch.tensor([1., -inf, 1.]))
        test(torch.tensor([1., 1., nan]))

    # FIXME: convert to ErrorInputs
    def test_multinomial_invalid_distribution(self, device):
        def test(probs, replacement):
            with self.assertRaisesRegex(RuntimeError,
                                        r"invalid multinomial distribution \(sum of probabilities <= 0\)"):
                torch.multinomial(probs, 2, replacement)
                torch.cuda.synchronize()

        x = torch.zeros(3, device=device)
        y = torch.zeros(3, 3, device=device)
        z = torch.zeros(3, 3, device=device)
        z[1, :] = 1

        test(x, False)
        test(y, False)
        test(z, False)

        # Verify only for CPU as replacement=True
        # throws device side assert triggered.
        if self.device_type == 'cpu':
            test(x, True)
            test(y, True)
            test(z, True)

    # FIXME: move to test distributions
    def _test_multinomial_empty(self, device, replacement, num_samples):
        probs = torch.ones(0, 3, device=device)
        expected = torch.empty(0, num_samples, dtype=torch.int64)
        out = torch.multinomial(probs, num_samples=num_samples, replacement=replacement)
        self.assertEqual(out, expected)

    # FIXME: move to test distributions
    def test_multinomial_empty_w_replacement(self, device):
        self._test_multinomial_empty(device, True, 1)
        self._test_multinomial_empty(device, True, 2)

    # FIXME: move to test distributions
    def test_multinomial_empty_wo_replacement(self, device):
        self._test_multinomial_empty(device, False, 1)
        self._test_multinomial_empty(device, False, 2)

    # FIXME: move to elementwise ternary test suite
    def _test_where_scalar_template(self, device, dtype, exec_fn):
        for ndims in range(0, 4):
            shape = self._rand_shape(ndims, min_size=5, max_size=10)
            for n in range(ndims + 1):
                for c in combinations(list(range(ndims)), n):
                    for scalar_type in [int, float, complex]:
                        if dtype.is_complex:
                            condition = make_tensor(shape, dtype=dtype, device=device).abs() > 0.5
                        else:
                            condition = make_tensor(shape, dtype=dtype, device=device) > 0.5

                        x = make_tensor(shape, dtype=dtype, device=device)

                        if not dtype.is_complex and scalar_type == complex:
                            continue

                        scalar_1 = scalar_type(random.random())

                        exec_fn(scalar_type, dtype, condition, x, scalar_1)

    # FIXME: move to elementwise ternary test suite
    # For current implementation,
    # below are the valid `TensorDtype` and `ScalarType` combinations.
    def _where_valid_scalar_tensor_combination(self, scalar_type, dtype):
        if (scalar_type == int and dtype == torch.long):
            return True
        elif (scalar_type == float and dtype == torch.double):
            return True
        elif (scalar_type == complex and dtype == torch.complex128):
            return True
        return False

    # FIXME: move to elementwise ternary test suite
    @onlyNativeDeviceTypes
    @dtypes(*(get_all_int_dtypes() + get_all_fp_dtypes() +
              get_all_complex_dtypes()))
    def test_where_scalar_invalid_combination_raises(self, device, dtype):

        def checkRaises(scalar_type, dtype, condition, x, scalar_1):
            if not self._where_valid_scalar_tensor_combination(scalar_type, dtype):
                # Note: This should fail once `where` supports type promotion.
                with self.assertRaisesRegex(RuntimeError, "expected scalar type"):
                    torch.where(condition, x, scalar_1)

        self._test_where_scalar_template(device, dtype, checkRaises)

    # FIXME: move to elementwise ternary test suite
    @skipCUDAVersionIn([(11, 2)])  # test fails for 11.2, see https://github.com/pytorch/pytorch/issues/51980
    @dtypes(*(get_all_int_dtypes() + get_all_fp_dtypes() +
              get_all_complex_dtypes()))
    def test_where_scalar_valid_combination(self, device, dtype):

        def checkResult(scalar_type, dtype, condition, x, scalar_1):
            if self._where_valid_scalar_tensor_combination(scalar_type, dtype):
                def x_like(scalar, without_dtype=False):
                    return torch.tensor(scalar, dtype=dtype, device=device).expand_as(x)

                # X = Tensor, Y = Scalar
                scalar_out = torch.where(condition, x, scalar_1)
                tensor_out = torch.where(condition, x, x_like(scalar_1))
                self.assertEqual(scalar_out, tensor_out)

                # X = Scalar, Y = Tensor
                scalar_out = torch.where(condition, scalar_1, x)
                tensor_out = torch.where(condition, x_like(scalar_1), x)
                self.assertEqual(scalar_out, tensor_out)

        self._test_where_scalar_template(device, dtype, checkResult)

    # FIXME: move to elementwise ternary test suite
    # As the test fails with Runtime Error not raised on XLA
    @onlyNativeDeviceTypes
    def test_where_scalar_scalar(self, device):
        # Scalar-Scalar Version
        height = 5
        width = 5
        default_dtype = torch.get_default_dtype()
        for test_default_dtype in [torch.float, torch.double]:
            torch.set_default_dtype(test_default_dtype)
            for scalar_type_1 in [int, float, complex]:
                for scalar_type_2 in [int, float, complex]:
                    x1 = scalar_type_1(random.random() * random.randint(10, 20))
                    x2 = scalar_type_2(random.random() * random.randint(20, 30))
                    condition = torch.randn(height, width, device=device) > 0.5
                    if scalar_type_1 != scalar_type_2:
                        self.assertRaisesRegex(RuntimeError, "expected scalar type", lambda: torch.where(condition, x1, x2))
                    else:
                        def get_dtype(scalar_type):
                            complex_dtype = torch.complex64 if torch.float == torch.get_default_dtype() else torch.complex128
                            type_map = {int: torch.long, float: torch.get_default_dtype(), complex: complex_dtype}
                            return type_map[scalar_type]
                        expected = torch.zeros((height, width), dtype=get_dtype(scalar_type_1))
                        expected[condition] = x1
                        expected[~condition] = x2
                        result = torch.where(condition, x1, x2)
                        self.assertEqual(expected, result)

        # Reset the original dtype
        torch.set_default_dtype(default_dtype)

    def test_hook_remove(self, device):
        # Reference: https://github.com/pytorch/pytorch/issues/58354
        def _test_helper(remove_hook):
            def install_hook(tensor):
                handle = None

                def hook(tensor):
                    if remove_hook:
                        handle.remove()
                    return torch.zeros_like(tensor)
                handle = tensor.register_hook(hook)

            t = torch.ones((1, 5), device=device, requires_grad=True)
            install_hook(t)

            # First call to backward
            t.mean().backward()
            self.assertEqual(t.grad, torch.zeros_like(t))

            # Second call to backward
            t.mean().backward()
            if remove_hook:
                # After removing the hook, make sure the usual gradient is returned
                self.assertEqual(t.grad, 0.2 * torch.ones_like(t))
            else:
                self.assertEqual(t.grad, torch.zeros_like(t))

        _test_helper(remove_hook=True)
        _test_helper(remove_hook=False)

    # FIXME: get PyTorch/XLA to run test_testing
    # This test should ideally be in test_testing.py,
    # but since pytorch/xla runs tests from test_torch.py, we have it here.
    @skipXLA
    def test_skip_xla(self, device):
        if self.device_type == 'xla':
            # Should not reach here!
            self.assertTrue(False)

    # FIXME: get PyTorch/XLA to run test_testing
    # This test should ideally be in test_testing.py,
    # but since pytorch/xla runs tests from test_torch.py, we have it here.
    @expectedFailureXLA
    def test_expected_failure_xla(self, device):
        if self.device_type == 'xla':
            self.assertTrue(False)

    # FIXME: get PyTorch/XLA to run test_testing
    # This test should ideally be in test_testing.py,
    # but since pytorch/xla runs tests from test_torch.py, we have it here.
    def test_assertRaisesRegex_ignore_msg_non_native_device(self, device):
        # Verify that self.assertRaisesRegex only checks the Error and ignores
        # message for non-native devices.
        x = torch.randn((10, 3), device=device)
        t = torch.empty(10, dtype=torch.int64, device=device).random_(0, 3)
        invalid_weight = torch.randn(4, device=device)
        msg = "weight tensor should be defined either for all 3 classes or no classes"

        # XLA raises RuntimeError with a different message.
        with self.assertRaisesRegex(RuntimeError, msg):
            torch.nn.functional.nll_loss(x, t, weight=invalid_weight)


# Tests that compare a device's computation with the (gold-standard) CPU's.
class TestDevicePrecision(TestCase):
    exact_dtype = True

    # FIXME: move to indexing test suite
    @onlyCUDA
    def test_index_add_bfloat16(self, device):
        inp_tensor = torch.randn(5, 3, device='cpu').bfloat16()
        t = torch.tensor([[1, 2, 3], [4, 5, 6], [7, 8, 9]], dtype=torch.bfloat16, device='cpu')
        index = torch.tensor([0, 4, 2], device='cpu')
        out_cpu = inp_tensor.index_add(0, index, t)

        inp_tensor = inp_tensor.to(device=device)
        t = t.to(device=device)
        index = index.to(device=device)
        out_gpu = inp_tensor.index_add(0, index, t)

        self.assertEqual(out_cpu, out_gpu, atol=1e-2, rtol=0)

    # FIXME: move to serialization test suite
    def test_device_serialization(self, device):
        x = torch.randn(4, 4, device=device)

        with tempfile.NamedTemporaryFile() as f:
            torch.save(x, f)
            f.seek(0)
            x_copy = torch.load(f)

        self.assertEqual(x_copy, x)
        self.assertIs(type(x_copy), type(x))
        self.assertEqual(x_copy.device, x.device)

    # FIXME: move to serialization test suite
    @deviceCountAtLeast(2)
    def test_multidevice_serialization(self, devices):
        x = [torch.randn(4, 4, device=devices[0]),
             torch.randn(4, 4, device=devices[1])]

        with tempfile.NamedTemporaryFile() as f:
            torch.save(x, f)
            f.seek(0)
            x_copy = torch.load(f)

        for original, cp in zip(x, x_copy):
            self.assertEqual(cp, original)
            self.assertIs(type(cp), type(original))
            self.assertEqual(cp.device, original.device)

    # FIXME: move to data movement test suite
    @deviceCountAtLeast(1)
    def test_copy_noncontig(self, devices):
        def do_test(d0, d1):
            x = torch.tensor([1.5, 2.5, 3.5, 4.5, 5.5, 6.5], device=d0)
            y = torch.tensor([0, 0, 0, 0, 0, 0], device=d1)
            self.assertNotEqual(x.dtype, y.dtype)

            y[::2].copy_(x[::2])
            self.assertEqual(y, [1, 0, 3, 0, 5, 0])

        do_test('cpu', devices[0])
        do_test(devices[0], 'cpu')

        if len(devices) > 1:
            do_test(devices[0], devices[1])

    @deviceCountAtLeast(2)
    def test_type_conversions_same_device(self, devices):
        x = torch.randn(5, 5, device=devices[1])
        self.assertEqual(x.int().device, torch.device(devices[1]))
        self.assertEqual(x.type(torch.int).device, torch.device(devices[1]))
        self.assertEqual(x.to(torch.int).device, torch.device(devices[1]))

    @dtypesIfCUDA(torch.half, torch.float, torch.double,
                  torch.int8, torch.short, torch.int, torch.long,
                  torch.uint8)
    @dtypes(torch.float, torch.double,
            torch.int8, torch.short, torch.int, torch.long,
            torch.uint8)
    def test_from_sequence(self, device, dtype):
        seq = [list(range(i * 4, i * 4 + 4)) for i in range(5)]
        reference = torch.arange(0, 20).resize_(5, 4)
        self.assertEqual(torch.tensor(seq, dtype=dtype, device=device), reference, exact_dtype=False)

    # FIXME: moved to indexing test suite
    @deviceCountAtLeast(1)
    def test_advancedindex_mixed_cpu_devices(self, devices) -> None:
        def test(x: torch.Tensor, ia: torch.Tensor, ib: torch.Tensor) -> None:
            # test getitem
            self.assertEqual(x[:, ia, None, ib, 0].cpu(),
                             x.cpu()[:, ia.cpu(), None, ib.cpu(), 0])
            self.assertEqual(x[ia], x.cpu()[ia.cpu()])
            # test setitem
            x_clone1 = x.clone()
            x_clone2 = x.clone()
            first_shape = x[:, ia, None, ib, 0].shape
            second_shape = x[ia].shape
            x_clone1[:, ia, None, ib, 0] = torch.randn(first_shape).to(x_clone1)
            x_clone2[ia] = torch.randn(second_shape).to(x_clone2)

        cpu = torch.device('cpu')
        for device in devices:
            # Index cpu tensor with device tensor
            x = torch.randn(3, 4, 4, 4, 3)
            ia = torch.tensor([0, 2, 1]).to(device)
            ib = torch.tensor([0, 2, 1]).to(device)
            test(x, ia, ib)

            # Index device tensor with cpu tensor
            x = x.to(device)
            ia = ia.to(cpu)
            ib = ib.to(cpu)
            test(x, ia, ib)

            # Index cpu tensor with mixed cpu, device tensors
            x = x.to(cpu)
            ia = ia.to(cpu)
            ib = ib.to(device)
            test(x, ia, ib)

            # Index device tensor with mixed cpu, device tensors
            x = x.to(device)
            ia = ia.to(cpu)
            ib = ib.to(device)
            test(x, ia, ib)

            if len(devices) > 1:
                other_device = devices[0]
                if device == devices[0]:
                    other_device = devices[1]
                # Index device tensor with mixed cpu, device tensors on different devices
                x = x.to(device)
                ia = ia.to(cpu)
                ib = ib.to(other_device)
                test(x, ia, ib)

    # FIXME: move to data movement test suite
    def test_copy_broadcast(self, device) -> None:
        x = torch.randn(10, 5)
        y = torch.randn(5, device=device)
        x.copy_(y)
        self.assertEqual(x[3], y)

        x = torch.randn(10, 5, device=device)
        y = torch.randn(5)
        x.copy_(y)
        self.assertEqual(x[3], y)

    # FIXME: move to an elementwise ternary test suite
    @dtypes(torch.int64, torch.float32, torch.float64)
    def test_clamp(self, device, dtype):
        test_args = [
            *product(
                [(100, 50), (10, 64), (97,)],  # shape
                (True, False),  # non-contiguous
            )
        ]

        for shape, noncontig in test_args:
            x = make_tensor(shape, device=device, dtype=dtype,
                            noncontiguous=noncontig)
            ub = make_tensor(shape, device=device, dtype=dtype,
                             noncontiguous=noncontig)
            lb = make_tensor(shape, device=device, dtype=dtype,
                             noncontiguous=noncontig)

            expect = x.max(lb).min(ub)
            actual = x.clamp(lb, ub)
            self.assertEqual(expect, actual)

            expect = np.clip(x.cpu().numpy(), lb.cpu().numpy(), ub.cpu().numpy())
            self.assertEqual(expect, actual)

            expect = x.max(lb)
            actual = x.clamp(min=lb)
            self.assertEqual(expect, actual)

            expect = x.min(ub)
            actual = x.clamp(max=ub)
            self.assertEqual(expect, actual)

            # Test broadcasting min & max
            expect = x.max(lb[0]).min(ub[..., :1])
            actual = x.clamp(lb[0], ub[..., :1])
            self.assertEqual(expect, actual)

            # Test broadcasting x
            expect = x[..., :1].max(lb).min(ub)
            actual = x[..., :1].clamp(lb, ub)
            self.assertEqual(expect, actual)


# we implemented custom deallocation for subclasses, so it behooves
# us to make sure all of these bits work.  We'll use __del__ to
# track if objects die or not
class Tracker:
    def __init__(self, marker):
        self.marker = marker

    @staticmethod
    def make():
        marker = [False]
        return marker, Tracker(marker)

    def __del__(self):
        self.marker[0] = True

@contextlib.contextmanager
def disable_gc():
    if gc.isenabled():
        try:
            gc.disable()
            yield
        finally:
            gc.enable()
    else:
        yield

class TestTorch(TestCase):
    exact_dtype = True

    def test_dir(self):
        dir(torch)

    def test_wildcard_import(self):
        exec('from torch import *')

    def test_newaxis_numpy_comparison(self):
        def run_test(tensor, *idx):
            npt = tensor.numpy()
            self.assertEqual(tensor[idx], npt[idx])

        # 1D Tensor Tests
        x = torch.arange(0, 10)
        cases = [
            [None],
            [None, None],
            [Ellipsis, None],
            [None, Ellipsis],
            [2, None],
            [None, 2],
            [Ellipsis, None, 2],
            [Ellipsis, 2, None],
            [2, Ellipsis, None],
            [2, None, Ellipsis],
            [None, 2, Ellipsis],
            [None, Ellipsis, 2],
        ]

        for case in cases:
            run_test(x, *case)

        # 2D Tensor Tests
        x = torch.arange(0, 12).view(3, 4)
        cases = [
            [None],
            [None, None],
            [None, None, None],
            [Ellipsis, None],
            [Ellipsis, None, None],
            [None, Ellipsis],
            [None, Ellipsis, None],
            [None, None, Ellipsis],
            [2, None],
            [2, None, Ellipsis],
            [2, Ellipsis, None],
            [None, 2, Ellipsis],
            [Ellipsis, 2, None],
            [Ellipsis, None, 2],
            [None, Ellipsis, 2],
            [1, 2, None],
            [1, 2, Ellipsis, None],
            [1, Ellipsis, 2, None],
            [Ellipsis, 1, None, 2],
            [Ellipsis, 1, 2, None],
            [1, None, 2, Ellipsis],
            [None, 1, Ellipsis, 2],
            [None, 1, 2, Ellipsis],
        ]

        for case in cases:
            run_test(x, *case)

    def _consecutive(self, size, start=1):
        sequence = torch.ones(torch.tensor(size).prod(0)).cumsum(0)
        sequence.add_(start - 1)
        return sequence.resize_(*size)

    def test_newindex(self):
        reference = self._consecutive((3, 3, 3))
        # This relies on __index__() being correct - but we have separate tests for that

        def checkPartialAssign(index):
            reference = torch.zeros(3, 3, 3)
            reference[index] = self._consecutive((3, 3, 3))[index]
            self.assertEqual(reference[index], self._consecutive((3, 3, 3))[index], atol=0, rtol=0)
            reference[index] = 0
            self.assertEqual(reference, torch.zeros(3, 3, 3), atol=0, rtol=0)

        checkPartialAssign(0)
        checkPartialAssign(1)
        checkPartialAssign(2)
        checkPartialAssign((0, 1))
        checkPartialAssign((1, 2))
        checkPartialAssign((0, 2))
        checkPartialAssign(torch.LongTensor((0, 2)))

        with self.assertRaises(IndexError):
            reference[1, 1, 1, 1] = 1
        with self.assertRaises(IndexError):
            reference[1, 1, 1, (1, 1)] = 1
        with self.assertRaises(IndexError):
            reference[3, 3, 3, 3, 3, 3, 3, 3] = 1
        with self.assertRaises(IndexError):
            reference[0.0] = 1
        with self.assertRaises(TypeError):
            reference[0.0:2.0] = 1
        with self.assertRaises(IndexError):
            reference[0.0, 0.0:2.0] = 1
        with self.assertRaises(IndexError):
            reference[0.0, :, 0.0:2.0] = 1
        with self.assertRaises(IndexError):
            reference[0.0, ..., 0.0:2.0] = 1
        with self.assertRaises(IndexError):
            reference[0.0, :, 0.0] = 1

    # FIXME: move to indexing test suite
    def test_index_add(self):
        for device in get_all_device_types():
            for dest_contig, src_contig, index_contig in product([True, False], repeat=3):
                for other_sizes in ((), (4, 5)):
                    for dtype in [torch.int, torch.long]:
                        num_copy, num_dest = 3, 3
                        dest = torch.randn(num_dest, *other_sizes, device=device)
                        if not dest_contig:
                            dest = make_tensor(dest.shape, device=device, dtype=dest.dtype, noncontiguous=True)
                        src = torch.randn(num_copy, *other_sizes, device=device)
                        if not src_contig:
                            src = torch.testing.make_non_contiguous(src)
                        idx = torch.randperm(num_dest, dtype=dtype, device=device).narrow(0, 0, num_copy)
                        if not index_contig:
                            idx = torch.testing.make_non_contiguous(idx)
                        # index_add_ without alpha argument
                        dest2 = dest.clone()
                        dest.index_add_(0, idx, src)
                        for i in range(idx.size(0)):
                            dest2[idx[i]] += src[i]
                        self.assertEqual(dest, dest2)
                        # index_add_ with alpha argument
                        dest2 = dest.clone()
                        dest.index_add_(0, idx, src, alpha=2)
                        for i in range(idx.size(0)):
                            dest2[idx[i]] += src[i] * 2
                        self.assertEqual(dest, dest2)

    # FIXME: resolve comment below and move this to indexing test suite
    # add coverage for issue with atomic add that appeared only for
    # specific dtypes on cuda:
    # https://github.com/pytorch/pytorch/issues/29153
    def test_index_add_all_dtypes(self):
        for device in get_all_device_types():
            for dtype in get_all_math_dtypes(device):
                for idx_dtype in [torch.int, torch.long]:
                    size = [5, 5]
                    if dtype.is_floating_point or dtype.is_complex:
                        tensor = torch.rand(size, dtype=dtype, device=device)
                    elif dtype.is_signed:
                        tensor = torch.randint(-5, 15, size, dtype=dtype, device=device)
                    else:
                        tensor = torch.randint(0, 10, size, dtype=dtype, device=device)

                    # index_add calls atomicAdd on cuda.
                    zeros = torch.zeros(size, dtype=dtype, device=device)

                    added = zeros.index_add(0, torch.arange(0, size[0], dtype=idx_dtype, device=device), tensor)
                    self.assertEqual(added, tensor)

                    added = zeros.index_add(0, torch.arange(0, size[0], dtype=idx_dtype, device=device), tensor, alpha=-1)
                    self.assertEqual(added, -tensor)

    # FIXME: move to shape ops test suite
    def test_unflatten(self):
        # test args: tensor, int, sizes
        self.assertEqual(torch.tensor([]).unflatten(0, (0, 1)), torch.empty(0, 1))
        self.assertEqual(torch.tensor([1]).unflatten(0, (1, 1)), torch.tensor([[1]]))
        self.assertEqual(torch.tensor([1, 2, 3, 4]).unflatten(0, (2, 2)), torch.tensor([[1, 2], [3, 4]]))
        self.assertEqual(torch.tensor([1, 2, 3, 4]).unflatten(0, [2, 2]), torch.tensor([[1, 2], [3, 4]]))
        self.assertEqual(torch.tensor([1, 2, 3, 4]).unflatten(0, torch.Size([2, 2])), torch.tensor([[1, 2], [3, 4]]))
        self.assertEqual(torch.ones(2, 10).unflatten(1, (5, 2)), torch.ones(2, 5, 2))
        self.assertEqual(torch.tensor([1, 2, 3, 4]).unflatten(0, (-1, 2)),
                         torch.tensor([[1, 2], [3, 4]]))
        self.assertEqual(torch.ones(2, 10).unflatten(1, (5, -1)),
                         torch.ones(2, 5, 2))
        self.assertEqual(torch.ones(2, 10).unflatten(1, (-1,)),
                         torch.ones(2, 10))
        self.assertEqual(torch.ones(2, 3 * 4 * 5 * 6).unflatten(1, (3, 4, -1, 6)),
                         torch.ones(2, 3, 4, 5, 6))
        self.assertEqual(torch.ones(2, 0, 2).unflatten(1, (3, -1, 4, 5)),
                         torch.ones(2, 3, 0, 4, 5, 2))

        # test invalid args: tensor, str, sizes
        with self.assertRaisesRegex(TypeError, r"received an invalid combination of arguments"):
            torch.tensor([1]).unflatten('A', (1, 1))

        # test invalid args: tensor, str, namedshape
        with self.assertRaisesRegex(RuntimeError, r"Name 'A' not found in Tensor\[None\]."):
            torch.ones(4).unflatten('A', (('A', 2), ('B', 2)))

        # test other invalid arguments
        with self.assertRaisesRegex(RuntimeError, r"sizes must be non-empty"):
            torch.tensor([1]).unflatten(0, [])
        with self.assertRaisesRegex(RuntimeError, r"Provided sizes \[2, 2\] don't multiply up to the size of dim 0 \(1\)"):
            torch.tensor([1]).unflatten(0, [2, 2])
        with self.assertRaisesRegex(IndexError, r"dimension specified as 0 but tensor has no dimensions"):
            torch.tensor(1).unflatten(0, [0])
        with self.assertRaisesRegex(RuntimeError, r"only one dimension can be inferred"):
            torch.randn(5, 10).unflatten(1, (-1, -1))
        with self.assertRaisesRegex(RuntimeError,
                                    r"Provided sizes \[-1, 4\] don't multiply up to the size of dim 1 \(10\)"):
            torch.randn(5, 10).unflatten(1, (-1, 4))
        with self.assertRaisesRegex(RuntimeError,
                                    r"the unspecified dimension size -1 can be any value and is ambiguous"):
            torch.randn(2, 0).unflatten(1, (2, -1, 0))

    # FIXME: move to test_scatter_gather_ops.py
    def test_scatter_reduce(self):
        dtype = device = None

        output_size = 10
        shape = [5, 10, 20]

        index = torch.randint(0, output_size, shape, dtype=torch.long, device=device)
        input = torch.randn(shape, dtype=dtype, device=device)

        for dim in range(len(shape)):
            output = input._scatter_reduce(dim, index, "sum", output_size=output_size)

            output_shape = copy.copy(shape)
            output_shape[dim] = output_size
            self.assertEqual(output.shape, output_shape)

            expected = torch.zeros(output_shape, dtype=dtype, device=device)
            for i, j, k in itertools.product(range(shape[0]), range(shape[1]), range(shape[2])):
                v = input[i, j, k]
                m = index[i, j, k]

                if dim == 0:
                    i = m
                elif dim == 1:
                    j = m
                else:
                    k = m

                expected[i, j, k] += v

            self.assertTrue(torch.allclose(output, expected))

            torch._scatter_reduce(input, dim, index, "sum", out=output)
            self.assertTrue(torch.allclose(output, expected))

        with self.assertRaisesRegex(RuntimeError, "Expected `dim` to be in range -3 to 2"):
            torch._scatter_reduce(input, 4, index, "sum")

        with self.assertRaisesRegex(RuntimeError, "Shape mismatch"):
            index2 = torch.randint(0, output_size, (10, ), dtype=torch.long, device=device)
            torch._scatter_reduce(input, 0, index2, "sum")

        with self.assertRaisesRegex(RuntimeError, "`reduce` argument must be 'sum'"):
            torch._scatter_reduce(input, 2, index, "mean")

        with self.assertRaisesRegex(RuntimeError, "Expected `index` values to be in range 0 to 2"):
            input2 = torch.randn(10, dtype=dtype, device=device)
            index2 = torch.tensor([0, 1, 0, 1, 2, 3, 3, 4, 4, 3])
            torch._scatter_reduce(input2, 0, index2, "sum", output_size=2)

    def test_structseq_repr(self):
        a = torch.arange(250).reshape(5, 5, 10)
        expected = """
        torch.return_types.max(
        values=tensor([[ 40,  41,  42,  43,  44,  45,  46,  47,  48,  49],
                [ 90,  91,  92,  93,  94,  95,  96,  97,  98,  99],
                [140, 141, 142, 143, 144, 145, 146, 147, 148, 149],
                [190, 191, 192, 193, 194, 195, 196, 197, 198, 199],
                [240, 241, 242, 243, 244, 245, 246, 247, 248, 249]]),
        indices=tensor([[4, 4, 4, 4, 4, 4, 4, 4, 4, 4],
                [4, 4, 4, 4, 4, 4, 4, 4, 4, 4],
                [4, 4, 4, 4, 4, 4, 4, 4, 4, 4],
                [4, 4, 4, 4, 4, 4, 4, 4, 4, 4],
                [4, 4, 4, 4, 4, 4, 4, 4, 4, 4]]))"""
        self.assertEqual(repr(a.max(1)), textwrap.dedent(expected).strip())

    def test_is_same_size(self):
        t1 = torch.empty(3, 4, 9, 10)
        t2 = torch.empty(3, 4)
        t3 = torch.empty(1, 9, 3, 3)
        t4 = torch.empty(3, 4, 9, 10)

        self.assertFalse(t1.is_same_size(t2))
        self.assertFalse(t1.is_same_size(t3))
        self.assertTrue(t1.is_same_size(t4))

    def test_tensor_set(self):
        t1 = torch.tensor([])
        t2 = torch.empty(3, 4, 9, 10).uniform_()
        t1.set_(t2)
        self.assertEqual(t1.storage()._cdata, t2.storage()._cdata)
        size = torch.Size([9, 3, 4, 10])
        t1.set_(t2.storage(), 0, size)
        self.assertEqual(t1.size(), size)
        t1.set_(t2.storage(), 0, tuple(size))
        self.assertEqual(t1.size(), size)
        self.assertEqual(t1.stride(), (120, 40, 10, 1))
        stride = (10, 360, 90, 1)
        t1.set_(t2.storage(), 0, size, stride)
        self.assertEqual(t1.stride(), stride)
        t1.set_(t2.storage(), 0, size=size, stride=stride)
        self.assertEqual(t1.size(), size)
        self.assertEqual(t1.stride(), stride)

        # test argument names
        t1 = torch.tensor([])
        # 1. case when source is tensor
        t1.set_(source=t2)
        self.assertEqual(t1.storage()._cdata, t2.storage()._cdata)
        # 2. case when source is storage
        t1.set_(source=t2.storage())
        self.assertEqual(t1.storage()._cdata, t2.storage()._cdata)
        # 3. case when source is storage, and other args also specified
        t1.set_(source=t2.storage(), storage_offset=0, size=size, stride=stride)
        self.assertEqual(t1.size(), size)
        self.assertEqual(t1.stride(), stride)

        t1 = torch.tensor([True, True], dtype=torch.bool)
        t2 = torch.tensor([False, False], dtype=torch.bool)
        t1.set_(t2)
        self.assertEqual(t1.storage()._cdata, t2.storage()._cdata)

    def test_tensor_set_errors(self):
        f_cpu = torch.randn((2, 3), dtype=torch.float32)
        d_cpu = torch.randn((2, 3), dtype=torch.float64)

        # change dtype
        self.assertRaises(RuntimeError, lambda: f_cpu.set_(d_cpu.storage()))
        self.assertRaises(RuntimeError,
                          lambda: f_cpu.set_(d_cpu.storage(), 0, d_cpu.size(), d_cpu.stride()))
        self.assertRaises(RuntimeError, lambda: f_cpu.set_(d_cpu))

        # change device
        if torch.cuda.is_available():
            f_cuda = torch.randn((2, 3), dtype=torch.float32, device='cuda')

            # cpu -> cuda
            self.assertRaises(RuntimeError, lambda: f_cpu.set_(f_cuda.storage()))
            self.assertRaises(RuntimeError,
                              lambda: f_cpu.set_(f_cuda.storage(), 0, f_cuda.size(), f_cuda.stride()))
            self.assertRaises(RuntimeError, lambda: f_cpu.set_(f_cuda))

            # cuda -> cpu
            self.assertRaises(RuntimeError, lambda: f_cuda.set_(f_cpu.storage()))
            self.assertRaises(RuntimeError,
                              lambda: f_cuda.set_(f_cpu.storage(), 0, f_cpu.size(), f_cpu.stride()))
            self.assertRaises(RuntimeError, lambda: f_cuda.set_(f_cpu))

    # FIXME: move this test test_testing.py (along with allclose testing)
    # NOTE: test_equal will be deprecated in favor of torch.testing.assert_close
    #   once torch.testing is out of beta
    def test_equal(self):
        # Contiguous, 1D
        t1 = torch.tensor((3., 4., 9., 10.))
        t2 = t1.contiguous()
        t3 = torch.tensor((1., 9., 3., 10.))
        t4 = torch.tensor((3., 4., 9.))
        t5 = torch.tensor([])
        self.assertTrue(t1.equal(t2))
        self.assertFalse(t1.equal(t3))
        self.assertFalse(t1.equal(t4))
        self.assertFalse(t1.equal(t5))
        self.assertTrue(torch.equal(t1, t2))
        self.assertFalse(torch.equal(t1, t3))
        self.assertFalse(torch.equal(t1, t4))
        self.assertFalse(torch.equal(t1, t5))

        # Non contiguous, 2D
        s = torch.tensor(((1, 2, 3, 4), (5, 6, 7, 8)))
        s1 = s[:, 1:3]
        s2 = s1.clone()
        s3 = torch.tensor(((2, 3), (6, 7)))
        s4 = torch.tensor(((0, 0), (0, 0)))

        self.assertFalse(s1.is_contiguous())
        self.assertTrue(s1.equal(s2))
        self.assertTrue(s1.equal(s3))
        self.assertFalse(s1.equal(s4))
        self.assertTrue(torch.equal(s1, s2))
        self.assertTrue(torch.equal(s1, s3))
        self.assertFalse(torch.equal(s1, s4))

    def test_element_size(self):
        byte = torch.ByteStorage().element_size()
        char = torch.CharStorage().element_size()
        short = torch.ShortStorage().element_size()
        int = torch.IntStorage().element_size()
        long = torch.LongStorage().element_size()
        float = torch.FloatStorage().element_size()
        double = torch.DoubleStorage().element_size()
        bool = torch.BoolStorage().element_size()
        bfloat16 = torch.BFloat16Storage().element_size()
        complexfloat = torch.ComplexFloatStorage().element_size()
        complexdouble = torch.ComplexDoubleStorage().element_size()

        self.assertEqual(byte, torch.ByteTensor().element_size())
        self.assertEqual(char, torch.CharTensor().element_size())
        self.assertEqual(short, torch.ShortTensor().element_size())
        self.assertEqual(int, torch.IntTensor().element_size())
        self.assertEqual(long, torch.LongTensor().element_size())
        self.assertEqual(float, torch.FloatTensor().element_size())
        self.assertEqual(double, torch.DoubleTensor().element_size())
        self.assertEqual(bool, torch.BoolTensor().element_size())
        self.assertEqual(bfloat16, torch.tensor([], dtype=torch.bfloat16).element_size())
        self.assertEqual(complexfloat, torch.tensor([], dtype=torch.complex64).element_size())
        self.assertEqual(complexdouble, torch.tensor([], dtype=torch.complex128).element_size())

        self.assertGreater(byte, 0)
        self.assertGreater(char, 0)
        self.assertGreater(short, 0)
        self.assertGreater(int, 0)
        self.assertGreater(long, 0)
        self.assertGreater(float, 0)
        self.assertGreater(double, 0)
        self.assertGreater(bool, 0)
        self.assertGreater(bfloat16, 0)
        self.assertGreater(complexfloat, 0)
        self.assertGreater(complexdouble, 0)

        # These tests are portable, not necessarily strict for your system.
        self.assertEqual(byte, 1)
        self.assertEqual(char, 1)
        self.assertEqual(bool, 1)
        self.assertGreaterEqual(short, 2)
        self.assertGreaterEqual(int, 2)
        self.assertGreaterEqual(int, short)
        self.assertGreaterEqual(long, 4)
        self.assertGreaterEqual(long, int)
        self.assertGreaterEqual(double, float)

    def test_permute(self):
        orig = [1, 2, 3, 4, 5, 6, 7]
        perm = torch.randperm(7).tolist()
        x = torch.empty(*orig).fill_(0)
        new = [i - 1 for i in x.permute(*perm).size()]
        self.assertEqual(perm, new)
        self.assertEqual(x.size(), orig)

    def test_reversed(self):
        val = torch.arange(0, 10)
        self.assertEqual(reversed(val), torch.arange(9, -1, -1))

        val = torch.arange(1, 10).view(3, 3)
        self.assertEqual(reversed(val), torch.tensor([[7, 8, 9], [4, 5, 6], [1, 2, 3]]))

        val = torch.tensor(42)
        self.assertEqual(reversed(val), torch.tensor(42))

    def test_contains(self):
        x = torch.arange(0, 10)
        self.assertEqual(4 in x, True)
        self.assertEqual(12 in x, False)

        x = torch.arange(1, 10).view(3, 3)
        val = torch.arange(1, 4)
        self.assertEqual(val in x, True)
        val += 10
        self.assertEqual(val in x, False)

        self.assertRaisesRegex(
            RuntimeError,
            "Tensor.__contains__ only supports Tensor or scalar, but you passed in a {}.".format(type("foo")),
            lambda: "foo" in x)
        self.assertRaisesRegex(
            RuntimeError,
            "Tensor.__contains__ only supports Tensor or scalar, but you passed in a {}.".format(type([1, 2])),
            lambda: [1, 2] in x)

    def test_deepcopy_parameter(self):
        from copy import deepcopy
        l = torch.nn.Linear(10, 1)
        s = l.state_dict(keep_vars=True)
        self.assertEqual(torch.nn.Parameter, type(s['weight']))
        self.assertEqual(torch.nn.Parameter, type(s['bias']))

        s2 = deepcopy(s)
        self.assertEqual(torch.nn.Parameter, type(s2['weight']))
        self.assertEqual(torch.nn.Parameter, type(s2['bias']))

    def test_pickle(self):
        import pickle
        a = torch.randn(5, 5)
        serialized = pickle.dumps(a)
        b = pickle.loads(serialized)
        self.assertEqual(a, b)

    def test_pickle_parameter(self):
        import pickle
        a = torch.nn.Parameter(torch.randn(5, 5))
        serialized = pickle.dumps(a)
        b = pickle.loads(serialized)
        self.assertTrue(isinstance(b, torch.nn.Parameter))
        self.assertEqual(a.requires_grad, b.requires_grad)
        self.assertEqual(a, b)

    def test_pickle_parameter_no_requires_grad(self):
        import pickle
        a = torch.nn.Parameter(torch.randn(5, 5), requires_grad=False)
        serialized = pickle.dumps(a)
        b = pickle.loads(serialized)
        self.assertTrue(isinstance(b, torch.nn.Parameter))
        self.assertEqual(a.requires_grad, b.requires_grad)
        self.assertEqual(a, b)

    def test_pickle_dtype(self):
        t = torch.float32
        serialized = pickle.dumps(t)
        b = pickle.loads(serialized)
        self.assertTrue(isinstance(b, torch.dtype))
        self.assertEqual(id(b), id(t))

    def test_pickle_size(self):
        a = torch.rand(10).size()
        serialized = pickle.dumps(a)
        b = pickle.loads(serialized)
        self.assertTrue(isinstance(b, torch.Size))
        self.assertEqual(a, b)

    def test_pickle_function(self):
        # https://github.com/pytorch/pytorch/issues/37703
        a = torch.tanh
        serialized = pickle.dumps(a)
        b = pickle.loads(serialized)
        self.assertEqual(a, b)

    def test_generator_cpu(self):
        # test default generators are equal
        self.assertEqual(torch.default_generator, torch.default_generator)

        # tests Generator API
        # manual_seed, seed, initial_seed, get_state, set_state
        g1 = torch.Generator()
        g2 = torch.Generator()
        g1.manual_seed(12345)
        g2.manual_seed(12345)
        self.assertEqual(g1.initial_seed(), g2.initial_seed())

        g1.seed()
        g2.seed()
        self.assertNotEqual(g1.initial_seed(), g2.initial_seed())

        g1 = torch.Generator()
        g2_state = g2.get_state()
        g2_randn = torch.randn(1, generator=g2)
        g1.set_state(g2_state)
        g1_randn = torch.randn(1, generator=g1)
        self.assertEqual(g1_randn, g2_randn)

        default_state = torch.default_generator.get_state()
        q = torch.empty(100)
        g1_normal = q.normal_()
        g2 = torch.Generator()
        g2.set_state(default_state)
        g2_normal = q.normal_(generator=g2)
        self.assertEqual(g1_normal, g2_normal)

    def test_invalid_generator_raises(self):
        self.assertRaises(RuntimeError, lambda: torch.Generator('opengl'))

    def _sobol_reference_samples(self, scramble: bool) -> torch.Tensor:
        if not scramble:
            # theoretical values from Joe Kuo 2010
            return torch.tensor(
                [
                    [0., 0.],
                    [0.5, 0.5],
                    [0.75, 0.25],
                    [0.25, 0.75],
                    [0.375, 0.375],
                    [0.875, 0.875],
                    [0.625, 0.125],
                    [0.125, 0.625],
                ],
            )
        else:
            # theoretical values unknown: convergence properties checked
            return torch.tensor(
                [
                    [0.50860737, 0.29320504],
                    [0.07116939, 0.89594537],
                    [0.49354145, 0.11524881],
                    [0.93097717, 0.70244044],
                    [0.87266153, 0.23887917],
                    [0.31021884, 0.57600391],
                    [0.13687253, 0.42054182],
                    [0.69931293, 0.77336788],
                ],
            )

    def test_sobolengine_bounds(self, scramble: bool = False):
        engine = torch.quasirandom.SobolEngine(100, scramble=scramble, seed=123456)
        sample = engine.draw(512)
        self.assertTrue(torch.all(sample >= 0))
        self.assertTrue(torch.all(sample <= 1))

    def test_sobolengine_bounds_scrambled(self):
        self.test_sobolengine_bounds(scramble=True)

    def test_sobolengine_draw(self, scramble: bool = False):
        ref_sample = self._sobol_reference_samples(scramble=scramble)
        engine = torch.quasirandom.SobolEngine(2, scramble=scramble, seed=123456)
        sample = engine.draw(n=len(ref_sample))
        self.assertEqual(sample, ref_sample)
        self.assertEqual(engine.num_generated, len(ref_sample))

    def test_sobolengine_draw_scrambled(self):
        self.test_sobolengine_draw(scramble=True)

    def test_sobolengine_first_point(self):
        for dtype in (torch.float, torch.double):
            engine = torch.quasirandom.SobolEngine(2, scramble=False)
            sample = engine.draw(1, dtype=dtype)
            self.assertTrue(torch.all(sample == 0))
            self.assertEqual(sample.dtype, dtype)
        for dtype in (torch.float, torch.double):
            engine = torch.quasirandom.SobolEngine(2, scramble=True, seed=123456)
            sample = engine.draw(1, dtype=dtype)
            self.assertTrue(torch.all(sample != 0))
            self.assertEqual(sample.dtype, dtype)

    def test_sobolengine_continuing(self, scramble: bool = False):
        ref_sample = self._sobol_reference_samples(scramble=scramble)
        engine = torch.quasirandom.SobolEngine(2, scramble=scramble, seed=123456)
        n_half = len(ref_sample) // 2
        _ = engine.draw(n=n_half)
        sample = engine.draw(n=n_half)
        torch.testing.assert_close(sample, ref_sample[n_half:])

    def test_sobolengine_continuing_scrambled(self):
        self.test_sobolengine_continuing(scramble=True)

    def test_sobolengine_reset(self, scramble: bool = False):
        ref_sample = self._sobol_reference_samples(scramble=scramble)
        engine = torch.quasirandom.SobolEngine(2, scramble=scramble, seed=123456)
        _ = engine.draw(n=len(ref_sample) // 2)
        engine.reset()
        self.assertEqual(engine.num_generated, 0)
        sample = engine.draw(n=len(ref_sample))
        torch.testing.assert_close(sample, ref_sample)

    def test_sobolengine_reset_scrambled(self):
        self.test_sobolengine_reset(scramble=True)

    def test_sobolengine_fast_forward(self, scramble: bool = False):
        ref_sample = self._sobol_reference_samples(scramble=scramble)
        engine = torch.quasirandom.SobolEngine(2, scramble=scramble, seed=123456)
        engine.fast_forward(4)
        sample = engine.draw(n=4)
        torch.testing.assert_close(sample, ref_sample[4:])
        # alternate fast forwarding with sampling
        engine.reset()
        even_draws = []
        for i in range(8):
            if i % 2 == 0:
                even_draws.append(engine.draw())
            else:
                engine.fast_forward(1)
        torch.testing.assert_close(
            ref_sample[[i for i in range(8) if i % 2 == 0]],
            torch.from_numpy(np.concatenate(even_draws)),
        )

    def test_sobolengine_fast_forward_scrambled(self):
        self.test_sobolengine_fast_forward(scramble=True)

    def test_sobolengine_distribution(self, scramble=False):
        d = 50
        engine = torch.quasirandom.SobolEngine(d, scramble=scramble, seed=123456)
        sample = engine.draw(1024)
        torch.testing.assert_close(
            torch.mean(sample, dim=0), torch.full((d,), 0.5), atol=2, rtol=2
        )
        torch.testing.assert_close(
            np.percentile(sample, 25, axis=0), np.repeat(0.25, d), atol=2, rtol=2
        )
        torch.testing.assert_close(
            np.percentile(sample, 75, axis=0), np.repeat(0.75, d), atol=2, rtol=2
        )

    def test_sobolengine_distribution_scrambled(self):
        self.test_sobolengine_distribution(scramble=True)

    def test_sobolengine_draw_base2(self, scramble=False):
        ref_sample = self._sobol_reference_samples(scramble=scramble)
        engine = torch.quasirandom.SobolEngine(2, scramble=scramble, seed=123456)
        sample = engine.draw_base2(2)
        self.assertEqual(ref_sample[:4], sample)
        # resampling still having N=2**n
        sample = engine.draw_base2(2)
        self.assertEqual(ref_sample[4:8], sample)

    def test_sobolengine_draw_base2_scrambled(self):
        self.test_sobolengine_draw_base2(scramble=True)

    def test_sobolengine_raise(self):
        maxdim = torch.quasirandom.SobolEngine.MAXDIM
        with self.assertRaises(ValueError):
            torch.quasirandom.SobolEngine(maxdim + 1)

    def test_sobolengine_high_dim(self):
        engine = torch.quasirandom.SobolEngine(1111, scramble=False, seed=123456)
        samples1 = engine.draw()
        vals1, counts1 = torch.unique(samples1, return_counts=True)
        samples2 = engine.draw()
        vals2, counts2 = torch.unique(samples2, return_counts=True)
        self.assertEqual(vals1.item(), 0.0)
        self.assertEqual(counts1.item(), 1111)
        self.assertEqual(vals2.item(), 0.5)
        self.assertEqual(counts1.item(), 1111)

    def test_parsing_int64(self):
        # accepts integer arguments
        x = torch.cumsum(torch.ones(5, 5), 0)
        self.assertEqual(x, torch.cumsum(torch.ones(5, 5), torch.tensor(0)))
        # doesn't accept floating point variables
        self.assertRaises(TypeError, lambda: torch.cumsum(torch.ones(5, 5), torch.tensor(0.)))

    def test_parsing_double(self):
        # accepts floating point and integer arguments
        x = torch.randn(2, 3)
        torch.isclose(x, x, 1, 1)
        self.assertTrue(torch.isclose(x, x, 1, 1).all())
        self.assertTrue(torch.isclose(x, x, 1.5, 1.).all())
        # accepts floating point and integer tensors
        self.assertTrue(torch.isclose(x, x, torch.tensor(1), torch.tensor(1)).all())
        self.assertTrue(torch.isclose(x, x, torch.tensor(1.5), torch.tensor(1.)).all())
        # doesn't accept variables with requires_grad
        self.assertRaises(TypeError,
                          lambda: torch.isclose(x, x, torch.tensor(1.5), torch.tensor(1., requires_grad=True)).all())

    def test_parsing_intlist(self):
        #  parse with integer variables
        self.assertEqual(torch.Size([3, 4]), torch.ones((torch.tensor(3), torch.tensor(4))).shape)
        self.assertEqual(torch.Size([3, 4]), torch.ones(torch.tensor(3), torch.tensor(4)).shape)
        # parse with numpy integers
        self.assertEqual(torch.Size([3, 4]), torch.ones((np.array(3), np.int64(4))).shape)
        self.assertEqual(torch.Size([3, 4]), torch.ones(np.array(3), np.int64(4)).shape)
        self.assertEqual(torch.Size([3, 4]), torch.ones((np.int64(3), np.array(4))).shape)
        self.assertEqual(torch.Size([3, 4]), torch.ones(np.int64(3), np.array(4)).shape)

        # fail parse with float variables
        self.assertRaises(TypeError, lambda: torch.ones((torch.tensor(3.), torch.tensor(4))))
        # fail parse with numpy floats
        self.assertRaises(TypeError, lambda: torch.ones((np.float(3.), torch.tensor(4))))
        self.assertRaises(TypeError, lambda: torch.ones((np.array(3.), torch.tensor(4))))

        # fail parse with > 1 element variables
        self.assertRaises(TypeError, lambda: torch.ones(torch.tensor(3, 3)))
        self.assertRaises(TypeError, lambda: torch.ones((torch.tensor(3, 3))))
        self.assertRaises(TypeError, lambda: torch.ones(np.array(3, 3)))
        self.assertRaises(TypeError, lambda: torch.ones((np.array(3, 3))))

        # fail parse with additional positional args after intlist arg
        self.assertRaisesRegex(TypeError,
                               "received an invalid combination of arguments",
                               lambda: torch.LongTensor((6, 0), 1, 1, 0))
        self.assertRaisesRegex(TypeError,
                               "missing 1 required positional arguments",
                               lambda: torch.tensor().new_zeros((5, 5), 0))

    def test_from_buffer(self):
        a = bytearray([1, 2, 3, 4])
        self.assertEqual(torch.ByteStorage.from_buffer(a).tolist(), [1, 2, 3, 4])
        shorts = torch.ShortStorage.from_buffer(a, 'big')
        self.assertEqual(shorts.size(), 2)
        self.assertEqual(shorts.tolist(), [258, 772])
        ints = torch.IntStorage.from_buffer(a, 'little')
        self.assertEqual(ints.size(), 1)
        self.assertEqual(ints[0], 67305985)
        f = bytearray([0x40, 0x10, 0x00, 0x00])
        floats = torch.FloatStorage.from_buffer(f, 'big')
        self.assertEqual(floats.size(), 1)
        self.assertEqual(floats[0], 2.25)

        f = bytearray([0x00, 0x01, 0x02, 0x03, 0x04, 0x05, 0x10, 0x40])
        bools = torch.BoolStorage.from_buffer(f, 'big')
        self.assertEqual(bools.size(), 8)
        self.assertEqual(bools.tolist(), [False, True, True, True, True, True, True, True])
        self.assertEqual(bools.type(), 'torch.BoolStorage')

        f = bytearray(b'\x80\x02\x8a\nl\xfc\x9cF\xf9 j\xa8P\x19.\x80\x02M\xe9')
        bools = torch.BoolStorage.from_buffer(f, 'big')
        self.assertEqual(bools.size(), 19)

        f = bytearray(b'\0x4A')
        bools = torch.BoolStorage.from_buffer(f, 'big')
        self.assertEqual(bools.size(), 4)
        self.assertEqual(bools.tolist(), [False, True, True, True])
        bytes = torch.ByteStorage.from_buffer(a)
        self.assertEqual(bytes.nbytes(), 4)
        self.assertEqual(bytes.tolist(), [1, 2, 3, 4])

    def test_storage_casts(self):
        storage = torch.IntStorage([-1, 0, 1, 2, 3, 4])
        self.assertEqual(storage.size(), 6)
        self.assertEqual(storage.tolist(), [-1, 0, 1, 2, 3, 4])
        self.assertEqual(storage.type(), 'torch.IntStorage')
        self.assertIs(storage.dtype, torch.int32)

        floatStorage = storage.float()
        self.assertEqual(floatStorage.size(), 6)
        self.assertEqual(floatStorage.tolist(), [-1, 0, 1, 2, 3, 4])
        self.assertEqual(floatStorage.type(), 'torch.FloatStorage')
        self.assertEqual(floatStorage.int().tolist(), [-1, 0, 1, 2, 3, 4])
        self.assertIs(floatStorage.dtype, torch.float32)

        halfStorage = storage.half()
        self.assertEqual(halfStorage.size(), 6)
        self.assertEqual(halfStorage.tolist(), [-1, 0, 1, 2, 3, 4])
        self.assertEqual(halfStorage.type(), 'torch.HalfStorage')
        self.assertEqual(halfStorage.int().tolist(), [-1, 0, 1, 2, 3, 4])
        self.assertIs(halfStorage.dtype, torch.float16)

        bfloat16Storage = storage.bfloat16()
        self.assertEqual(bfloat16Storage.size(), 6)
        self.assertEqual(bfloat16Storage.tolist(), [-1, 0, 1, 2, 3, 4])
        self.assertEqual(bfloat16Storage.type(), 'torch.BFloat16Storage')
        self.assertEqual(bfloat16Storage.int().tolist(), [-1, 0, 1, 2, 3, 4])
        self.assertIs(bfloat16Storage.dtype, torch.bfloat16)

        longStorage = storage.long()
        self.assertEqual(longStorage.size(), 6)
        self.assertEqual(longStorage.tolist(), [-1, 0, 1, 2, 3, 4])
        self.assertEqual(longStorage.type(), 'torch.LongStorage')
        self.assertEqual(longStorage.int().tolist(), [-1, 0, 1, 2, 3, 4])
        self.assertIs(longStorage.dtype, torch.int64)

        shortStorage = storage.short()
        self.assertEqual(shortStorage.size(), 6)
        self.assertEqual(shortStorage.tolist(), [-1, 0, 1, 2, 3, 4])
        self.assertEqual(shortStorage.type(), 'torch.ShortStorage')
        self.assertEqual(shortStorage.int().tolist(), [-1, 0, 1, 2, 3, 4])
        self.assertIs(shortStorage.dtype, torch.int16)

        doubleStorage = storage.double()
        self.assertEqual(doubleStorage.size(), 6)
        self.assertEqual(doubleStorage.tolist(), [-1.0, 0.0, 1.0, 2.0, 3.0, 4.0])
        self.assertEqual(doubleStorage.type(), 'torch.DoubleStorage')
        self.assertEqual(doubleStorage.int().tolist(), [-1, 0, 1, 2, 3, 4])
        self.assertIs(doubleStorage.dtype, torch.float64)

        charStorage = storage.char()
        self.assertEqual(charStorage.size(), 6)
        self.assertEqual(charStorage.tolist(), [-1.0, 0.0, 1.0, 2.0, 3.0, 4.0])
        self.assertEqual(charStorage.type(), 'torch.CharStorage')
        self.assertEqual(charStorage.int().tolist(), [-1, 0, 1, 2, 3, 4])
        self.assertIs(charStorage.dtype, torch.int8)

        byteStorage = storage.byte()
        self.assertEqual(byteStorage.size(), 6)
        self.assertEqual(byteStorage.tolist(), [255, 0, 1, 2, 3, 4])
        self.assertEqual(byteStorage.type(), 'torch.ByteStorage')
        self.assertEqual(byteStorage.int().tolist(), [255, 0, 1, 2, 3, 4])
        self.assertIs(byteStorage.dtype, torch.uint8)

        boolStorage = storage.bool()
        self.assertEqual(boolStorage.size(), 6)
        self.assertEqual(boolStorage.tolist(), [True, False, True, True, True, True])
        self.assertEqual(boolStorage.type(), 'torch.BoolStorage')
        self.assertEqual(boolStorage.int().tolist(), [1, 0, 1, 1, 1, 1])
        self.assertIs(boolStorage.dtype, torch.bool)

        complexfloat_storage = torch.ComplexFloatStorage([-1, 0, 1 + 2j, 2.5j, 3.5, 4 - 2j])
        self.assertEqual(complexfloat_storage.size(), 6)
        self.assertEqual(complexfloat_storage.tolist(), [-1, 0, 1 + 2j, 2.5j, 3.5, 4 - 2j])
        self.assertEqual(complexfloat_storage.type(), 'torch.ComplexFloatStorage')
        self.assertIs(complexfloat_storage.dtype, torch.complex64)

        complexdouble_storage = complexfloat_storage.complex_double()
        self.assertEqual(complexdouble_storage.size(), 6)
        self.assertEqual(complexdouble_storage.tolist(), [-1, 0, 1 + 2j, 2.5j, 3.5, 4 - 2j])
        self.assertEqual(complexdouble_storage.type(), 'torch.ComplexDoubleStorage')
        self.assertIs(complexdouble_storage.dtype, torch.complex128)

    def test_from_file(self):
        def assert_with_filename(filename):
            size = 10000
            s1 = torch.FloatStorage.from_file(filename, True, size)
            t1 = torch.FloatTensor(s1).copy_(torch.randn(size))
            self.assertEqual(s1.data_ptr(), torch.FloatTensor(s1).data_ptr())

            # check mapping
            s2 = torch.FloatStorage.from_file(filename, True, size)
            t2 = torch.FloatTensor(s2)
            self.assertEqual(t1, t2, atol=0, rtol=0)

            # check changes to t1 from t2
            rnum = random.uniform(-1, 1)
            t1.fill_(rnum)
            self.assertEqual(t1, t2, atol=0, rtol=0)

            # check changes to t2 from t1
            rnum = random.uniform(-1, 1)
            t2.fill_(rnum)
            self.assertEqual(t1, t2, atol=0, rtol=0)

            # release the tensors
            del s1, t1, s2, t2

        with TemporaryFileName() as fname:
            assert_with_filename(fname)

        if IS_FILESYSTEM_UTF8_ENCODING:
            with TemporaryDirectoryName(suffix='中文') as dname, TemporaryFileName(dir=dname) as fname:
                assert_with_filename(fname)

    def test_torch_from_file(self):
        def assert_with_filename(filename):
            size = 10000
            s1 = torch.from_file(filename, True, size, dtype=torch.float)
            t1 = torch.FloatTensor(s1).copy_(torch.randn(size))

            # check mapping
            s2 = torch.from_file(filename, True, size, dtype=torch.float)
            t2 = torch.FloatTensor(s2)
            self.assertEqual(t1, t2, atol=0, rtol=0)

            # check changes to t1 from t2
            rnum = random.uniform(-1, 1)
            t1.fill_(rnum)
            self.assertEqual(t1, t2, atol=0, rtol=0)

            # check changes to t2 from t1
            rnum = random.uniform(-1, 1)
            t2.fill_(rnum)
            self.assertEqual(t1, t2, atol=0, rtol=0)

            # release the tensors
            del s1, t1, s2, t2

        with TemporaryFileName() as fname:
            assert_with_filename(fname)

        if IS_FILESYSTEM_UTF8_ENCODING:
            with TemporaryDirectoryName(suffix='中文') as dname, TemporaryFileName(dir=dname) as fname:
                assert_with_filename(fname)

    def test_print(self):
        default_type = torch.tensor([]).type()
        for t in torch._tensor_classes:
            if t == torch.HalfTensor:
                continue  # HalfTensor does not support fill
            if t.is_sparse:
                continue
            if t.is_cuda and not torch.cuda.is_available():
                continue
            obj = t(100, 100).fill_(1)
            obj.__repr__()
            str(obj)
        # test half tensor
        obj = torch.rand(100, 100, device='cpu').half()
        obj.__repr__()
        str(obj)
        for t in torch._storage_classes:
            if t == torch.BFloat16Storage:
                continue  # Fix once fill is enabled for bfloat16
            if t.is_cuda and not torch.cuda.is_available():
                continue
            if t == torch.BoolStorage or t == torch.cuda.BoolStorage:
                obj = t(100).fill_(True)
            else:
                obj = t(100).fill_(1)
            obj.__repr__()
            str(obj)

        # test complex tensor
        # complex tensor print uses two formatters, one for real values
        # and the other for imag values. this is consistent with numpy
        x = torch.tensor([2.3 + 4j, 7 + 6j])
        self.assertEqual(x.__repr__(), str(x))
        self.assertExpectedInline(str(x), '''tensor([2.3000+4.j, 7.0000+6.j])''')

        # test scientific notation for complex tensors
        x = torch.tensor([1e28 + 2j , -1e-28j])
        self.assertEqual(x.__repr__(), str(x))
        self.assertExpectedInline(str(x), '''tensor([1.0000e+28+2.0000e+00j, -0.0000e+00-1.0000e-28j])''')

        # test big integer
        x = torch.tensor(2341234123412341)
        self.assertEqual(x.__repr__(), str(x))
        self.assertExpectedInline(str(x), '''tensor(2341234123412341)''')

        # test scientific notation
        x = torch.tensor([1e28, 1e-28])
        self.assertEqual(x.__repr__(), str(x))
        self.assertExpectedInline(str(x), '''tensor([1.0000e+28, 1.0000e-28])''')

        # test scientific notation using set_printoptions
        x = torch.tensor([1e2, 1e-2])
        torch.set_printoptions(sci_mode=True)
        self.assertEqual(x.__repr__(), str(x))
        self.assertExpectedInline(str(x), '''tensor([1.0000e+02, 1.0000e-02])''')
        torch.set_printoptions(sci_mode=False)
        self.assertEqual(x.__repr__(), str(x))
        self.assertExpectedInline(str(x), '''tensor([  100.0000,     0.0100])''')
        torch.set_printoptions(sci_mode=None)  # reset to the default value

        # test no leading space if all elements positive
        x = torch.tensor([1, 2])
        self.assertEqual(x.__repr__(), str(x))
        self.assertExpectedInline(str(x), '''tensor([1, 2])''')

        # test for leading space if there are negative elements
        x = torch.tensor([1, -2])
        self.assertEqual(x.__repr__(), str(x))
        self.assertExpectedInline(str(x), '''tensor([ 1, -2])''')

        # test inf and nan
        x = torch.tensor([4, inf, 1.5, -inf, 0, nan, 1])
        self.assertEqual(x.__repr__(), str(x))
        self.assertExpectedInline(str(x), '''tensor([4.0000,    inf, 1.5000,   -inf, 0.0000,    nan, 1.0000])''')

        y = torch.tensor([4, inf, complex(1.5, inf), complex(-inf, 4), 0, complex(nan, inf), complex(3, nan)])
        self.assertEqual(y.__repr__(), str(y))
        expected_str = '''\
tensor([4.0000+0.j,    inf+0.j, 1.5000+infj,   -inf+4.j, 0.0000+0.j,    nan+infj,
        3.0000+nanj])'''
        self.assertExpectedInline(str(y), expected_str)

        # test dtype
        torch.set_default_dtype(torch.float)
        x = torch.tensor([1e-324, 1e-323, 1e-322, 1e307, 1e308, 1e309], dtype=torch.float64)
        self.assertEqual(x.__repr__(), str(x))
        expected_str = '''\
tensor([ 0.0000e+00, 9.8813e-324, 9.8813e-323, 1.0000e+307, 1.0000e+308,
                inf], dtype=torch.float64)'''
        self.assertExpectedInline(str(x), expected_str)

        # test changing default dtype
        torch.set_default_dtype(torch.float64)
        self.assertEqual(x.__repr__(), str(x))
        expected_str = '''\
tensor([ 0.0000e+00, 9.8813e-324, 9.8813e-323, 1.0000e+307, 1.0000e+308,
                inf])'''
        self.assertExpectedInline(str(x), expected_str)

        # test summary
        x = torch.zeros(10000)
        self.assertEqual(x.__repr__(), str(x))
        self.assertExpectedInline(str(x), '''tensor([0., 0., 0.,  ..., 0., 0., 0.])''')

        # test internal summary function
        x = torch.rand(1, 20, 5, 30)
        summary = torch._tensor_str.get_summarized_data(x)
        self.assertEqual(summary.shape, (1, 6, 5, 6))
        first_and_last = [0, 1, 2, -3, -2, -1]
        self.assertEqual(summary, x[:, first_and_last][..., first_and_last])

        # test device
        if torch.cuda.is_available():
            x = torch.tensor([123], device='cuda:0')
            self.assertEqual(x.__repr__(), str(x))
            self.assertExpectedInline(str(x), '''tensor([123], device='cuda:0')''')

            # test changing default to cuda
            torch.set_default_tensor_type(torch.cuda.FloatTensor)
            self.assertEqual(x.__repr__(), str(x))
            self.assertExpectedInline(str(x), '''tensor([123])''')

            # test printing a tensor on a different gpu than current one.
            if torch.cuda.device_count() >= 2:
                with torch.cuda.device(1):
                    self.assertEqual(x.__repr__(), str(x))
                    self.assertExpectedInline(str(x), '''tensor([123], device='cuda:0')''')

            # test printing cpu tensor when default device is cuda
            y = torch.tensor([123], device='cpu')
            self.assertEqual(y.__repr__(), str(y))
            self.assertExpectedInline(str(y), '''tensor([123], device='cpu')''')
        torch.set_default_tensor_type(default_type)


        # test integral floats and requires_grad
        x = torch.tensor([123.], requires_grad=True)
        self.assertEqual(x.__repr__(), str(x))
        self.assertExpectedInline(str(x), '''tensor([123.], requires_grad=True)''')

        # test non-contiguous print
        # sliced tensor should have > PRINT_OPTS.threshold elements
        x = torch.ones(100, 2, 2, 10)
        y = x.as_strided(size=(100, 2, 10), stride=(2 * 2 * 10, 2 * 10, 1))
        self.assertEqual(str(y), y.__repr__())
        expected_str = '''\
tensor([[[1., 1., 1.,  ..., 1., 1., 1.],
         [1., 1., 1.,  ..., 1., 1., 1.]],

        [[1., 1., 1.,  ..., 1., 1., 1.],
         [1., 1., 1.,  ..., 1., 1., 1.]],

        [[1., 1., 1.,  ..., 1., 1., 1.],
         [1., 1., 1.,  ..., 1., 1., 1.]],

        ...,

        [[1., 1., 1.,  ..., 1., 1., 1.],
         [1., 1., 1.,  ..., 1., 1., 1.]],

        [[1., 1., 1.,  ..., 1., 1., 1.],
         [1., 1., 1.,  ..., 1., 1., 1.]],

        [[1., 1., 1.,  ..., 1., 1., 1.],
         [1., 1., 1.,  ..., 1., 1., 1.]]])\
'''

        self.assertExpectedInline(str(y), expected_str)

        x = torch.ones(100, 2, 2, 10) * (1 + 1j)
        y = x.as_strided(size=(100, 2, 10), stride=(2 * 2 * 10, 2 * 10, 1))
        self.assertEqual(str(y), y.__repr__())
        expected_str = '''\
tensor([[[1.+1.j, 1.+1.j, 1.+1.j,  ..., 1.+1.j, 1.+1.j, 1.+1.j],
         [1.+1.j, 1.+1.j, 1.+1.j,  ..., 1.+1.j, 1.+1.j, 1.+1.j]],

        [[1.+1.j, 1.+1.j, 1.+1.j,  ..., 1.+1.j, 1.+1.j, 1.+1.j],
         [1.+1.j, 1.+1.j, 1.+1.j,  ..., 1.+1.j, 1.+1.j, 1.+1.j]],

        [[1.+1.j, 1.+1.j, 1.+1.j,  ..., 1.+1.j, 1.+1.j, 1.+1.j],
         [1.+1.j, 1.+1.j, 1.+1.j,  ..., 1.+1.j, 1.+1.j, 1.+1.j]],

        ...,

        [[1.+1.j, 1.+1.j, 1.+1.j,  ..., 1.+1.j, 1.+1.j, 1.+1.j],
         [1.+1.j, 1.+1.j, 1.+1.j,  ..., 1.+1.j, 1.+1.j, 1.+1.j]],

        [[1.+1.j, 1.+1.j, 1.+1.j,  ..., 1.+1.j, 1.+1.j, 1.+1.j],
         [1.+1.j, 1.+1.j, 1.+1.j,  ..., 1.+1.j, 1.+1.j, 1.+1.j]],

        [[1.+1.j, 1.+1.j, 1.+1.j,  ..., 1.+1.j, 1.+1.j, 1.+1.j],
         [1.+1.j, 1.+1.j, 1.+1.j,  ..., 1.+1.j, 1.+1.j, 1.+1.j]]])\
'''
        self.assertExpectedInline(str(y), expected_str)

        # test print 0-dim tensor: there's no 0-dim in Numpy, we match arrayprint style
        x = torch.tensor(0.00002)
        self.assertEqual(x.__repr__(), str(x))
        self.assertExpectedInline(str(x), '''tensor(2.0000e-05)''')

        # test print boolean tensor
        x = torch.tensor([True])
        self.assertEqual(x.__repr__(), str(x))
        self.assertExpectedInline(str(x), '''tensor([True])''')

        x = torch.tensor(True)
        self.assertEqual(x.__repr__(), str(x))
        self.assertExpectedInline(str(x), '''tensor(True)''')

        # [Numpy] test print float in sci_mode when min < 0.0001.
        x = torch.tensor([0.00002])
        self.assertEqual(x.__repr__(), str(x))
        self.assertExpectedInline(str(x), '''tensor([2.0000e-05])''')

        # [Numpy] test print complex in sci_mode when real_min < 0.0001 and (or) imag_min < 0.0001.
        x = torch.tensor([0.00002]) * (1 + 1j)
        self.assertEqual(x.__repr__(), str(x))
        self.assertExpectedInline(str(x), '''tensor([2.0000e-05+2.0000e-05j])''')

        # [Numpy] test print float in sci_mode when max > 1e8.
        # TODO: Pytorch uses fixed precision to print, while Numpy uses dragon4_scientific
        # to do automatic trimming and padding.
        x = torch.tensor([123456789.])
        self.assertEqual(x.__repr__(), str(x))
        self.assertExpectedInline(str(x), '''tensor([1.2346e+08])''')

        # [Numpy] test print float in sci_mode when max / min > 1000.
        x = torch.tensor([0.01, 11])
        self.assertEqual(x.__repr__(), str(x))
        self.assertExpectedInline(str(x), '''tensor([1.0000e-02, 1.1000e+01])''')

        # [Numpy] test print int max / min > 1000, no sci_mode
        x = torch.tensor([1, 1010])
        self.assertEqual(x.__repr__(), str(x))
        self.assertExpectedInline(str(x), '''tensor([   1, 1010])''')

        # [Numpy] test print int > 1e8, no sci_mode
        x = torch.tensor([1000000000])  # 1e9
        self.assertEqual(x.__repr__(), str(x))
        self.assertExpectedInline(str(x), '''tensor([1000000000])''')

        # [Numpy] test printing float in int_mode
        x = torch.tensor([1., 1000.])
        self.assertEqual(x.__repr__(), str(x))
        self.assertExpectedInline(str(x), '''tensor([   1., 1000.])''')

        # [Numpy] test printing float in int_mode in sci format when max / min > 1000.
        x = torch.tensor([1., 1010.])
        self.assertEqual(x.__repr__(), str(x))
        self.assertExpectedInline(str(x), '''tensor([1.0000e+00, 1.0100e+03])''')

    def test_sizeof(self) -> None:
        sizeof_empty = torch.randn(0).storage().__sizeof__()
        sizeof_10 = torch.randn(10).storage().__sizeof__()
        sizeof_100 = torch.randn(100).storage().__sizeof__()
        self.assertEqual((sizeof_100 - sizeof_empty) // (sizeof_10 - sizeof_empty), 10)
        self.assertEqual((sizeof_100 - sizeof_empty) % (sizeof_10 - sizeof_empty), 0)

        sizeof_empty = torch.randn(0).to(torch.uint8).storage().__sizeof__()
        sizeof_10 = torch.randn(10).to(torch.uint8).storage().__sizeof__()
        sizeof_100 = torch.randn(100).to(torch.uint8).storage().__sizeof__()
        self.assertEqual((sizeof_100 - sizeof_empty) // (sizeof_10 - sizeof_empty), 10)
        self.assertEqual((sizeof_100 - sizeof_empty) % (sizeof_10 - sizeof_empty), 0)

    def test_iter(self) -> None:
        x = torch.randn(5, 5)
        for i, sub in enumerate(x):
            self.assertEqual(sub, x[i])

        x = torch.tensor([])
        self.assertEqual(list(x), [])

    def test_new(self) -> None:
        x = torch.autograd.Variable(torch.tensor([]))
        y = torch.autograd.Variable(torch.randn(4, 4))
        z = torch.autograd.Variable(torch.IntTensor([1, 2, 3]))
        self.assertEqual(x.new().shape, [0])
        self.assertEqual(x.new(), x)
        self.assertEqual(x.new(1, 2).shape, [1, 2])
        self.assertEqual(x.new(torch.Size([3, 4])).shape, [3, 4])
        self.assertEqual(x.new([3, 4]).shape, [2])
        self.assertEqual(x.new([3, 4]).tolist(), [3, 4])
        self.assertEqual(x.new((3, 4)).tolist(), [3, 4])
        self.assertEqual(x.new([np.int32(3), np.float64(4)]).tolist(), [3, 4])
        self.assertEqual(x.new(np.array((3, 4))).tolist(), [3, 4])
        self.assertEqual(x.new([z[2], z[0] + 3]).tolist(), [3, 4])
        self.assertEqual(x.new(size=(3, 4)).shape, [3, 4])
        self.assertEqual(x.new(()).shape, [0])
        self.assertEqual(x.new(y.storage()).data_ptr(), y.data_ptr())
        self.assertEqual(x.new(y).data_ptr(), y.data_ptr())
        self.assertIsNot(x.new(y), y)

        self.assertRaises(TypeError, lambda: x.new(z))
        # TypeError would be better
        self.assertRaises(RuntimeError, lambda: x.new(z.storage()))

    @unittest.skipIf(PYTORCH_CUDA_MEMCHECK, "is_pinned uses failure to detect pointer property")
    def test_pin_memory(self):
        x = torch.randn(3, 5)
        self.assertFalse(x.is_pinned())
        if not torch.cuda.is_available():
            self.assertRaises(RuntimeError, lambda: x.pin_memory())
        else:
            pinned = x.pin_memory()
            self.assertTrue(pinned.is_pinned())
            self.assertEqual(pinned, x)
            self.assertNotEqual(pinned.data_ptr(), x.data_ptr())
            # test that pin_memory on already pinned tensor has no effect
            self.assertIs(pinned, pinned.pin_memory())
            self.assertEqual(pinned.data_ptr(), pinned.pin_memory().data_ptr())

    def test_error_msg_type_translation(self):
        with self.assertRaisesRegex(
                RuntimeError,
                # message includes both Double and Long
                '(?=.*Double)(?=.*Long)'):

            # Calls model with a LongTensor input but DoubleTensor weights
            input = torch.zeros(1, 1, 1, 6, dtype=torch.long)
            weight = torch.nn.Parameter(torch.zeros(1, 1, 1, 3, dtype=torch.double))
            model = torch.nn.Conv2d(1, 1, (1, 3), stride=1, padding=0, bias=False)
            model.weight = weight
            out = model(input)

    def test_apply(self):
        x = torch.arange(1, 6)
        res = x.clone().apply_(lambda k: k + k)
        self.assertEqual(res, x * 2)
        self.assertRaises(TypeError, lambda: x.apply_(lambda k: "str"))

    def test_map(self):
        x = torch.autograd.Variable(torch.randn(3, 3))
        y = torch.autograd.Variable(torch.randn(3))
        res = x.clone()
        res.map_(y, lambda a, b: a + b)
        self.assertEqual(res, x + y)
        self.assertRaisesRegex(TypeError, "not callable", lambda: res.map_(y, "str"))

    def test_map2(self):
        x = torch.autograd.Variable(torch.randn(3, 3))
        y = torch.autograd.Variable(torch.randn(3))
        z = torch.autograd.Variable(torch.randn(1, 3))
        res = x.clone()
        res.map2_(y, z, lambda a, b, c: a + b * c)
        self.assertEqual(res, x + y * z)
        z.requires_grad = True
        self.assertRaisesRegex(
            RuntimeError, "requires grad",
            lambda: res.map2_(y, z, lambda a, b, c: a + b * c))

    def test_Size(self):
        x = torch.Size([1, 2, 3])
        self.assertIsInstance(x, tuple)
        self.assertEqual(x[0], 1)
        self.assertEqual(x[1], 2)
        self.assertEqual(x[2], 3)
        self.assertEqual(len(x), 3)
        self.assertRaises(TypeError, lambda: torch.Size(torch.ones(3)))

        self.assertIsInstance(x * 2, torch.Size)
        self.assertIsInstance(x[:-1], torch.Size)
        self.assertIsInstance(x + x, torch.Size)

    def test_Size_scalar(self):
        three = torch.tensor(3)
        two = torch.tensor(2)
        x = torch.Size([0, 1, two, three, 4])
        for i in range(1, 5):
            self.assertEqual(x[i], i)

    def test_Size_iter(self):
        for sizes in [iter([1, 2, 3, 4, 5]), range(1, 6)]:
            x = torch.Size(sizes)
            for i in range(0, 5):
                self.assertEqual(x[i], i + 1)

    def test_t_not_2d_error(self):
        self.assertRaises(RuntimeError, lambda: torch.randn(2, 3, 4).t())
        self.assertRaises(RuntimeError, lambda: torch.randn(2, 3, 4).t_())

    # skip this test for now as it affects all tests
    @unittest.skipIf(True, "flush_denormal not supported")
    def test_set_flush_denormal(self):
        tiny_float = 1e-42
        tiny_double = 1e-320
        float_tensor = torch.FloatTensor([1.0, tiny_float])
        double_tensor = torch.DoubleTensor([1.0, tiny_float, tiny_double])

        self.assertEqual(float_tensor[0], 1.0, atol=0.0, rtol=0)
        self.assertEqual(float_tensor[1], tiny_float, atol=tiny_float / 16, rtol=0)
        self.assertEqual(double_tensor[0], 1.0, atol=0.0, rtol=0)
        self.assertEqual(double_tensor[1], tiny_float, atol=0.0, rtol=0)
        self.assertEqual(double_tensor[2], tiny_double, atol=0.0, rtol=0)

        torch.set_flush_denormal(True)
        self.assertEqual(float_tensor[0], 1.0, atol=0.0, rtol=0)
        self.assertEqual(float_tensor[1], 0.0, atol=0.0, rtol=0)  # tiny_float to zero
        self.assertEqual(double_tensor[0], 1.0, atol=0.0, rtol=0)
        # tiny_float is not converted to zero in double type
        self.assertEqual(double_tensor[1], tiny_float, atol=0.0, rtol=0)
        self.assertEqual(double_tensor[2], 0.0, atol=0.0, rtol=0)  # tiny_double to zero
        torch.set_flush_denormal(False)

    def test_show_config(self):
        # We can't usefully test the output; just make sure this doesn't crash
        torch.__config__.show()

    @unittest.skipIf(IS_FBCODE, "CXX_FLAGS is only for OSS build.")
    def test_cxx_flags(self):
        torch.__config__._cxx_flags()

    def test_parallel_info(self):
        torch.__config__.parallel_info()

    @slowTest
    def test_slow_test(self):
        # Just a smoketest to make sure our slowTest decorator works.
        pass

    def test_is_nonzero(self):
        with self.assertRaisesRegex(RuntimeError, "Boolean value of Tensor with no values is ambiguous"):
            torch.tensor([]).is_nonzero()
        with self.assertRaisesRegex(RuntimeError, "Boolean value of Tensor with more than one value is ambiguous"):
            torch.tensor([0, 0]).is_nonzero()
        self.assertFalse(torch.tensor(0).is_nonzero())
        self.assertTrue(torch.tensor(1).is_nonzero())
        self.assertFalse(torch.tensor([0]).is_nonzero())
        self.assertTrue(torch.tensor([1]).is_nonzero())
        self.assertFalse(torch.tensor([[0]]).is_nonzero())
        self.assertTrue(torch.tensor([[1]]).is_nonzero())
        self.assertTrue(torch.tensor(0.1).is_nonzero())
        self.assertTrue(torch.tensor(-0.1).is_nonzero())
        self.assertFalse(torch.tensor(0.0).is_nonzero())
        self.assertTrue(torch.tensor(True).is_nonzero())
        self.assertFalse(torch.tensor(False).is_nonzero())
        self.assertFalse(torch.tensor(0 + 0j).is_nonzero())
        self.assertTrue(torch.tensor(0 + 0.1j).is_nonzero())

    def test_assert_async(self):
        with self.assertRaisesRegex(RuntimeError, "Boolean value of Tensor with no values is ambiguous"):
            torch._assert_async(torch.tensor([]))
        with self.assertRaisesRegex(RuntimeError, "Boolean value of Tensor with more than one value is ambiguous"):
            torch._assert_async(torch.tensor([0, 0]))
        with self.assertRaisesRegex(RuntimeError, "Expected Tensor with single nonzero value, but got zero"):
            torch._assert_async(torch.tensor(0))
        torch._assert_async(torch.tensor(1))
        torch._assert_async(torch.tensor(0.1))
        torch._assert_async(torch.tensor(-0.1))
        with self.assertRaisesRegex(RuntimeError, "Expected Tensor with single nonzero value, but got zero"):
            torch._assert_async(torch.tensor(0.0))
        torch._assert_async(torch.tensor(True))
        with self.assertRaisesRegex(RuntimeError, "Expected Tensor with single nonzero value, but got zero"):
            torch._assert_async(torch.tensor(False))
        torch._assert_async(torch.tensor(0 + 0.1j))
        with self.assertRaisesRegex(RuntimeError, "Expected Tensor with single nonzero value, but got zero"):
            torch._assert_async(torch.tensor(0 + 0j))

    # NB: we must not be built with CUDA; if we are built with CUDA but no CUDA
    # is available, we get a different error.
    @unittest.skipIf(torch.backends.cuda.is_built() or IS_SANDCASTLE, "CUDA is built, can't test CUDA not built error")
    def test_cuda_not_built(self):
        msg = "Torch not compiled with CUDA enabled"
        self.assertRaisesRegex(AssertionError, msg, lambda: torch.cuda.current_device())
        self.assertRaisesRegex(AssertionError, msg, lambda: torch.tensor([1], device="cuda"))
        self.assertRaisesRegex(AssertionError, msg, lambda: torch.tensor([1]).cuda())
        self.assertRaisesRegex(TypeError, msg, lambda: torch.cuda.FloatTensor())
        self.assertRaisesRegex(TypeError, msg, lambda: torch.set_default_tensor_type(torch.cuda.FloatTensor))
        self.assertRaisesRegex(AssertionError, msg, lambda: torch.tensor([1]).to(device="cuda"))

    def test_has_internal_overlap(self):
        OVERLAP_NO = 0
        OVERLAP_YES = 1
        OVERLAP_TOO_HARD = 2

        # Check for contiguous tensors
        a = torch.randn(3, 3)
        self.assertEqual(torch._debug_has_internal_overlap(a), OVERLAP_NO)

        # Checks for zero strides
        b = torch.randn(1, 3)
        b_expanded = b.expand(4, 3)
        self.assertEqual(torch._debug_has_internal_overlap(b_expanded), OVERLAP_YES)

        # Check for zero strided, size 1 axis, in non-contiguous storage (gh-33812)
        c = torch.randn(10).as_strided([2, 1, 5], [1, 0, 2])
        self.assertEqual(torch._debug_has_internal_overlap(c), OVERLAP_NO)
        c = torch.randn(2, 1, 10)[::2].as_strided((2, 1, 5), (10, 0, 2))
        self.assertEqual(torch._debug_has_internal_overlap(c), OVERLAP_TOO_HARD)

    def test_allow_tensor_metadata_change(self):
        def do_test(t):
            with self.assertRaisesRegex(
                    RuntimeError,
                    "set_sizes_contiguous is not allowed on a Tensor created from .data or .detach()"):
                t.resize_((2, 1))
            with self.assertRaisesRegex(
                    RuntimeError,
                    "set_storage is not allowed on a Tensor created from .data or .detach()"):
                t.set_()
            with self.assertRaisesRegex(
                    RuntimeError,
                    "set_storage_offset is not allowed on a Tensor created from .data or .detach()"):
                t.set_(t.storage(), 0, t.size(), list(t.stride()))

        do_test(torch.tensor([[1, 2]]).data)
        do_test(torch.tensor([[1, 2]]).detach())

    @skipIfNotRegistered("LayerNorm", "Skipping as LayerNorm is not registered")
    def test_c10_layer_norm(self):
        # test that we can call c10 ops and they return a reasonable result
        X = torch.rand(5, 5, dtype=torch.float)
        weight = torch.rand(*X.size()[1:], dtype=torch.float)
        bias = torch.rand(*X.size()[1:], dtype=torch.float)
        epsilon = 1e-4

        expected_norm = torch.nn.functional.layer_norm(
            X, X.size()[1:], weight=weight, bias=bias, eps=epsilon)
        actual_norm, actual_mean, actual_stdev = \
            torch.ops._caffe2.LayerNorm(torch.tensor(X), torch.tensor(
                weight), torch.tensor(bias), 1, epsilon, True)
        torch.testing.assert_close(expected_norm, actual_norm)

    def test_memory_format(self):
        def test_helper(x, memory_format):
            y = x.contiguous(memory_format=memory_format)
            self.assertFalse(y.is_contiguous())
            self.assertTrue(y.is_contiguous(memory_format=memory_format))
            self.assertEqual(y, x)

        test_helper(torch.randn(4, 3, 8, 8), torch.channels_last)
        test_helper(torch.randn(4, 3, 8, 8, 8), torch.channels_last_3d)

    def test_memory_format_contiguous_returns_same_tensor_if_already_satisfies(self):
        def test_helper(x, memory_format):
            alias = x.contiguous(memory_format=memory_format)
            alias.fill_(7)
            self.assertEqual(x, alias)

        test_helper(torch.randn(4, 8, 8, 3).permute(0, 3, 1, 2), torch.channels_last)
        test_helper(torch.randn(4, 8, 8, 8, 3).permute(0, 4, 1, 2, 3), torch.channels_last_3d)

    def test_memory_format_empty(self):
        def test_helper(dim1, dim2, memory_format):
            with self.assertRaises(RuntimeError):
                x = torch.empty(dim1, memory_format=memory_format)
            x = torch.empty(dim2, memory_format=memory_format)
            self.assertTrue(x.is_contiguous(memory_format=memory_format))

        test_helper((3, 3), (3, 3, 3, 3), torch.channels_last)
        test_helper((3, 3, 3), (3, 3, 3, 3, 3), torch.channels_last_3d)

    def test_subclass_tensors(self):
        # raise an error when trying to subclass FloatTensor
        with self.assertRaisesRegex(TypeError, "type 'torch.FloatTensor' is not an acceptable base type"):
            class Foo1(torch.FloatTensor):
                pass

        # but allow subclassing Tensor:
        class Foo2(torch.Tensor):
            def foo(self):
                return 5
        f = Foo2()
        self.assertEqual(f.foo(), 5)

    def test_ndim(self):
        a = torch.randn(1, 2, 3)
        self.assertEqual(3, a.ndim)
        b = torch.randn(())
        self.assertEqual(0, b.ndim)
        c = torch.randn(1, 0)
        self.assertEqual(2, c.ndim)

    def test_fill_diagonal(self):
        a1 = torch.randn(7, 3)
        a2 = a1.clone()
        v = 1
        for i in range(3):
            a2[i][i] = v
        a1.fill_diagonal_(v)
        self.assertEqual(a1, a2)

        b1 = torch.randn(7, 3)
        b2 = b1.clone()
        for i in range(3):
            b2[i][i] = v
            b2[i + 4][i] = v
        b1.fill_diagonal_(v, wrap=True)
        self.assertEqual(b1, b2)

        c1 = torch.rand(3, 3, 3)
        c2 = c1.clone()
        for i in range(3):
            c2[i][i][i] = v
        c1.fill_diagonal_(v)
        self.assertEqual(c1, c2)

        # non-contiguous tensor
        d1 = torch.rand(3, 3, 3)[:, 1, ...]
        d2 = d1.clone()
        for i in range(3):
            d2[i][i] = v
        d1.fill_diagonal_(v)
        self.assertEqual(d1, d2)

        e1 = torch.rand(7, 3, 3)[:, 1, ...]
        e2 = e1.clone()
        for i in range(3):
            e2[i][i] = v
            e2[i + 4][i] = v
        e1.fill_diagonal_(v, wrap=True)
        self.assertEqual(e1, e2)

    def test_batch_norm_cpu_inference(self):
        # input nchw in (2,1,1,1), (2,2,2,2)
        inputs = [
            torch.tensor([[[[-0.5000]]], [[[0.5000]]]]),
            torch.tensor([
                [
                    [[-0.5000, 0.5000], [-1.0000, 1.0000]],
                    [[-0.2500, -0.5000], [0.2500, 0.5000]]
                ],
                [
                    [[0.1000, 1.0000], [1.0000, 0.1000]],
                    [[1.0000, 0.5000], [1.5000, -1.5000]]
                ]])]
        # output nchw in (2,1,1,1), (2,2,2,2)
        outputs = [
            torch.tensor([
                [[[-0.499997496604919433593750000]]],
                [[[0.499997496604919433593750000]]]]),
            torch.tensor([
                [[[-0.499997496604919433593750000, 0.499997496604919433593750000],
                  [-0.999994993209838867187500000, 0.999994993209838867187500000]],
                 [[-0.249998748302459716796875000, -0.499997496604919433593750000],
                  [0.249998748302459716796875000, 0.499997496604919433593750000]]],
                [[[0.099999502301216125488281250, 0.999994993209838867187500000],
                  [0.999994993209838867187500000, 0.099999502301216125488281250]],
                 [[0.999994993209838867187500000, 0.499997496604919433593750000],
                  [1.499992489814758300781250000, -1.499992489814758300781250000]]]])]


        for i in range(len(inputs)):
            for affine in [False, True]:
                m = torch.nn.BatchNorm2d(inputs[i].size()[1], 1e-05, 0.1, affine=affine)
                m.eval()
                # contiguous case
                input1 = inputs[i].contiguous()
                output1 = m(input1)
                # non-contiguous case
                input2 = input1.permute(0, 1, 3, 2)
                output2 = m(input2).permute(0, 1, 3, 2)
                # channels last case
                input3 = input1.contiguous(memory_format=torch.channels_last)
                output3 = m(input3)
                self.assertEqual(output3, outputs[i])
                self.assertEqual(output3, output1)
                self.assertEqual(output3, output2)

    # FIXME: move these meta tests to their own test suite/class or
    #   distribute them among the appropriate test suites for their ops
    @noarchTest
    def test_empty_meta(self):
        x = torch.empty(2 ** 20, 2 ** 20, device='meta')
        y = torch.empty(2 ** 20, device='meta')
        z = x + y
        self.assertEqual(z.size(), (2 ** 20, 2 ** 20))
        self.assertRaises(RuntimeError, lambda: z[0][0].item())

    @noarchTest
    def test_upsample_nearest1d_meta(self):
        # TODO: this test should be triggered by test_nn.py but right
        # now meta is not enabled (and even if it was, we are probably
        # missing too many meta functions to get through the test unmolested)

        # NB: Can't make the exponent too big, or it will overflow
        # signed 64-bit integer
        x = torch.empty(2 * 10 ** 8, 3, 2 * 10 ** 8, device='meta')
        z = torch.nn.functional.interpolate(x, scale_factor=2)
        self.assertEqual(z.size(), (2 * 10 ** 8, 3, 4 * 10 ** 8))
        self.assertRaises(RuntimeError, lambda: z[0][0][0].item())

        # TODO: the out tests cannot be triggered by test_nn.py because
        # we don't actually do out= arguments for nn functions, so there
        # is no public API by which to get the out version

        # interpolate doesn't seem to support out=
        # (not sure why passing None here doesn't work? How strange...)
        z = torch.empty(0, device='meta')
        torch._C._nn.upsample_nearest1d(x, (4 * 10 ** 8,), 2, out=z)
        self.assertEqual(z.size(), (2 * 10 ** 8, 3, 4 * 10 ** 8))
        self.assertRaises(RuntimeError, lambda: z[0][0][0].item())

    @noarchTest
    def test_upsample_nearest2d_meta(self):
        # TODO: the out tests cannot be triggered by test_nn.py because
        # we don't actually do out= arguments for nn functions, so there
        # is no public API by which to get the out version

        # Make sure we don't clobber strides of out tensor.  NB: this
        # test must be done on 2d/3d, because 1d doesn't have any meaningful
        # layout support
        x = torch.empty(4, 3, 8, 8, device='meta')
        out = torch.empty(4, 3, 16, 16, device='meta', memory_format=torch.channels_last)
        torch._C._nn.upsample_nearest2d(x, (16, 16), out=out)
        self.assertTrue(out.is_contiguous(memory_format=torch.channels_last))

        x = torch.empty(4, 3, 8, 8, device='meta', memory_format=torch.channels_last)
        out = torch.empty(4, 3, 16, 16, device='meta')
        torch._C._nn.upsample_nearest2d(x, (16, 16), out=out)
        self.assertTrue(out.is_contiguous())

        # But if resize occurs, do clobber
        x = torch.empty(4, 3, 8, 8, device='meta', memory_format=torch.channels_last)
        out = torch.empty(0, device='meta')
        torch._C._nn.upsample_nearest2d(x, (16, 16), out=out)
        self.assertTrue(out.is_contiguous(memory_format=torch.channels_last))

        # Complain if out dtype mismatch
        x = torch.empty(4, 3, 8, 8, device='meta', dtype=torch.float)
        out = torch.empty(4, 3, 16, 16, device='meta', dtype=torch.double)
        self.assertExpectedRaisesInline(
            RuntimeError, lambda: torch._C._nn.upsample_nearest2d(x, (16, 16), out=out),
            """Expected out tensor to have dtype float, but got double instead"""
        )

        # Complain if out device mismatch
        x = torch.empty(0, 3, 8, 8, device='meta')
        out = torch.empty(0, 3, 16, 16, device='cpu')
        self.assertExpectedRaisesInline(
            RuntimeError, lambda: torch._C._nn.upsample_nearest2d(x, (16, 16), out=out),
            """Expected out tensor to have device meta, but got cpu instead"""
        )

    @noarchTest
    def test_detach_meta(self):
        x = torch.empty(2, device='meta')
        # This used to segfault
        self.assertRaises(RuntimeError, lambda: x.detach().storage())

    @noarchTest
    def test_add_meta_scalar(self):
        # From https://github.com/pytorch/pytorch/issues/53815
        x = torch.empty(2, device='meta')
        y = x + 2
        self.assertEqual(y.size(), x.size())

    def test_normal_shape(self):
        warned = False
        for device in get_all_device_types():
            tensor1 = torch.rand(1, device=device)
            tensor4 = torch.rand(4, device=device)
            tensor120 = torch.rand(120, device=device)
            tensor2145 = torch.rand(2, 1, 4, 5, device=device)
            tensor2345 = torch.rand(2, 3, 4, 5, device=device)
            tensor2345_non_contiguous = torch.rand(2, 4, 3, 5, device=device).permute(0, 2, 1, 3)
            tensor2345_channels_last = tensor2345.contiguous(memory_format=torch.channels_last)
            output2345 = torch.zeros(2, 3, 4, 5, device=device)
            output345 = torch.zeros(3, 4, 5, device=device)

            # inputs have same size
            self.assertEqual(torch.normal(tensor2345, tensor2345).size(), (2, 3, 4, 5))
            self.assertEqual(torch.normal(tensor2345_non_contiguous, tensor2345).size(), (2, 3, 4, 5))
            self.assertEqual(torch.normal(tensor2345, tensor2345_channels_last).size(), (2, 3, 4, 5))
            self.assertEqual(torch.normal(tensor2345_non_contiguous, tensor2345_channels_last).size(), (2, 3, 4, 5))

            # scalar case
            self.assertEqual(torch.normal(tensor2345, 2).size(), (2, 3, 4, 5))
            self.assertEqual(torch.normal(2, tensor2345).size(), (2, 3, 4, 5))

            # inputs are expandable tensors
            self.assertEqual(torch.normal(tensor2345, tensor1).size(), (2, 3, 4, 5))
            self.assertEqual(torch.normal(tensor2145, tensor2345).size(), (2, 3, 4, 5))

            # inputs are non-expandable tensors, but they have same number of elements
            # TORCH_WARN_ONCE is used in torch.normal, only 1st assertEqual will show warn msg
            if not warned:
                self.assertWarnsRegex(UserWarning, "deprecated and the support will be removed",
                                      lambda: self.assertEqual(torch.normal(tensor120, tensor2345).size(), (120,)))
                warned = True
            else:
                self.assertEqual(torch.normal(tensor120, tensor2345).size(), (120,))
            self.assertEqual(torch.normal(tensor2345, tensor120).size(), (2, 3, 4, 5))

            # inputs are non-expandable tensors and they don't have same number of elements
            with self.assertRaisesRegex(RuntimeError, "inconsistent tensor"):
                torch.normal(tensor2345, tensor4)

            # output and inputs are size compatible
            self.assertEqual(torch.normal(tensor2345, tensor2345, out=output2345).size(), (2, 3, 4, 5))

            # output and inputs are not size compatible
            with self.assertRaisesRegex(RuntimeError, "inconsistent tensor"):
                # inputs are expandable but have different broadcasted size than output
                torch.normal(tensor2345, tensor2145, out=output345)
            with self.assertRaisesRegex(RuntimeError, "inconsistent tensor"):
                # inputs are not expandable but reshapeable, output size is not the same as mean
                torch.normal(tensor2345, tensor120, out=output345)

    def test_tensoriterator_output_setup(self):
        # Test whether the output's memory layout is correct
        def test_memory_layout(x, y, scale, zero_point, out):
            self.assertEqual(x.dim(), 4)
            self.assertEqual(x.size(), y.size())
            self.assertEqual(y.size(), out.size())

            shape = x.size()
            for n in range(shape[0]):
                for c in range(shape[1]):
                    for h in range(shape[2]):
                        for w in range(shape[3]):
                            if scale is not None and zero_point is not None:
                                self.assertEqual(
                                    out[n][c][h][w],
                                    torch.ops.quantized.add(x[n][c][h][w], y[n][c][h][w], scale, zero_point))
                            else:
                                self.assertEqual(out[n][c][h][w], x[n][c][h][w] + y[n][c][h][w])

        xraw = torch.rand(2, 3, 4, 4)
        yraw = torch.rand(2, 3, 4, 4)
        qxraw = torch.quantize_per_tensor(xraw, 0.1, 5, torch.quint8)
        qyraw = torch.quantize_per_tensor(yraw, 0.1, 5, torch.quint8)

        # contiguous case fast setup
        test_memory_layout(xraw, yraw, None, None, xraw + yraw)
        test_memory_layout(qxraw, qyraw, 0.1, 5, torch.ops.quantized.add(qxraw, qyraw, 0.1, 5))

        # channels last case fast setup
        x = xraw.contiguous(memory_format=torch.channels_last)
        y = yraw.contiguous(memory_format=torch.channels_last)
        test_memory_layout(x, y, None, None, x + y)
        qx = qxraw.contiguous(memory_format=torch.channels_last)
        qy = qyraw.contiguous(memory_format=torch.channels_last)
        test_memory_layout(qx, qy, 0.1, 5, torch.ops.quantized.add(qx, qy, 0.1, 5))

        # non contiguous case fast setup (dense, non-overlapping, same shape and strides)
        x = xraw.permute(0, 2, 3, 1)
        y = yraw.permute(0, 2, 3, 1)
        test_memory_layout(x, y, None, None, x + y)
        qx = qxraw.permute(0, 2, 3, 1)
        qy = qyraw.permute(0, 2, 3, 1)
        test_memory_layout(qx, qy, 0.1, 5, torch.ops.quantized.add(qx, qy, 0.1, 5))

        # non contiguous case fast setup (dense, non-overlapping)
        # input tensors have same shape and strides
        # output tensor have same shape as input tensors but different stride
        # output tensor should preserve its strides in this case
        x = xraw.permute(0, 2, 3, 1)
        y = yraw.permute(0, 2, 3, 1)
        out = torch.empty_like(xraw)
        out = out.permute(0, 3, 2, 1)
        expected_stride = out.stride()
        test_memory_layout(x, y, None, None, torch.add(x, y, out=out))
        self.assertEqual(expected_stride, out.stride())

        # non contiguous case non fast setup
        x = xraw.permute(0, 2, 3, 1)
        y = yraw.permute(0, 3, 2, 1)
        test_memory_layout(x, y, None, None, x + y)
        qx = qxraw.permute(0, 2, 3, 1)
        qy = qyraw.permute(0, 3, 2, 1)
        test_memory_layout(qx, qy, 0.1, 5, torch.ops.quantized.add(qx, qy, 0.1, 5))

    # Tests to make sure we still handle .data properly until it is removed
    def test_dot_data_use(self):
        # .data allows to change the Tensors types inplace, check that we still
        # raise a nice error.
        with self.assertRaisesRegex(
                RuntimeError,
                # message includes both Double and Long
                '(?=.*Double)(?=.*Long)'):

            # Calls model with a LongTensor input but DoubleTensor weights
            input = torch.randn(1, 1, 1, 6, dtype=torch.double)
            weight = torch.zeros(1, 1, 1, 3, dtype=torch.long)
            model = torch.nn.Conv2d(1, 1, (1, 3), stride=1, padding=0, bias=False)
            model.weight.data = weight
            out = model(input)

    def test_empty_storage_view(self):
        # we should be able to "modify" slices of a 0-element
        # array without an error being raised due to
        # trying to resize its storage
        t = torch.from_numpy(np.empty((0, 4)))
        t[:, 1::2] *= 1

    def test_has_storage(self):
        self.assertIsNotNone(torch.tensor([]).storage())
        self.assertIsNotNone(torch.empty(0).storage())
        self.assertIsNotNone(torch.tensor([]).clone().storage())
        self.assertIsNotNone(torch.tensor([0, 0, 0]).nonzero().storage())
        self.assertIsNotNone(torch.tensor([]).new().storage())

    # FIXME: Extend this test and put in a TensorProperties test class
    def test_numel(self):
        b = torch.ByteTensor(3, 100, 100)
        self.assertEqual(b.nelement(), 3 * 100 * 100)
        self.assertEqual(b.numel(), 3 * 100 * 100)

    # Verifies that (deep)copies of dtypes are the same objects
    def test_copy_dtypes(self):
        for dtype in get_all_dtypes():
            copied_dtype = copy.deepcopy(dtype)
            self.assertIs(dtype, copied_dtype)

    def test_dtype_is_signed(self):
        for dtype in get_all_dtypes():
            self.assertEqual(dtype.is_signed, torch.is_signed(torch.tensor(0, dtype=dtype)))

        self.assertRaisesRegex(RuntimeError, 'not supported for quantized', lambda: torch.quint8.is_signed)
        self.assertRaisesRegex(RuntimeError, 'not supported for quantized', lambda: torch.qint8.is_signed)
        self.assertRaisesRegex(RuntimeError, 'not supported for quantized', lambda: torch.qint32.is_signed)

    # FIXME: Put the following random tests into their own test class or test suite
    def test_RNGState(self):
        state = torch.get_rng_state()
        stateCloned = state.clone()
        before = torch.rand(1000)

        self.assertEqual(state.ne(stateCloned).long().sum(), 0, atol=0, rtol=0)

        torch.set_rng_state(state)
        after = torch.rand(1000)
        self.assertEqual(before, after, atol=0, rtol=0)

    def test_RNGStateAliasing(self):
        # Fork the random number stream at this point
        gen = torch.Generator()
        gen.set_state(torch.get_rng_state())
        self.assertEqual(gen.get_state(), torch.get_rng_state())

        target_value = torch.rand(1000)
        # Dramatically alter the internal state of the main generator
        _ = torch.rand(100000)
        forked_value = torch.rand(1000, generator=gen)
        self.assertEqual(target_value, forked_value, atol=0, rtol=0, msg="RNG has not forked correctly.")

    def test_RNG_after_pickle(self):
        torch.random.manual_seed(100)
        before = torch.rand(10)

        torch.random.manual_seed(100)
        buf = io.BytesIO()
        tensor = torch.tensor([1, 2, 3])
        ForkingPickler(buf, pickle.HIGHEST_PROTOCOL).dump(tensor)
        after = torch.rand(10)

        self.assertEqual(before, after, atol=0, rtol=0)

    def test_boxMullerState(self):
        torch.manual_seed(123)
        odd_number = 101
        seeded = torch.randn(odd_number)
        state = torch.get_rng_state()
        midstream = torch.randn(odd_number)
        torch.set_rng_state(state)
        repeat_midstream = torch.randn(odd_number)
        torch.manual_seed(123)
        reseeded = torch.randn(odd_number)
        self.assertEqual(midstream, repeat_midstream, atol=0, rtol=0,
                         msg='get_rng_state/set_rng_state not generating same sequence of normally distributed numbers')
        self.assertEqual(seeded, reseeded, atol=0, rtol=0,
                         msg='repeated calls to manual_seed not generating same sequence of normally distributed numbers')

    def test_manual_seed(self):
        rng_state = torch.get_rng_state()
        torch.manual_seed(2)
        x = torch.randn(100)
        self.assertEqual(torch.initial_seed(), 2)
        torch.manual_seed(2)
        y = torch.randn(100)
        self.assertEqual(x, y)

        max_int64 = 0x7fff_ffff_ffff_ffff
        min_int64 = -max_int64 - 1
        max_uint64 = 0xffff_ffff_ffff_ffff
        # Check all boundary cases of valid seed value inputs
        test_cases = [
            # (seed, expected_initial_seed)
            # Positive seeds should be unchanged
            (max_int64, max_int64),
            (max_int64 + 1, max_int64 + 1),
            (max_uint64, max_uint64),
            (0, 0),
            # Negative seeds wrap around starting from the largest seed value
            (-1, max_uint64),
            (min_int64, max_int64 + 1)
        ]
        for seed, expected_initial_seed in test_cases:
            torch.manual_seed(seed)
            actual_initial_seed = torch.initial_seed()
            msg = "expected initial_seed() = %x after calling manual_seed(%x), but got %x instead" % (
                expected_initial_seed, seed, actual_initial_seed)
            self.assertEqual(expected_initial_seed, actual_initial_seed, msg=msg)
        for invalid_seed in [min_int64 - 1, max_uint64 + 1]:
            with self.assertRaisesRegex(RuntimeError, r'Overflow when unpacking long'):
                torch.manual_seed(invalid_seed)

        torch.set_rng_state(rng_state)

    # FIXME: Describe this test and port to the generic device framework in a more
    #   appropriate test suite for the copy operation
    def test_copy_transpose(self):
        x = torch.arange(100 * 100, dtype=torch.float).reshape(100, 100).t()
        y = torch.empty(100, 100, dtype=torch.float)
        y.copy_(x)
        self.assertEqual(y[:, 0], range(100))
        self.assertEqual(y[:, 40], range(4000, 4100))

        y = torch.empty(100, 100, dtype=torch.double)
        y.copy_(x)
        self.assertEqual(y[:, 0], range(100))
        self.assertEqual(y[:, 40], range(4000, 4100))

        # Validates regression reported in https://github.com/pytorch/pytorch/issues/45269
        x = torch.arange(100 * 100).reshape(100, 100).to(dtype=torch.cfloat).t()
        y = torch.empty(100, 100, dtype=torch.cfloat)
        y.copy_(x)
        self.assertEqual(y[:, 0], range(100))
        self.assertEqual(y[:, 40], range(4000, 4100))

    # FIXME: Port to a more appropriate test suite
    def test_copy_broadcast(self):
        torch.zeros(5, 6).copy_(torch.zeros(6))
        self.assertRaises(RuntimeError, lambda: torch.zeros(5, 6).copy_(torch.zeros(30)))

    # FIXME: Port to a more appropriate test suite
    def test_copy_many_to_one(self):
        # Testing in-place copy where it attempt to write from many memory
        # storage to a single storage would cause RuntimeError to be thrown
        self.assertRaises(RuntimeError, lambda: torch.zeros(1, 6).expand(5, 6).copy_(torch.zeros(5, 6)))

    # FIXME: Port to a more appropriate test suite
    def test_to(self):
        def test_copy_behavior(t, non_blocking=False):
            self.assertIs(t, t.to(t, non_blocking=non_blocking))
            self.assertIs(t, t.to(t.dtype, non_blocking=non_blocking))
            self.assertIs(t, t.to(torch.empty_like(t), non_blocking=non_blocking))
            self.assertIsNot(t, t.to(t, non_blocking=non_blocking, copy=True))
            self.assertIsNot(t, t.to(t.dtype, non_blocking=non_blocking, copy=True))
            self.assertIsNot(t, t.to(torch.empty_like(t), non_blocking=non_blocking, copy=True))

            devices = [t.device]
            if t.device.type == 'cuda':
                if t.device.index == -1:
                    devices.append('cuda:{}'.format(torch.cuda.current_device()))
                elif t.device.index == torch.cuda.current_device():
                    devices.append('cuda')
            for device in devices:
                self.assertIs(t, t.to(device, non_blocking=non_blocking))
                self.assertIs(t, t.to(device, t.dtype, non_blocking=non_blocking))
                self.assertIsNot(t, t.to(device, non_blocking=non_blocking, copy=True))
                self.assertIsNot(t, t.to(device, t.dtype, non_blocking=non_blocking, copy=True))

        a = torch.tensor(5)
        test_copy_behavior(a)
        self.assertEqual(a.device, a.to('cpu').device)
        self.assertEqual(a.device, a.to('cpu', dtype=torch.float32).device)
        self.assertIs(torch.float32, a.to('cpu', dtype=torch.float32).dtype)
        self.assertEqual(a.device, a.to(torch.float32).device)
        self.assertIs(torch.float32, a.to(dtype=torch.float32).dtype)
        self.assertEqual(a.data_ptr(), a.to('cpu').data_ptr())
        self.assertEqual(a.data_ptr(), a.to(dtype=a.dtype, device=a.device, copy=False).data_ptr())
        self.assertEqual(a.data_ptr(), a.to('cpu', copy=False).data_ptr())
        self.assertNotEqual(a.data_ptr(), a.to('cpu', copy=True).data_ptr())

        if torch.cuda.is_available():
            for non_blocking in [True, False]:
                for cuda in ['cuda', 'cuda:0' if torch.cuda.device_count() == 1 else 'cuda:1']:
                    b = torch.tensor(5., device=cuda)
                    test_copy_behavior(b, non_blocking)
                    self.assertEqual(b.device, b.to(cuda, non_blocking=non_blocking).device)
                    self.assertEqual(a.device, b.to('cpu', non_blocking=non_blocking).device)
                    self.assertEqual(b.device, a.to(cuda, non_blocking=non_blocking).device)
                    self.assertIs(torch.int32, b.to('cpu', dtype=torch.int32, non_blocking=non_blocking).dtype)
                    self.assertEqual(a.device, b.to('cpu', dtype=torch.int32, non_blocking=non_blocking).device)
                    self.assertIs(torch.int32, b.to(dtype=torch.int32).dtype)
                    self.assertEqual(b.device, b.to(dtype=torch.int32).device)

    # FIXME: describe this test
    def test_as_subclass(self):
        class SubTensor(torch.Tensor):
            member_var = object()

        t0 = torch.tensor(0)
        t1 = torch.tensor([1, 2])
        t2 = torch.tensor([[3, 4], [5, 6]])

        s0 = t0.as_subclass(SubTensor)
        s1 = t1.as_subclass(SubTensor)
        s2 = t2.as_subclass(SubTensor)

        # Check that the correct type is returned.
        self.assertTrue(type(s0) is SubTensor)
        self.assertTrue(type(s1) is SubTensor)
        self.assertTrue(type(s2) is SubTensor)

        # Check that the data is equal.
        self.assertEqual(t0, s0)
        self.assertEqual(t1, s1)
        self.assertEqual(t2, s2)

        t0[()] = 1
        t1[1] = 3
        t2[1, 1] = 7

        # Check that the data is equal even after modification.
        self.assertEqual(t0, s0)
        self.assertEqual(t1, s1)
        self.assertEqual(t2, s2)

        # Check that member variables are passed through.
        self.assertTrue(s0.member_var is SubTensor.member_var)
        self.assertTrue(s1.member_var is SubTensor.member_var)
        self.assertTrue(s2.member_var is SubTensor.member_var)

        # Test that autograd is propagated.
        t = torch.tensor(5, dtype=torch.float32, requires_grad=True)

        # Run a calculation on the tensor.
        exp_t = torch.exp(t)

        # Cast exp_t to a subclass.
        exp_s = exp_t.as_subclass(SubTensor)

        # Make sure that t.grad was initially None
        self.assertTrue(t.grad is None)

        # Run the autograd calculation.
        exp_s.backward()

        # Make sure autograd was propagated to the original tensor
        # declared with requires_grad.
        self.assertTrue(t.grad is not None)

        # Make sure invalid subclasses raise nice errors
        class BadSubTensor():
            member_var = object()

        err_msg = "Creating a Tensor subclass from a class that does not inherit from Tensor"
        with self.assertRaisesRegex(RuntimeError, err_msg):
            s0 = t0.as_subclass(BadSubTensor)

    # FIXME: Port to a test suite that better fits slicing
    def test_slice(self):
        empty = torch.empty(0, 4)
        x = torch.arange(0., 16).view(4, 4)
        self.assertEqual(x[:], x)
        self.assertEqual(x[:4], x)
        # start and stop are clamped to the size of dim
        self.assertEqual(x[:5], x)
        # if start >= stop then the result is empty
        self.assertEqual(x[2:1], empty)
        self.assertEqual(x[2:2], empty)
        # out of bounds is also empty
        self.assertEqual(x[10:12], empty)
        # additional correctness checks
        self.assertEqual(x[:1].tolist(), [[0, 1, 2, 3]])
        self.assertEqual(x[:-3].tolist(), [[0, 1, 2, 3]])
        self.assertEqual(x[:, -2:3].tolist(), [[2], [6], [10], [14]])
        self.assertEqual(x[0:-1:2].tolist(), [[0, 1, 2, 3], [8, 9, 10, 11]])

    def test_type(self):
        x = torch.randn(3, 3).double()
        self.assertEqual(x.type('torch.FloatTensor').dtype, torch.float32)
        self.assertEqual(x.type(torch.FloatTensor).dtype, torch.float32)
        self.assertEqual(x.int().type(torch.Tensor).dtype, torch.get_default_dtype())
        self.assertEqual(x.type(torch.int32).dtype, torch.int32)

    # FIXME: port to a quantization test suite
    def test_qengine(self):
        qengines = torch.backends.quantized.supported_engines
        original_qe = torch.backends.quantized.engine
        for qe in qengines:
            torch.backends.quantized.engine = qe
            assert torch.backends.quantized.engine == qe, 'qengine not set successfully'
        torch.backends.quantized.engine = original_qe

    # FIXME: port to a distributed test suite -- also... how could this be OOMing on Windows CUDA?
    @slowTest
    @unittest.skipIf(NO_MULTIPROCESSING_SPAWN, "Disabled for environments that \
                        don't support multiprocessing with spawn start method")
    @unittest.skipIf(IS_WINDOWS, 'FIXME: CUDA OOM error on Windows')
    def test_multinomial_invalid_probs(self):
        def _spawn_method(self, method, arg):
            try:
                mp.set_start_method('spawn')
            except RuntimeError:
                pass
            with mp.Pool(1) as pool:
                out: list = pool.map(method, [arg])
                self.assertTrue(out[0])

        def _test_multinomial_invalid_probs(probs):
            try:
                # n_sample = 1 is a special case, test n_sample=2 which is more general
                torch.multinomial(probs.to('cpu'), 2)
                return False  # Should not be reached
            except RuntimeError as e:
                return 'probability tensor contains either `inf`, `nan` or element < 0' in str(e)

            _spawn_method(_test_multinomial_invalid_probs, torch.tensor([1., -1., 1.]))
            _spawn_method(_test_multinomial_invalid_probs, torch.tensor([1., inf, 1.]))
            _spawn_method(_test_multinomial_invalid_probs, torch.tensor([1., -inf, 1.]))
            _spawn_method(_test_multinomial_invalid_probs, torch.tensor([1., 1., nan]))

    # FIXME: port to more appropriate test suite
    def test_to_with_tensor(self):
        a = torch.tensor(5)
        self.assertEqual(a.device, a.to(a).device)

        if torch.cuda.is_available():
            for non_blocking in [True, False]:
                for cuda in ['cuda', 'cuda:0' if torch.cuda.device_count() == 1 else 'cuda:1']:
                    b = torch.tensor(5., device=cuda)
                    self.assertEqual(b.device, b.to(b, non_blocking=non_blocking).device)
                    self.assertEqual(a.device, b.to(a, non_blocking=non_blocking).device)
                    self.assertEqual(b.device, a.to(b, non_blocking=non_blocking).device)

    def test_device(self):
        cpu = torch.device('cpu')
        self.assertEqual('cpu', str(cpu))
        self.assertEqual('cpu', cpu.type)
        self.assertEqual(None, cpu.index)

        cpu0 = torch.device('cpu:0')
        self.assertEqual('cpu:0', str(cpu0))
        self.assertEqual('cpu', cpu0.type)
        self.assertEqual(0, cpu0.index)

        cpu0 = torch.device('cpu', 0)
        self.assertEqual('cpu:0', str(cpu0))
        self.assertEqual('cpu', cpu0.type)
        self.assertEqual(0, cpu0.index)

        cuda = torch.device('cuda')
        self.assertEqual('cuda', str(cuda))
        self.assertEqual('cuda', cuda.type)
        self.assertEqual(None, cuda.index)

        cuda1 = torch.device('cuda:1')
        self.assertEqual('cuda:1', str(cuda1))
        self.assertEqual('cuda', cuda1.type)
        self.assertEqual(1, cuda1.index)

        cuda1 = torch.device('cuda', 1)
        self.assertEqual('cuda:1', str(cuda1))
        self.assertEqual('cuda', cuda1.type)
        self.assertEqual(1, cuda1.index)

        cuda90 = torch.device('cuda', 90)
        self.assertEqual('cuda:90', str(cuda90))
        self.assertEqual('cuda', cuda90.type)
        self.assertEqual(90, cuda90.index)

        self.assertRaises(RuntimeError, lambda: torch.device('cpu:-1'))
        self.assertRaises(RuntimeError, lambda: torch.device('cuda:-1'))
        self.assertRaises(RuntimeError, lambda: torch.device('cuda:2 '))
        self.assertRaises(RuntimeError, lambda: torch.device('cuda: 2'))
        self.assertRaises(RuntimeError, lambda: torch.device('cuda:2 2'))
        self.assertRaises(RuntimeError, lambda: torch.device('cuda:2.'))
        self.assertRaises(RuntimeError, lambda: torch.device('cuda:2?'))
        self.assertRaises(RuntimeError, lambda: torch.device('cuda:?2'))
        self.assertRaises(RuntimeError, lambda: torch.device('cuda:'))
        self.assertRaises(RuntimeError, lambda: torch.device('cuda:2.232'))
        self.assertRaises(RuntimeError, lambda: torch.device('cuda:2 cuda:3'))
        self.assertRaises(RuntimeError, lambda: torch.device('cuda:2+cuda:3'))
        self.assertRaises(RuntimeError, lambda: torch.device('cuda:2cuda:3'))
        self.assertRaises(RuntimeError, lambda: torch.device(-1))

        self.assertRaises(RuntimeError, lambda: torch.device('other'))
        self.assertRaises(RuntimeError, lambda: torch.device('other:0'))

        device_set = {'cpu', 'cpu:0', 'cuda', 'cuda:0', 'cuda:1', 'cuda:10', 'cuda:100'}
        device_hash_set = set()
        for device in list(device_set):
            device_hash_set.add(hash(torch.device(device)))
        self.assertEqual(len(device_set), len(device_hash_set))

        def get_expected_device_repr(device):
            if device.index is not None:
                return "device(type='{type}', index={index})".format(
                    type=device.type, index=device.index)

            return "device(type='{type}')".format(type=device.type)

        for device in device_set:
            dev = torch.device(device)
            self.assertEqual(repr(dev), get_expected_device_repr(dev))

    # Tests that the use_deterministic_flag can be set as expected
    @wrapDeterministicFlagAPITest
    def test_deterministic_flag(self):
        for deterministic, warn_only in product([True, False], [True, False]):
            torch.use_deterministic_algorithms(deterministic, warn_only=warn_only)
            self.assertEqual(deterministic, torch.are_deterministic_algorithms_enabled())
            self.assertEqual(warn_only, torch.is_deterministic_algorithms_warn_only_enabled())

            if deterministic:
                if warn_only:
                    debug_mode = 1
                else:
                    debug_mode = 2
            else:
                debug_mode = 0

            self.assertEqual(debug_mode, torch.get_deterministic_debug_mode())

        for debug_mode in [0, 1, 2]:
            torch.set_deterministic_debug_mode(debug_mode)
            self.assertEqual(debug_mode, torch.get_deterministic_debug_mode())
            deterministic = debug_mode in [1, 2]
            warn_only = debug_mode == 1

<<<<<<< HEAD
    @onlyCUDA
    def test_cuda_device_idx(self, device):
        x = torch.zeros(3, device=device)
        y = torch._efficientzerotensor(3, device=device)
        self.assertEqual(x.device, y.device)
        self.assertTrue(x.is_cuda())

=======
            self.assertEqual(deterministic, torch.are_deterministic_algorithms_enabled())
            self.assertEqual(warn_only, torch.is_deterministic_algorithms_warn_only_enabled())
>>>>>>> 2193e237

        for debug_mode, debug_mode_str in [(0, 'default'), (1, 'warn'), (2, 'error')]:
            torch.set_deterministic_debug_mode(debug_mode_str)
            self.assertEqual(debug_mode, torch.get_deterministic_debug_mode())

        with self.assertRaisesRegex(
                TypeError,
                r"_set_deterministic_algorithms\(\): argument 'mode' \(position 1\) must be bool, not int"):
            torch.use_deterministic_algorithms(1)

        with self.assertRaisesRegex(
                TypeError,
                r"_set_deterministic_algorithms\(\): argument 'warn_only' must be bool, not int"):
            torch.use_deterministic_algorithms(False, warn_only=1)

    def test_type_conversion_via_dtype_name(self):
        x = torch.tensor([1])
        self.assertEqual(x.byte().dtype, torch.uint8)
        self.assertEqual(x.bool().dtype, torch.bool)
        self.assertEqual(x.char().dtype, torch.int8)
        self.assertEqual(x.double().dtype, torch.float64)
        self.assertEqual(x.float().dtype, torch.float32)
        self.assertEqual(x.half().dtype, torch.float16)
        self.assertEqual(x.int().dtype, torch.int32)
        self.assertEqual(x.bfloat16().dtype, torch.bfloat16)
        cfloat = x.cfloat()
        self.assertEqual(cfloat.dtype, torch.complex64)
        self.assertEqual(cfloat.real, x.float())
        self.assertEqual(cfloat.imag, torch.zeros_like(cfloat.imag))
        cdouble = x.cdouble()
        self.assertEqual(cdouble.dtype, torch.complex128)
        self.assertEqual(cdouble.real, x.double())
        self.assertEqual(cdouble.imag, torch.zeros_like(cdouble.imag))

    # FIXME: Describe this test
    def test_doc_template(self) -> None:
        from torch._torch_docs import __file__ as doc_file
        from torch._torch_docs import multi_dim_common, single_dim_common, factory_common_args, factory_like_common_args

        with open(doc_file, "r", encoding="utf-8") as f:
            doc_strs = f.read()

        for doc_str in re.findall(r'add_docstr\((.*?),.*?("""|\'\'\')(.*?)("""|\'\'\')\)', doc_strs, re.MULTILINE | re.DOTALL):
            for common_args in [multi_dim_common, single_dim_common, factory_common_args, factory_like_common_args]:
                for k, v in common_args.items():
                    self.assertNotIn(v, doc_str[2], 'The argument description "{}" in {} can be '
                                                    'replaced by {{{}}}'.format(v, doc_str[0], k))

    def test_doc(self):
        checked_types = (types.MethodType, types.FunctionType,
                         types.BuiltinFunctionType, types.BuiltinMethodType)

        def _test_namespace(ns, *skips):
            if isinstance(ns, object):
                ns_name = ns.__class__.__name__
            else:
                ns_name = ns.__name__
            skip_regexes = []
            for r in skips:
                if isinstance(r, string_classes):
                    skip_regexes.append(re.compile('^{}$'.format(re.escape(r))))
                else:
                    skip_regexes.append(r)

            for name in dir(ns):
                if name.startswith('_'):
                    continue
                if name in ['real', 'imag']:
                    y = torch.randn(1, dtype=torch.cfloat)
                    var = getattr(y, name)
                elif name in ["H", "mT", "mH"]:
                    y = torch.randn(1, 1)
                    var = getattr(y, name)
                else:
                    var = getattr(ns, name)
                if not isinstance(var, checked_types):
                    continue
                doc = var.__doc__
                has_doc = doc is not None and len(doc.strip()) > 0
                full_name = ns_name + '.' + name
                if any(r.match(name) for r in skip_regexes):
                    self.assertFalse(has_doc,
                                     'New docs have been added for {}, please remove '
                                     'it from the skipped list in TestTorch.test_doc'.format(full_name))
                else:
                    self.assertTrue(has_doc, '{} is missing documentation'.format(full_name))

            # FIXME: All of the following should be marked as expected failures
            # so that it is easier to tell when missing has been added.
            # FIXME: fix all the skipped ones below!
            test_namespace(torch.randn(1),
                           'as_strided_',
                           re.compile('^clamp_(min|max)_?$'),
                           'is_distributed',
                           'is_nonzero',
                           'is_same_size',
                           'log_softmax',
                           'map2_',
                           'new',
                           'reinforce',
                           'relu',
                           'relu_',
                           'prelu',
                           'resize',
                           'resize_as',
                           'softmax',
                           'split_with_sizes',
                           'unsafe_split_with_sizes',
                           '_autocast_to_fp16',
                           '_autocast_to_fp32',
                           )

            test_namespace(torch.nn)
            test_namespace(torch.nn.functional, 'assert_int_or_pair')
            # TODO: add torch.* tests when we have proper namespacing on ATen functions
            # test_namespace(torch)

    # FIXME: deprecate torch.Tensor constructor
    def test_tensor_ctor_scalar(self):
        x = torch.Tensor(torch.tensor(1.0))
        self.assertEqual(x, torch.tensor(1.0))

    def test_deepcopy_gradient(self):
        from copy import deepcopy
        a = torch.zeros(10)
        a.grad = torch.ones(10)
        self.assertEqual(a.grad, deepcopy(a).grad)
        s = torch.zeros(10).to_sparse()
        s.grad = torch.ones(10).to_sparse()
        self.assertEqual(s.grad, deepcopy(s).grad)

        # ensure sharing is not broken
        c = deepcopy([a, a.grad])
        self.assertTrue(c[0].grad is c[1])

    def test_tensor_base_init(self):
        # Direct construction not OK
        self.assertRaises(RuntimeError, lambda: torch._C._TensorBase())

        # But construction of subclass is OK
        class T(torch._C._TensorBase):
            pass

        T()

    def test_tensor_base_new(self):

        # OK to call super().__new__, see
        # https://github.com/pytorch/pytorch/issues/57421
        class TestTensor(torch._C._TensorBase):
            @staticmethod
            def __new__(cls, x, *args, **kwargs):
                return super().__new__(cls, x, *args, **kwargs)

        x = torch.ones(5)
        test_tensor = TestTensor(x)

    def test_pyobj_preserved(self):
        x = torch.empty(2)
        x.foo = 2  # put something on __dict__
        y = torch.empty(2)
        y.grad = x
        del x  # x is dead in Python
        self.assertEqual(y.grad.foo, 2)
        z = y.grad  # it's live
        del z  # it's dead again
        self.assertEqual(y.grad.foo, 2)

    def test_subclass_preserved(self):
        class MyTensor(torch.Tensor):
            pass

        x = MyTensor(torch.empty(2))
        y = torch.empty(2)
        y.grad = x
        del x  # x is dead in Python
        self.assertEqual(type(y.grad), MyTensor)
        z = y.grad  # it's live
        del z  # it's dead again
        self.assertEqual(type(y.grad), MyTensor)

    def test_tensor_slot_dealloc(self):

        class SlotTensor1(torch._C._TensorBase):
            __slots__ = ['slot1']

        class SlotTensor2(SlotTensor1):
            __slots__ = ['slot2']

        m1, t1 = Tracker.make()
        m2, t2 = Tracker.make()
        slot_tensor = SlotTensor2(torch.empty(2))
        slot_tensor.slot1 = t1
        slot_tensor.slot2 = t2
        del t1
        del t2
        self.assertFalse(m1[0])
        self.assertFalse(m2[0])
        del slot_tensor
        self.assertTrue(m1[0])
        self.assertTrue(m2[0])

    def test_tensor_dict_dealloc(self):
        m, t = Tracker.make()
        x = torch.empty(2)
        x.arf = t
        del t
        self.assertFalse(m[0])
        del x
        self.assertTrue(m[0])

    def test_tensor_finalizer_dealloc(self):
        m = [False]

        class FinalizerTensor(torch._C._TensorBase):
            def __del__(self):
                m[0] = True

        fin_tensor = FinalizerTensor(torch.empty(2))
        self.assertFalse(m[0])
        del fin_tensor
        self.assertTrue(m[0])

    def test_tensor_weakref_dealloc(self):

        x = torch.empty(2)
        m = [False]

        def cb(r):
            m[0] = True

        wref = weakref.ref(x, cb)
        del x
        self.assertTrue(m[0])
        self.assertEqual(wref(), None)

    def test_tensor_cycle_via_dict(self):
        m1, t1 = Tracker.make()
        x = torch.empty(2)
        x._tracker = t1
        del t1

        m2, t2 = Tracker.make()
        y = torch.empty(2)
        y._tracker = t2
        del t2

        x._loop = y
        y._loop = x

        # C++ reference should keep the cycle live!
        # This exercise THPVariable_subtype_traverse
        # NB: Because z.grad is a reference done entirely in C++, cycles
        # involving it directly are NOT broken by Python GC; you've
        # set up a good old C++ reference cycle which we cannot safely
        # break (because C++ references are allowed to be accessed
        # multithreaded-ly) (TODO: except maybe if you can prove that
        # only Python has access to the C++ object, in which case you can
        # also prove that no multithreaded access occurs)
        z = torch.empty(2)
        z.grad = x

        del x
        del y

        gc.collect()
        self.assertFalse(m1[0])
        self.assertFalse(m2[0])

        with disable_gc():
            del z
            self.assertFalse(m1[0])
            self.assertFalse(m2[0])

        gc.collect()
        self.assertTrue(m1[0])
        self.assertTrue(m2[0])

    def test_tensor_cycle_via_slots(self):
        m1 = [False]
        m2 = [False]

        class SlotTensor1(torch._C._TensorBase):
            __slots__ = ['slot1']

            def __del__(self):
                m1[0] = True

        class SlotTensor2(SlotTensor1):
            __slots__ = ['slot2']

            def __del__(self):
                m2[0] = True

        x = SlotTensor1(torch.empty(2))
        y = SlotTensor2(torch.empty(2))

        x.slot1 = y
        y.slot2 = x

        del x
        with disable_gc():
            del y
            self.assertFalse(m1[0])
            self.assertFalse(m2[0])

        gc.collect()
        self.assertTrue(m1[0])
        self.assertTrue(m2[0])

    # FIXME: move to test_autograd?
    def test_backward_hooks_traverse(self):
        m1, t1 = Tracker.make()
        m2, t2 = Tracker.make()
        x = torch.empty(2, requires_grad=True)
        x._tracker = t1
        y = torch.empty(2, requires_grad=True)
        y._tracker = t2
        del t1
        del t2

        # this hits a special setter, it's not just a __dict__ entry
        x._backward_hooks = y
        y._backward_hooks = x

        del x
        with disable_gc():
            del y
            self.assertFalse(m1[0])
            self.assertFalse(m2[0])

        gc.collect()

        self.assertTrue(m1[0])
        self.assertTrue(m2[0])

    def test_dead_weak_ref(self):
        x = torch.empty(2)
        w_x = weakref.ref(x)
        y = torch.empty(2)
        y.grad = x
        del x

        x = w_x()
        # Ideally, x would keep the tensor live.  But CPython doesn't
        # provide enough hooks to do this.  So it will go dead and x
        # will transmute into an undefined tensor.  Not great, but the
        # best we can do.
        del y

        self.assertRaises(RuntimeError, lambda: x.sigmoid())

    def test_resurrected_weak_ref(self):
        x = torch.empty(2)
        w_x = weakref.ref(x)
        y = torch.empty(2)
        y.grad = x
        del x

        x = w_x()
        # Use this to manually fix weak references after dereferencing them
        x._fix_weakref()
        del y
        x.sigmoid()

    # FIXME: move to test_linalg
    @torch.inference_mode()
    def test_bmm_multithreaded(self):
        device = 'cpu'
        num_threads = torch.get_num_threads()

        torch.set_num_threads(4)
        batch_sizes = [1, 10]
        M, N, O = 23, 8, 12
        dtype = torch.float32
        numpy_dtype = dtype

        def invert_perm(p):
            d = {x: i for i, x in enumerate(p)}
            return (d[0], d[1], d[2])

        def generate_inputs(num_batches):
            # transposed tensors
            for perm1, perm2 in itertools.product(itertools.permutations((0, 1, 2)), repeat=2):
                b1 = make_tensor((num_batches, M, N), device, dtype, low=-1, high=1)
                b2 = make_tensor((num_batches, N, O), device, dtype, low=-1, high=1)
                b1 = b1.permute(perm1).contiguous().permute(invert_perm(perm1))
                b2 = b2.permute(perm2).contiguous().permute(invert_perm(perm2))
                yield b1, b2
            # broadcasting tensors
            for b1, b2, b3, b4, b5, b6 in itertools.product((True, False), repeat=6):
                shape1 = (num_batches if b1 else 1, M if b2 else 1, N if b3 else 1)
                shape2 = (num_batches if b4 else 1, N if b5 else 1, O if b6 else 1)
                b1 = make_tensor(shape1, device, dtype, low=-1, high=1).expand(num_batches, M, N)
                b2 = make_tensor(shape2, device, dtype, low=-1, high=1).expand(num_batches, N, O)
                yield b1, b2
            # zero-sized tensors
            for z1, z2, z3, z4 in itertools.product((True, False), repeat=4):
                shape1 = (num_batches if z1 else 0, M if z2 else 0, N if z3 else 0)
                shape2 = (num_batches if z1 else 0, N if z3 else 0, O if z4 else 0)
                b1 = torch.randn(shape1, dtype=dtype, device=device)
                b2 = torch.randn(shape2, dtype=dtype, device=device)
                yield b1, b2

        try:
            for num_batches in batch_sizes:
                for (b1, b2), perm3 in itertools.product(generate_inputs(num_batches), itertools.permutations((0, 1, 2))):
                    res1 = torch.bmm(b1, b2)
                    res2 = torch.full((num_batches, M, O), math.nan, dtype=dtype, device=device) \
                        .permute(perm3).contiguous().permute(invert_perm(perm3))
                    torch.bmm(b1, b2, out=res2)
                    expect = torch.from_numpy(
                        b1.to(numpy_dtype).cpu().numpy() @ b2.to(numpy_dtype).cpu().numpy()).to(device=device, dtype=dtype)
                    self.assertEqual(expect, res1)
                    self.assertEqual(expect, res2)
        finally:
            torch.set_num_threads(num_threads)

    def test_conj_neg_tolist(self):
        x = torch.randn(2, dtype=torch.cfloat)
        y1 = x.conj()
        y1_expect = x.conj_physical()
        y2 = y1.imag
        self.assertEqual(y1, y1_expect.tolist())
        self.assertEqual(y2, y1_expect.imag.tolist())

# The following block extends TestTorch with negative dim wrapping tests
# FIXME: replace these with OpInfo sample inputs or systemic OpInfo tests
# Functions to test negative dimension wrapping
METHOD = 1
INPLACE_METHOD = 2
FUNCTIONAL = 4
DIM_ARG = None

def make_neg_dim_test(name, tensor_arg, arg_constr, types, extra_dim=0):
    def neg_dim_test(self):
        if isinstance(tensor_arg, list):
            assert METHOD not in types and INPLACE_METHOD not in types
            x = [torch.randn(arg) for arg in tensor_arg]
            ndim = len(tensor_arg[-1])
        else:
            x = torch.randn(*tensor_arg)
            ndim = len(tensor_arg)
        ndim += extra_dim

        n_dim_to_test = sum(e is DIM_ARG for e in arg_constr())

        for dims_val in combinations(range(ndim), n_dim_to_test):
            arg = arg_constr()
            arg_neg = copy.deepcopy(arg)
            idx = 0
            for i, v in enumerate(arg):
                if v is DIM_ARG:
                    arg[i] = dims_val[idx]
                    arg_neg[i] = dims_val[idx] - ndim
                    idx += 1

            if METHOD in types:
                a = getattr(x, name)(*arg)
                b = getattr(x, name)(*arg_neg)
                self.assertEqual(a, b)

            if INPLACE_METHOD in types:
                a = x.clone()
                getattr(a, name + '_')(*arg)
                b = x.clone()
                getattr(b, name + '_')(*arg_neg)
                self.assertEqual(a, b)

            if FUNCTIONAL in types:
                a = getattr(torch, name)(x, *arg)
                b = getattr(torch, name)(x, *arg_neg)
                self.assertEqual(a, b)

    return neg_dim_test

def idx_tensor(size, max_val):
    return torch.LongTensor(*size).random_(0, max_val - 1)

def add_neg_dim_tests():
    neg_dim_tests = [
        ('narrow', (10, 20, 30), lambda: [DIM_ARG, 0, 5], [METHOD]),
        ('transpose', (10, 20, 30), lambda: [DIM_ARG, DIM_ARG], [METHOD, INPLACE_METHOD, FUNCTIONAL]),
        ('size', (10, 20, 30), lambda: [DIM_ARG], [METHOD]),
        ('cat', [(2, 3, 4), (2, 3, 4)], lambda: [DIM_ARG], [FUNCTIONAL]),
        ('chunk', (10, 20, 30), lambda: [5, DIM_ARG], [METHOD, FUNCTIONAL]),
        ('gather', (10, 20), lambda: [DIM_ARG, idx_tensor((10, 20), 10)], [METHOD, FUNCTIONAL]),
        ('index_select', (10, 10), lambda: [DIM_ARG, idx_tensor((10,), 10)], [METHOD, FUNCTIONAL]),
        ('split', (10, 20), lambda: [5, DIM_ARG], [METHOD, FUNCTIONAL]),
        ('squeeze', (10, 1, 20, 1), lambda: [DIM_ARG], [METHOD, INPLACE_METHOD, FUNCTIONAL]),
        ('unbind', (2, 3, 4), lambda: [DIM_ARG], [FUNCTIONAL]),
        ('unsqueeze', (10, 20), lambda: [DIM_ARG], [METHOD, INPLACE_METHOD, FUNCTIONAL], 1),
        ('logcumsumexp', (10, 20), lambda: [DIM_ARG], [METHOD, FUNCTIONAL]),
        ('cumprod', (10, 20), lambda: [DIM_ARG], [METHOD, FUNCTIONAL]),
        ('cumsum', (10, 20), lambda: [DIM_ARG], [METHOD, FUNCTIONAL]),
        ('cummax', (10, 20), lambda: [DIM_ARG], [METHOD, FUNCTIONAL]),
        ('cummin', (10, 20), lambda: [DIM_ARG], [METHOD, FUNCTIONAL]),
        ('mean', (10, 20), lambda: [DIM_ARG], [METHOD, FUNCTIONAL]),
        ('median', (10, 20), lambda: [DIM_ARG], [METHOD, FUNCTIONAL]),
        ('nanmedian', (10, 20), lambda: [DIM_ARG], [METHOD, FUNCTIONAL]),
        ('mode', (10, 20), lambda: [DIM_ARG], [METHOD, FUNCTIONAL]),
        ('norm', (10, 20), lambda: [2, DIM_ARG], [METHOD, FUNCTIONAL]),
        ('prod', (10, 20), lambda: [DIM_ARG], [METHOD, FUNCTIONAL]),
        ('std', (10, 20), lambda: [DIM_ARG], [METHOD, FUNCTIONAL]),
        ('sum', (10, 20), lambda: [DIM_ARG], [METHOD, FUNCTIONAL]),
        ('var', (10, 20), lambda: [DIM_ARG], [METHOD, FUNCTIONAL]),
        ('kthvalue', (10, 20), lambda: [3, DIM_ARG], [METHOD, FUNCTIONAL]),
        ('max', (10, 20), lambda: [DIM_ARG], [METHOD, FUNCTIONAL]),
        ('min', (10, 20), lambda: [DIM_ARG], [METHOD, FUNCTIONAL]),
        ('sort', (10, 20), lambda: [DIM_ARG], [METHOD, FUNCTIONAL]),
        ('topk', (10, 20), lambda: [5, DIM_ARG], [METHOD, FUNCTIONAL]),
        ('renorm', (10, 20), lambda: [2, DIM_ARG, 1], [METHOD, INPLACE_METHOD, FUNCTIONAL]),
        ('index_add', (10, 10), lambda: [DIM_ARG, idx_tensor((10,), 10), torch.randn(10, 10)], [INPLACE_METHOD]),
        ('index_copy', (10, 10), lambda: [DIM_ARG, idx_tensor((10,), 10), torch.randn(10, 10)], [INPLACE_METHOD]),
        ('index_fill', (10, 10), lambda: [DIM_ARG, idx_tensor((10,), 10), 12], [INPLACE_METHOD]),
        ('scatter', (10, 10), lambda: [DIM_ARG, idx_tensor((10, 10), 10), torch.randn(10, 10)], [INPLACE_METHOD]),
        ('select', (10, 20), lambda: [DIM_ARG, 3], [METHOD]),
        ('unfold', (10, 20), lambda: [DIM_ARG, 5, 2], [METHOD]),
    ]

    for decl in neg_dim_tests:
        if len(decl) == 4:
            name, tensor_arg, arg_constr, types = decl
            extra_dim = 0
        elif len(decl) == 5:
            name, tensor_arg, arg_constr, types, extra_dim = decl

        test_name = 'test_' + name + '_neg_dim'

        assert not hasattr(TestTorch, test_name), "Duplicated test name: " + test_name
        setattr(TestTorch, test_name, make_neg_dim_test(name, tensor_arg, arg_constr, types, extra_dim))

# TODO: these empy classes are temporarily instantiated for XLA compatibility
#   once XLA updates their test suite it should be removed
class TestViewOps(TestCase):
    pass

class TestTensorDeviceOps(TestCase):
    pass

# Generates tests
# Note: test generation must be done at file scope, not within main, or
# pytest will fail.
add_neg_dim_tests()
instantiate_device_type_tests(TestViewOps, globals())
instantiate_device_type_tests(TestVitalSignsCuda, globals())
instantiate_device_type_tests(TestTensorDeviceOps, globals())
instantiate_device_type_tests(TestTorchDeviceType, globals())
instantiate_device_type_tests(TestDevicePrecision, globals(), except_for='cpu')

if __name__ == '__main__':
    run_tests()<|MERGE_RESOLUTION|>--- conflicted
+++ resolved
@@ -5475,6 +5475,13 @@
             actual = x[..., :1].clamp(lb, ub)
             self.assertEqual(expect, actual)
 
+    @onlyCUDA
+    def test_cuda_device_idx(self, device):
+        x = torch.zeros(3, device=device)
+        y = torch._efficientzerotensor(3, device=device)
+        self.assertEqual(x.device, y.device)
+        self.assertTrue(y.is_cuda)
+
 
 # we implemented custom deallocation for subclasses, so it behooves
 # us to make sure all of these bits work.  We'll use __del__ to
@@ -7749,18 +7756,8 @@
             deterministic = debug_mode in [1, 2]
             warn_only = debug_mode == 1
 
-<<<<<<< HEAD
-    @onlyCUDA
-    def test_cuda_device_idx(self, device):
-        x = torch.zeros(3, device=device)
-        y = torch._efficientzerotensor(3, device=device)
-        self.assertEqual(x.device, y.device)
-        self.assertTrue(x.is_cuda())
-
-=======
             self.assertEqual(deterministic, torch.are_deterministic_algorithms_enabled())
             self.assertEqual(warn_only, torch.is_deterministic_algorithms_warn_only_enabled())
->>>>>>> 2193e237
 
         for debug_mode, debug_mode_str in [(0, 'default'), (1, 'warn'), (2, 'error')]:
             torch.set_deterministic_debug_mode(debug_mode_str)
