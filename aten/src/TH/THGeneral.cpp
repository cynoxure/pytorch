#include <TH/THGeneral.h>

#ifdef __cplusplus
#include <c10/core/CPUAllocator.h>
#endif

#ifndef TH_HAVE_THREAD
#define __thread
#elif _MSC_VER
#define __thread __declspec( thread )
#endif

#if (defined(__unix) || defined(_WIN32))
  #if defined(__FreeBSD__)
    #include <malloc_np.h>
  #else
    #include <malloc.h>
  #endif
#elif defined(__APPLE__)
#include <malloc/malloc.h>
#endif

/* Torch Error Handling */
static void defaultErrorHandlerFunction(const char *msg, void *data)
{
  throw std::runtime_error(msg);
}

// NOLINTNEXTLINE(cppcoreguidelines-avoid-non-const-global-variables)
static THErrorHandlerFunction defaultErrorHandler = defaultErrorHandlerFunction;
// NOLINTNEXTLINE(cppcoreguidelines-avoid-non-const-global-variables)
static void *defaultErrorHandlerData;
// NOLINTNEXTLINE(modernize-use-nullptr,cppcoreguidelines-avoid-non-const-global-variables)
static __thread THErrorHandlerFunction threadErrorHandler = NULL;
// NOLINTNEXTLINE(cppcoreguidelines-avoid-non-const-global-variables)
static __thread void *threadErrorHandlerData;

void _THError(const char *file, const int line, const char *fmt, ...)
{
  // NOLINTNEXTLINE(cppcoreguidelines-avoid-c-arrays,modernize-avoid-c-arrays,cppcoreguidelines-avoid-magic-numbers)
  char msg[2048];
  va_list args;

  /* vasprintf not standard */
  /* vsnprintf: how to handle if does not exists? */
  va_start(args, fmt);
  int n = vsnprintf(msg, 2048, fmt, args);
  va_end(args);

  if(n < 2048) {
    snprintf(msg + n, 2048 - n, " at %s:%d", file, line);
  }

  if (threadErrorHandler)
    (*threadErrorHandler)(msg, threadErrorHandlerData);
  else
    (*defaultErrorHandler)(msg, defaultErrorHandlerData);
  TH_UNREACHABLE;
}

void _THAssertionFailed(const char *file, const int line, const char *exp, const char *fmt, ...) {
  // NOLINTNEXTLINE(cppcoreguidelines-avoid-c-arrays,modernize-avoid-c-arrays,cppcoreguidelines-avoid-magic-numbers)
  char msg[1024];
  va_list args;
  va_start(args, fmt);
  vsnprintf(msg, 1024, fmt, args);
  va_end(args);
  _THError(file, line, "Assertion `%s' failed. %s", exp, msg);
}

void THSetErrorHandler(THErrorHandlerFunction new_handler, void *data)
{
  threadErrorHandler = new_handler;
  threadErrorHandlerData = data;
}

void THSetDefaultErrorHandler(THErrorHandlerFunction new_handler, void *data)
{
  if (new_handler)
    defaultErrorHandler = new_handler;
  else
    defaultErrorHandler = defaultErrorHandlerFunction;
  defaultErrorHandlerData = data;
}

/* Torch Arg Checking Handling */
static void defaultArgErrorHandlerFunction(int argNumber, const char *msg, void *data)
{
  std::stringstream new_error;
  new_error << "invalid argument " << argNumber << ": " << msg;
  throw std::runtime_error(new_error.str());
}

// NOLINTNEXTLINE(cppcoreguidelines-avoid-non-const-global-variables)
static THArgErrorHandlerFunction defaultArgErrorHandler = defaultArgErrorHandlerFunction;
// NOLINTNEXTLINE(cppcoreguidelines-avoid-non-const-global-variables)
static void *defaultArgErrorHandlerData;
// NOLINTNEXTLINE(modernize-use-nullptr,cppcoreguidelines-avoid-non-const-global-variables)
static __thread THArgErrorHandlerFunction threadArgErrorHandler = NULL;
// NOLINTNEXTLINE(cppcoreguidelines-avoid-non-const-global-variables)
static __thread void *threadArgErrorHandlerData;

void _THArgCheck(const char *file, int line, int condition, int argNumber, const char *fmt, ...)
{
  if(!condition) {
    // NOLINTNEXTLINE(cppcoreguidelines-avoid-c-arrays,modernize-avoid-c-arrays,cppcoreguidelines-avoid-magic-numbers)
    char msg[2048];
    va_list args;

    /* vasprintf not standard */
    /* vsnprintf: how to handle if does not exists? */
    va_start(args, fmt);
    int n = vsnprintf(msg, 2048, fmt, args);
    va_end(args);

    if(n < 2048) {
      snprintf(msg + n, 2048 - n, " at %s:%d", file, line);
    }

    if (threadArgErrorHandler)
      (*threadArgErrorHandler)(argNumber, msg, threadArgErrorHandlerData);
    else
      (*defaultArgErrorHandler)(argNumber, msg, defaultArgErrorHandlerData);
    TH_UNREACHABLE;
  }
}

void THSetArgErrorHandler(THArgErrorHandlerFunction new_handler, void *data)
{
  threadArgErrorHandler = new_handler;
  threadArgErrorHandlerData = data;
}

void THSetDefaultArgErrorHandler(THArgErrorHandlerFunction new_handler, void *data)
{
  if (new_handler)
    defaultArgErrorHandler = new_handler;
  else
    defaultArgErrorHandler = defaultArgErrorHandlerFunction;
  defaultArgErrorHandlerData = data;
}

// NOLINTNEXTLINE(modernize-use-nullptr,cppcoreguidelines-avoid-non-const-global-variables)
static __thread void (*torchGCFunction)(void *data) = NULL;
// NOLINTNEXTLINE(cppcoreguidelines-avoid-non-const-global-variables)
static __thread void *torchGCData;

/* Optional hook for integrating with a garbage-collected frontend.
 *
 * If torch is running with a garbage-collected frontend (e.g. Lua),
 * the GC isn't aware of TH-allocated memory so may not know when it
 * needs to run. These hooks trigger the GC to run in two cases:
 *
 * (1) When a memory allocation (malloc, realloc, ...) fails
 * (2) When the total TH-allocated memory hits a dynamically-adjusted
 *     soft maximum.
 */
void THSetGCHandler( void (*torchGCFunction_)(void *data), void *data )
{
  torchGCFunction = torchGCFunction_;
  torchGCData = data;
}

void* THAlloc(ptrdiff_t size)
{
  if(size < 0)
    THError("$ Torch: invalid memory size -- maybe an overflow?");

  return c10::alloc_cpu(size);
}

void* THRealloc(void *ptr, ptrdiff_t size)
{
  if(!ptr)
    return(THAlloc(size));

  if(size == 0)
  {
    THFree(ptr);
    // NOLINTNEXTLINE(modernize-use-nullptr)
    return NULL;
  }

  if(size < 0)
    THError("$ Torch: invalid memory size -- maybe an overflow?");

  // NOLINTNEXTLINE(cppcoreguidelines-no-malloc)
  void *newptr = realloc(ptr, size);

  if(!newptr && torchGCFunction) {
    torchGCFunction(torchGCData);
    // NOLINTNEXTLINE(cppcoreguidelines-no-malloc)
    newptr = realloc(ptr, size);
  }

  if(!newptr)
    THError("$ Torch: not enough memory: you tried to reallocate %dGB. Buy new RAM!", size/1073741824);

  return newptr;
}

void THFree(void *ptr)
{
  c10::free_cpu(ptr);
}

THDescBuff _THSizeDesc(const int64_t *size, const int64_t ndim) {
  const int L = TH_DESC_BUFF_LEN;
  THDescBuff buf;
  char *str = buf.str;
<<<<<<< HEAD
=======
  // NOLINTNEXTLINE(cppcoreguidelines-init-variables)
>>>>>>> 078fadaa
  int64_t i;
  int64_t n = 0;
  n += snprintf(str, L-n, "[");

  for (i = 0; i < ndim; i++) {
    if (n >= L) break;
    n += snprintf(str+n, L-n, "%" PRId64, size[i]);
    if (i < ndim-1) {
      n += snprintf(str+n, L-n, " x ");
    }
  }

  if (n < L - 2) {
    snprintf(str+n, L-n, "]");
  } else {
    snprintf(str+L-5, 5, "...]");
  }

  return buf;
}<|MERGE_RESOLUTION|>--- conflicted
+++ resolved
@@ -208,10 +208,7 @@
   const int L = TH_DESC_BUFF_LEN;
   THDescBuff buf;
   char *str = buf.str;
-<<<<<<< HEAD
-=======
   // NOLINTNEXTLINE(cppcoreguidelines-init-variables)
->>>>>>> 078fadaa
   int64_t i;
   int64_t n = 0;
   n += snprintf(str, L-n, "[");
